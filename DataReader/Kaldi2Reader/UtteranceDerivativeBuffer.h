--- conflicted
+++ resolved
@@ -47,12 +47,7 @@
     //     uttID startFrameIndexInMinibatch numFrames
     void ProcessUttInfo(
         const std::vector<std::vector<std::pair<wstring, size_t>>>& uttInfo,
-<<<<<<< HEAD
-        const Matrix<ElemType>& sentenceBegin,
-        const std::vector<MinibatchPackingFlags>& minibatchPackingFlags,
-=======
         const MBLayoutPtr pMBLayout,
->>>>>>> aa80293b
         std::vector<std::vector<std::pair<
             wstring, std::pair<size_t, size_t>>>>* uttInfoInMinibatch) const;
 
@@ -75,22 +70,12 @@
     bool SetLikelihood(
         const std::vector<std::vector<std::pair<wstring, size_t>>>& uttInfo,
         const Matrix<ElemType>& outputs,
-<<<<<<< HEAD
-        const Matrix<ElemType>& sentenceBegin,
-        const std::vector<MinibatchPackingFlags>& minibatchPackingFlags);
-=======
         const MBLayoutPtr pMBLayout);
->>>>>>> aa80293b
 
     // Gets the computed derivatives for given utterance.
     bool GetDerivative(
         const std::vector<std::vector<std::pair<wstring, size_t>>>& uttInfo,
-<<<<<<< HEAD
-        const Matrix<ElemType>& sentenceBegin,
-        const std::vector<MinibatchPackingFlags>& minibatchPackingFlags,
-=======
         const MBLayoutPtr pMBLayout,
->>>>>>> aa80293b
         Matrix<ElemType>* derivativesOut);
 
     // Gets the computed objectives for given utterance.

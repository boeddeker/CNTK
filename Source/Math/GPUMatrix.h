<<<<<<< HEAD
//
// <copyright file="GPUMatrix.h" company="Microsoft">
//     Copyright (c) Microsoft Corporation.  All rights reserved.
// </copyright>
//

#pragma once
#include "Platform.h"
#include "File.h"
#include "Helpers.h"
#include "CommonMatrix.h"
#include "DebugUtil.h"
#include "BestGpu.h"    // for CPUONLY macro
#include "ConcStack.h"
#include <string>
#include <vector>
#include <array>
#include <ctime>
#include <iostream>     // for cout/cerr
#include <memory>       // for unique_ptr
#include <limits.h>     // for ULONG_MAX

// predeclare cublasHandle_t
struct cublasContext;
typedef struct cublasContext *cublasHandle_t;
struct CUstream_st;
typedef struct CUstream_st *cudaStream_t;

#ifdef _WIN32
#ifndef    MATH_API
#ifdef MATH_EXPORTS
#define MATH_API __declspec(dllexport)
#else
#define MATH_API __declspec(dllimport)
#endif
#endif    /* MATH_API */
#else    // no DLLs in Linux
#define MATH_API 
#endif

#ifndef USE_TIME_BASED_SEED
#define USE_TIME_BASED_SEED ULONG_MAX
#endif

// Stream management functions
void MATH_API SetStream(cudaStream_t stream);
cudaStream_t MATH_API GetStream();

namespace Microsoft {
    namespace MSR {
        namespace CNTK {

    // -----------------------------------------------------------------------
    // DeviceBoundNumber -- This class represents a number which resides on a particular device. Use it to avoid unnecessary transfers between CPU and GPU
    // -----------------------------------------------------------------------

    template<class ElemType>
    class MATH_API DeviceBoundNumber
    {
    private:
        DEVICEID_TYPE m_computeDevice;
        ElemType* m_data;
    public:        
        DeviceBoundNumber() {m_data=NULL;};        
        DeviceBoundNumber(const DeviceBoundNumber<ElemType> &deepCopy);
        DeviceBoundNumber(DeviceBoundNumber<ElemType> &&shallowCopy);
        ~DeviceBoundNumber();
        DEVICEID_TYPE GetDeviceId() const { return m_computeDevice; }
        ElemType* ExposePointer2Value() const {return m_data;}
        //performs shallow copy only
        void ShallowCopyFrom(ElemType* newVal,int newValsDevceId);
    };


    // -----------------------------------------------------------------------
    // GPUMatrix
    // -----------------------------------------------------------------------

    void PrepareDevice(DEVICEID_TYPE deviceId);

    template<class ElemType>
    class MATH_API GPUMatrix : public BaseMatrix<ElemType>
    {
        typedef BaseMatrix<ElemType> B; using B::m_numRows; using B::m_numCols; using B::m_pArray;   // without this, base members would require to use thi-> in GCC

        template<typename T>
        friend class GPUMatrix;

    public:
        static const int MaxGpus = 8;  // support up to 8 GPUs
        using BaseMatrix<ElemType>::m_computeDevice;
        using BaseMatrix<ElemType>::m_elemSizeAllocated;
        using BaseMatrix<ElemType>::m_matrixName;
        using BaseMatrix<ElemType>::m_format;
        using BaseMatrix<ElemType>::m_externalBuffer;
        using BaseMatrix<ElemType>::m_nz;
        using BaseMatrix<ElemType>::OwnBuffer;
        using BaseMatrix<ElemType>::GetNumElements;
        using BaseMatrix<ElemType>::IsEmpty;
        using BaseMatrix<ElemType>::GetArray;
        using BaseMatrix<ElemType>::GetNumRows;
        using BaseMatrix<ElemType>::GetNumCols;
        using BaseMatrix<ElemType>::SetMatrixName;
    private:
        static cublasHandle_t s_cuHandle[MaxGpus];
        static void *s_curandGenerator;

        // Have to use naked pointer to avoid issues with __declspec(dllexport) on Windows (C4251).
        // Cannot use atomic for the same reason either.
        mutable conc_stack<std::unique_ptr<GPUMatrix<ElemType>>>* m_workspace;

    private:
        
        void performElementWiseFunction(const ElementWiseOperator kind, const ElemType *src);
        size_t LocateElement (const size_t i, const size_t j) const;
        size_t LocateColumn (const size_t j) const;        
        void Clear();
        void ZeroInit(int deviceId);
        
        std::unique_ptr<GPUMatrix<ElemType>> GetOrCreateWorkspace() const;
        void ReleaseWorkspace(std::unique_ptr<GPUMatrix<ElemType>> src) const;

    public:
        GPUMatrix(int deviceId);
        GPUMatrix(FILE* f, const char * matrixName, int deviceId);
        GPUMatrix(const size_t numRows, const size_t numCols, int deviceId);
        GPUMatrix(const size_t numRows, const size_t numCols, int deviceId, ElemType *pArray, const size_t matrixFlags = matrixFlagNormal);
        GPUMatrix(const GPUMatrix<ElemType>& deepCopyFrom);    
        GPUMatrix<ElemType>& operator=(const GPUMatrix<ElemType>& deepCopyFrom);  //assignment operator, deep copy
        GPUMatrix(GPUMatrix<ElemType>&& moveFrom);
        GPUMatrix<ElemType>& operator=(GPUMatrix<ElemType>&& moveFrom);  //move assignment operator, shallow copy
        ~GPUMatrix(void);       

        static void SetDevice(DEVICEID_TYPE deviceId);
        static DEVICEID_TYPE GetBestGPUDeviceId();
        int GetComputeDeviceId() const;
        DEVICEID_TYPE PrepareDevice(DEVICEID_TYPE deviceId = -1) const;

        static cublasHandle_t GetCublasHandle(int computeDevice=-1);
        ElemType* CopyToArray() const; //allocated by the callee but need to be deleted by the caller
        size_t CopyToArray(ElemType*& arrayCopyTo, size_t& currentArraySize) const;  //allocated by the callee but need to be deleted by the caller
        void CopySection(size_t numRows, size_t numCols, ElemType* dst, size_t colStride) const; 

        void ChangeDeviceTo(DEVICEID_TYPE to_id);

    public:

        GPUMatrix<ElemType> ColumnSlice(size_t startColumn, size_t numCols) const;
        GPUMatrix<ElemType>& AssignColumnSlice(const GPUMatrix<ElemType>& fromMatrix, size_t startColumn, size_t numCols);
        GPUMatrix<ElemType>& SetColumnSlice(const GPUMatrix<ElemType>& fromMatrix, size_t startColumn, size_t numCols);

        void CopyColumnsStrided(const GPUMatrix<ElemType>& fromMatrix, size_t numCols, size_t srcNumColsStride, size_t destNumColsStride);

        GPUMatrix<ElemType> Diagonal() const;

        size_t BufferSize() const {return m_numRows*m_numCols*sizeof(ElemType);}
        ElemType* BufferPointer() const {return m_pArray;}

        ElemType Adagrad(GPUMatrix<ElemType>& gradients, const bool needAveMultiplier);
        void FSAdagrad(GPUMatrix<ElemType>& gradients, GPUMatrix<ElemType>& functionValues, ElemType learnRatePerSample, ElemType momentum, ElemType adaWeight, ElemType adaMul);
        ElemType RmsProp(GPUMatrix<ElemType>& gradients, ElemType RMS_GAMMA, ElemType RMS_WGT_INC, ElemType RMS_WGT_MAX, ElemType RMS_WGT_DEC, ElemType RMS_WGT_MIN, const bool needAveMultiplier);

        void Reshape(const size_t numRows, const size_t numCols);
        void Resize(const size_t numRows, const size_t numCols, bool growOnly = true);  //by default we only reallocate if need to grow

        ElemType& operator() (const size_t /*row*/, const size_t /*col*/) { LogicError("GPUMatrix doesn't support this"); }
        const ElemType& operator() (const size_t /*row*/, const size_t /*col*/) const { LogicError("GPUMatrix doesn't support this"); }
        ElemType Get00Element() const;

        void SetValue(const ElemType v);
        void SetValue(const ElemType* d_v); //d_v is pointer to the the value in GPU memory
        void SetColumn(const ElemType* colPointer, size_t colInd);
        void SetColumn(const GPUMatrix<ElemType>& valMat, size_t colInd);

        void MaskColumnsValue(const GPUMatrix<char>& columnsMask, ElemType val);

        void SetValue(const GPUMatrix<ElemType>& deepCopyFrom);
        void SetValue(const size_t numRows, const size_t numCols, int deviceId, ElemType *pArray, size_t matrixFlags = matrixFlagNormal);

        void SetDiagonalValue(const ElemType v);
        void SetDiagonalValue(const GPUMatrix<ElemType>& vector);
        void SetUniformRandomValue(const ElemType low, const ElemType high, unsigned long seed=USE_TIME_BASED_SEED);
        void SetGaussianRandomValue(const ElemType mean, const ElemType sigma, unsigned long seed=USE_TIME_BASED_SEED);
        void SetUniformRandomMask(const ElemType maskRate, const ElemType scaleValue, unsigned long seed=USE_TIME_BASED_SEED); 

        GPUMatrix<ElemType> Transpose() const;
        GPUMatrix<ElemType>& AssignTransposeOf (const GPUMatrix<ElemType>& a);

        GPUMatrix<ElemType>& operator+= (const ElemType alpha);
        GPUMatrix<ElemType> operator+ (const ElemType alpha) const;
        GPUMatrix<ElemType>& AssignSumOf(const ElemType alpha, const GPUMatrix<ElemType>& a);

        GPUMatrix<ElemType>& operator+= (const GPUMatrix<ElemType>& a);
        GPUMatrix<ElemType> operator+ (const GPUMatrix<ElemType>& a) const;
        GPUMatrix<ElemType>& AssignSumOf(const GPUMatrix<ElemType>& a, const GPUMatrix<ElemType>& b);

        GPUMatrix<ElemType>& operator-= (const ElemType alpha);
        GPUMatrix<ElemType> operator- (const ElemType alpha) const;
        GPUMatrix<ElemType>& AssignDifferenceOf(const ElemType alpha, const GPUMatrix<ElemType>& a);
        GPUMatrix<ElemType>& AssignDifferenceOf(const GPUMatrix<ElemType>& a, const ElemType alpha);

        GPUMatrix<ElemType>& operator-= (const GPUMatrix<ElemType>& a);
        GPUMatrix<ElemType> operator- (const GPUMatrix<ElemType>& a) const;
        GPUMatrix<ElemType>& AssignDifferenceOf(const GPUMatrix<ElemType>& a, const GPUMatrix<ElemType>& b);

        GPUMatrix<ElemType>& operator*= (const ElemType alpha);
        GPUMatrix<ElemType> operator* (const ElemType alpha) const;
        GPUMatrix<ElemType>& AssignProductOf(const ElemType alpha, const GPUMatrix<ElemType>& a);

        GPUMatrix<ElemType> operator* (const GPUMatrix<ElemType>& a) const;     
        GPUMatrix<ElemType>& AssignProductOf(const GPUMatrix<ElemType>& a, const bool transposeA, const GPUMatrix<ElemType>& b, const bool transposeB);

        GPUMatrix<ElemType>& operator/= (ElemType alpha);
        GPUMatrix<ElemType> operator/ (ElemType alpha) const;

        GPUMatrix<ElemType>& operator^= (ElemType alpha); //element-wise power
        GPUMatrix<ElemType> operator^ (ElemType alpha) const; //element-wise power
        GPUMatrix<ElemType>& AssignElementPowerOf(const GPUMatrix<ElemType>& a, const ElemType power);

        GPUMatrix<ElemType>& ElementMultiplyWith (const GPUMatrix<ElemType>& a);
        GPUMatrix<ElemType>& AssignElementProductOf (const GPUMatrix<ElemType>& a, const GPUMatrix<ElemType>& b);
        GPUMatrix<ElemType>& AddElementProductOf (const GPUMatrix<ElemType>& a, const GPUMatrix<ElemType>& b);

        GPUMatrix<ElemType>& AssignElementDivisionOf (const GPUMatrix<ElemType>& a, const GPUMatrix<ElemType>& b);
        GPUMatrix<ElemType>& ElementDivideBy(const GPUMatrix<ElemType>& a);

        GPUMatrix<ElemType>& ColumnElementMultiplyWith(const GPUMatrix<ElemType>& a);
        GPUMatrix<ElemType>& RowElementMultiplyWith(const GPUMatrix<ElemType>& a);

        GPUMatrix<ElemType>& ColumnElementDivideBy(const GPUMatrix<ElemType>& a);
        GPUMatrix<ElemType>& RowElementDivideBy(const GPUMatrix<ElemType>& a);

        GPUMatrix<ElemType>& ElementInverse ();
        GPUMatrix<ElemType>& AssignElementInverseOf (const GPUMatrix<ElemType>& a);

        GPUMatrix<ElemType>& InplaceLinearRectifierDerivative();
        GPUMatrix<ElemType>& AssignLinearRectifierDerivativeOf (const GPUMatrix<ElemType>& a);

        GPUMatrix<ElemType>& InplaceSigmoidDerivative();
        GPUMatrix<ElemType>& AssignSigmoidDerivativeOf (const GPUMatrix<ElemType>& a);

        GPUMatrix<ElemType>& InplaceSigmoid ();
        GPUMatrix<ElemType>& AssignSigmoidOf (const GPUMatrix<ElemType>& a);

        GPUMatrix<ElemType>& InplaceTanh ();
        GPUMatrix<ElemType>& AssignTanhOf (const GPUMatrix<ElemType>& a);

        GPUMatrix<ElemType>& InplaceLogSoftmax (const bool isColWise);
        GPUMatrix<ElemType>& AssignLogSoftmaxOf (const GPUMatrix<ElemType>& a, const bool isColWise);

        GPUMatrix<ElemType>& InplaceHardmax(const bool isColWise);
        GPUMatrix<ElemType>& AssignHardmaxOf(const GPUMatrix<ElemType>& a, const bool isColWise);

        //sequence training
        GPUMatrix<ElemType>& DropFrame(const GPUMatrix<ElemType>& label, const GPUMatrix<ElemType>& gamma, const ElemType & threshhold);
        GPUMatrix<ElemType>& AssignSequenceError(const ElemType hsmoothingWeight, const GPUMatrix<ElemType>& label, const GPUMatrix<ElemType>& dnnoutput, const GPUMatrix<ElemType>& gamma, ElemType alpha);

		GPUMatrix<ElemType>& AssignCTCScore(const GPUMatrix<ElemType>& prob, GPUMatrix<ElemType>& alpha, GPUMatrix<ElemType>& beta, const std::vector<size_t> phoneseq,
			const std::vector<size_t> phonebound, ElemType &totalscore, const size_t framenum, size_t blanknum, const bool isColWise);
		GPUMatrix<ElemType>& AssignCTCScore_m(const GPUMatrix<ElemType>& prob, GPUMatrix<ElemType>& alpha, GPUMatrix<ElemType>& beta,
			 GPUMatrix<ElemType> phoneseq, ElemType &totalscore, std::vector<size_t>& uttMap, std::vector<size_t> & uttBeginFrame, std::vector<size_t> & uttFrameNum,
			std::vector<size_t> & uttPhoneNum, size_t samplesInRecurrentStep, const size_t maxframenum, const bool isColWise);
        GPUMatrix<ElemType>& InplaceSqrt ();
        GPUMatrix<ElemType>& AssignSqrtOf (const GPUMatrix<ElemType>& a);

        GPUMatrix<ElemType>& InplaceExp ();
        GPUMatrix<ElemType>& AssignExpOf (const GPUMatrix<ElemType>& a);

        GPUMatrix<ElemType>& InplaceLog ();
        GPUMatrix<ElemType>& AssignLogOf (const GPUMatrix<ElemType>& a);

        GPUMatrix<ElemType>& InplaceCosine ();
        GPUMatrix<ElemType>& AssignCosineOf (const GPUMatrix<ElemType>& a);

        GPUMatrix<ElemType>& InplaceNegativeSine ();
        GPUMatrix<ElemType>& AssignNegativeSineOf (const GPUMatrix<ElemType>& a);

        GPUMatrix<ElemType>& InplaceAbs ();   
        GPUMatrix<ElemType>& AssignAbsOf (const GPUMatrix<ElemType>& a);

        GPUMatrix<ElemType>& InplaceTruncateBottom (const ElemType threshold);
        GPUMatrix<ElemType>& AssignTruncateBottomOf (const GPUMatrix<ElemType>& a, const ElemType threshold);
        GPUMatrix<ElemType>& InplaceTruncateTop (const ElemType threshold);
        GPUMatrix<ElemType>& AssignTruncateTopOf (const GPUMatrix<ElemType>& a, const ElemType threshold);
        GPUMatrix<ElemType>& InplaceTruncate(const ElemType threshold);
        GPUMatrix<ElemType>& InplaceSoftThreshold(const ElemType threshold);

        GPUMatrix<ElemType>& SetToZeroIfAbsLessThan (const ElemType threshold);

        DeviceBoundNumber<ElemType> Sum_AsDeviceBoundNum() const;
        ElemType SumOfAbsElements () const; //sum of all abs(elements)
        ElemType SumOfElements () const; //sum of all elements
        GPUMatrix<ElemType>& AssignSumOfElements(const GPUMatrix<ElemType>& a);

        ElemType Max () const;
        bool IsEqualTo(const GPUMatrix<ElemType>& a, const ElemType threshold = 1e-8) const;

        static void VectorSum(const GPUMatrix<ElemType>& a, GPUMatrix<ElemType>& c, const bool isColWise);

        void VectorNorm1(GPUMatrix<ElemType>& c, const bool isColWise) const;
        GPUMatrix<ElemType>& AssignVectorNorm1Of(GPUMatrix<ElemType>& a, const bool isColWise);

        void VectorNorm2(GPUMatrix<ElemType>& c, const bool isColWise) const;
        GPUMatrix<ElemType>& AssignVectorNorm2Of(GPUMatrix<ElemType>& a, const bool isColWise);

        void VectorNormInf(GPUMatrix<ElemType>& c, const bool isColWise) const;
        GPUMatrix<ElemType>& AssignVectorNormInfOf(GPUMatrix<ElemType>& a, const bool isColWise);

        GPUMatrix<ElemType>& AssignInnerProductOf(const GPUMatrix<ElemType>& a, const GPUMatrix<ElemType>& b, const bool isColWise);
        GPUMatrix<ElemType>& AssignKhatriRaoProductOf(const GPUMatrix<ElemType>& a, const GPUMatrix<ElemType>& b);
        GPUMatrix<ElemType>& AddColumnReshapeProductOf(const GPUMatrix<ElemType>& a, const GPUMatrix<ElemType>& b, const bool transposeAColumn);

        GPUMatrix<ElemType>& AddWithScaleOf(ElemType alpha, const GPUMatrix<ElemType>& a);

        ElemType FrobeniusNorm() const;        
        GPUMatrix<ElemType>& AssignFrobeniusNormOf(const GPUMatrix<ElemType>& a);

        ElemType MatrixNormInf() const;
        ElemType MatrixNorm1() const;
        ElemType MatrixNorm0() const; //number of non-zero elemets
        GPUMatrix<ElemType>& AssignSignOf(const GPUMatrix<ElemType>& a);
        GPUMatrix<ElemType>& AddSignOf(const GPUMatrix<ElemType>& a);

        GPUMatrix<ElemType>&  AssignToRowSliceValuesOf(const GPUMatrix<ElemType>& a, const size_t startIndex, const size_t numRows);
        GPUMatrix<ElemType>&  AssignRowSliceValuesOf(const GPUMatrix<ElemType>& a, const size_t startIndex, const size_t numRows);
        GPUMatrix<ElemType>&  AddToRowSliceValuesOf(const GPUMatrix<ElemType>& a, const size_t startIndex, const size_t numRows); 
        GPUMatrix<ElemType>&  AddWithRowSliceValuesOf(const GPUMatrix<ElemType>& a, const size_t startIndex, const size_t numRows);
        //GPUMatrix<ElemType>&  AssignRowStackValuesOf(const std::vector<const GPUMatrix<ElemType>*>& inputMatrices, const size_t sliceStartCol, const size_t sliceNumCols);

        GPUMatrix<ElemType>&  AssignRepeatOf(const GPUMatrix<ElemType>& a, const size_t numRowRepeats, const size_t numColRepeats);
        GPUMatrix<ElemType>&  AddToRowRepeatValuesOf(const GPUMatrix<ElemType>& a, const size_t numRowRepeats);

        GPUMatrix<ElemType>&  AssignPositiveAndShiftedNegSample(const GPUMatrix<ElemType>& a, const size_t posNumber, const size_t negNumber, const size_t shiftNumber);
        GPUMatrix<ElemType>&  AddFoldedPositiveAndShiftedNegSample(const GPUMatrix<ElemType>& a, const size_t posNumber, const size_t negNumber, const size_t shiftNumber);

        void VectorMax(GPUMatrix<ElemType>& maxIndexes, GPUMatrix<ElemType>& maxValues, const bool isColWise) const;
        void VectorMax(GPUMatrix<ElemType>& maxIndexes, GPUMatrix<ElemType>& maxValues, const bool isColWise, int topK) const;
        void VectorMin(GPUMatrix<ElemType>& minIndexes, GPUMatrix<ElemType>& minValues, const bool isColWise) const;

        GPUMatrix<ElemType>&   AssignNumOfDiff(const GPUMatrix<ElemType>& a, const GPUMatrix<ElemType>& b, bool searchInCol = false); 


        GPUMatrix<ElemType>& AssignInnerProductOfMatrices(const GPUMatrix<ElemType>& a, const GPUMatrix<ElemType>& b); 


        void AssignNoiseContrastiveEstimation(const GPUMatrix<ElemType>& a, const GPUMatrix<ElemType>& b, const GPUMatrix<ElemType>& bias, 
            size_t sampleCount, GPUMatrix<ElemType>& tmp, GPUMatrix<ElemType>& c);
        void AssignNCEDerivative(GPUMatrix<ElemType>& tmp, const GPUMatrix<ElemType>& a, const GPUMatrix<ElemType>& b, size_t inputIndex, GPUMatrix<ElemType>& c);    
        void AssignNCEUnnormalizedEval(const GPUMatrix<ElemType>& a, const GPUMatrix<ElemType>& b, GPUMatrix<ElemType>& c);
        void AssignSoftmaxSum(const GPUMatrix<ElemType>& a, GPUMatrix<ElemType>& softmax);

        void Print(const char* matrixName, size_t rowStart, size_t rowEnd, size_t colStart, size_t colEnd) const;
        void Print(const char* matrixName = NULL) const; //print whole matrix. can be expensive

        void ReadFromFile(FILE* f, const char * matrixName); //matrixName is used to verify that correct matrix is read.
        void WriteToFile(FILE* f, const char * matrixName); //matrixName is used to verify that correct matrix is read.

        GPUMatrix<ElemType>&  AssignPackedConvolutionInput(const GPUMatrix<ElemType>& inputSubBatch, 
                                                 const size_t inputWidth, const size_t inputHeight, const size_t inputChannels,
                                                 const size_t outputWidth, const size_t outputHeight, const size_t outputChannels,
                                                 const size_t kernelWidth, const size_t kernelHeight, const size_t horizontalSubsample, const size_t verticalSubsample, 
                                                 const bool zeroPadding = false); 
        GPUMatrix<ElemType>&  UnpackConvolutionInput(GPUMatrix<ElemType>& inputSubBatch, 
                                                 const size_t inputWidth, const size_t inputHeight, const size_t inputChannels,
                                                 const size_t outputWidth, const size_t outputHeight, const size_t outputChannels,
                                                 const size_t kernelWidth, const size_t kernelHeight, const size_t horizontalSubsample, const size_t verticalSubsample, 
                                                 bool zeroPadding = false) const; 
        GPUMatrix<ElemType>& AssignMaxPoolingResult(const GPUMatrix<ElemType>& inputBatch, const size_t channels, 
                                                 const size_t inputWidth, const size_t inputHeight,  const size_t inputSizePerSample, 
                                                 const size_t outputWidth, const size_t outputHeight, const size_t outputSizePerSample, 
                                                 const size_t windowWidth, const size_t windowHeight, const size_t horizontalSubsample, const size_t verticalSubsample);
        GPUMatrix<ElemType>& AddMaxPoolingGradient(const GPUMatrix<ElemType>& outputGradientBatch, const GPUMatrix<ElemType>& inputBatch, const GPUMatrix<ElemType>& outputBatch, 
                                                 const size_t channels, 
                                                 const size_t inputWidth, const size_t inputHeight, const size_t inputSizePerSample, 
                                                 const size_t outputWidth, const size_t outputHeight, const size_t outputSizePerSample, 
                                                 const size_t windowWidth, const size_t windowHeight, const size_t horizontalSubsample, const size_t verticalSubsample);
        GPUMatrix<ElemType>& AssignAveragePoolingResult(const GPUMatrix<ElemType>& inputBatch, const size_t channels, 
                                                 const size_t inputWidth, const size_t inputHeight,  const size_t inputSizePerSample, 
                                                 const size_t outputWidth, const size_t outputHeight, const size_t outputSizePerSample, 
                                                 const size_t windowWidth, const size_t windowHeight, const size_t horizontalSubsample, const size_t verticalSubsample);
        GPUMatrix<ElemType>& AddAveragePoolingGradient(const GPUMatrix<ElemType>& outputGradientBatch, 
                                                 const size_t channels, 
                                                 const size_t inputWidth, const size_t inputHeight, const size_t inputSizePerSample, 
                                                 const size_t outputWidth, const size_t outputHeight, const size_t outputSizePerSample, 
                                                 const size_t windowWidth, const size_t windowHeight, const size_t horizontalSubsample, const size_t verticalSubsample);
    public:
        //static BLAS functions
        static void MultiplyAndWeightedAdd(ElemType alpha,const GPUMatrix<ElemType>& a, const bool transposeA, const GPUMatrix<ElemType>& b, const bool transposeB, ElemType beta, GPUMatrix<ElemType>& c);
        static void MultiplyAndAdd(const GPUMatrix<ElemType>& a, const bool transposeA, const GPUMatrix<ElemType>& b, const bool transposeB, GPUMatrix<ElemType>& c);
        static void Multiply(const GPUMatrix<ElemType>& a, const bool transposeA, const GPUMatrix<ElemType>& b, const bool transposeB, GPUMatrix<ElemType>& c);
        static void Multiply(const GPUMatrix<ElemType>& a, const GPUMatrix<ElemType>& b, GPUMatrix<ElemType>& c);
        static void Multiply1x1AndWeightedAdd(ElemType alpha, const GPUMatrix<ElemType>& a, const GPUMatrix<ElemType>& b, ElemType beta, GPUMatrix<ElemType>& c);

        static void ScaleAndAdd(ElemType alpha, const GPUMatrix<ElemType>& a, GPUMatrix<ElemType>& c);
        static void ScaleAndAdd(ElemType alpha, const GPUMatrix<ElemType>& a, const GPUMatrix<ElemType>& b, GPUMatrix<ElemType>& c);
        static void AddScaledDifference(const ElemType alpha, const GPUMatrix<ElemType>& a, const GPUMatrix<ElemType>& b, GPUMatrix<ElemType>& c);
        static void AssignScaledDifference(const ElemType alpha, const GPUMatrix<ElemType>& a, const GPUMatrix<ElemType>& b, GPUMatrix<ElemType>& c);
        static void AddScaledDifference(const GPUMatrix<ElemType>& alpha, const GPUMatrix<ElemType>& a, const GPUMatrix<ElemType>& b, GPUMatrix<ElemType>& c);
        static void AssignScaledDifference(const GPUMatrix<ElemType>& alpha, const GPUMatrix<ElemType>& a, const GPUMatrix<ElemType>& b, GPUMatrix<ElemType>& c);

        static void AddElementToElement(const GPUMatrix<ElemType>& a, const size_t ai, const size_t aj, GPUMatrix<ElemType>& c, const size_t ci, const size_t cj); 

        /// minus one at a specific position
        static void MinusOneAt(GPUMatrix<ElemType>& c, const size_t position);

        static void Scale(ElemType alpha, const GPUMatrix<ElemType>& a, GPUMatrix<ElemType>& c);
        static void Scale(GPUMatrix<ElemType> &alpha, GPUMatrix<ElemType>& a); //In this case matrix alpha must be 1x1
        static void Scale(ElemType alpha, GPUMatrix<ElemType>& a);       
        static void InnerProduct (const GPUMatrix<ElemType>& a, const GPUMatrix<ElemType>& b, GPUMatrix<ElemType>& c, const bool isColWise);
        static ElemType InnerProductOfMatrices(const GPUMatrix<ElemType>& a, const GPUMatrix<ElemType>& b);                
        static void ElementWisePower (ElemType alpha, const GPUMatrix<ElemType>& a, GPUMatrix<ElemType>& c);        

        static bool AreEqual(const GPUMatrix<ElemType>& a, const GPUMatrix<ElemType>& b, const ElemType threshold = 1e-8);

        static void TensorShuffleScaleAndAdd(ElemType keepWeight, const GPUMatrix<ElemType>& a, size_t D, size_t S, size_t M, size_t K, size_t T, ElemType scaleFactor, const GPUMatrix<ElemType>& b, GPUMatrix<ElemType>& c);

        void TensorOp(ElemType beta, const GPUMatrix<ElemType>& a, ElemType alpha, ElementWiseOperator op,
                      const std::array<size_t, 2> & offsets,
                      const std::vector<size_t> & regularOpDims,  const std::array<std::vector<ptrdiff_t>, 2> & regularStrides,
                      const std::vector<size_t> & reducingOpDims, const std::array<std::vector<ptrdiff_t>, 2> & reducingStrides);
        void TensorOp(ElemType beta, const GPUMatrix<ElemType>& a, const GPUMatrix<ElemType>& b, ElemType alpha, ElementWiseOperator op,
                      const std::array<size_t, 3> & offsets,
                      const std::vector<size_t> & regularOpDims,  const std::array<std::vector<ptrdiff_t>, 3> & regularStrides,
                      const std::vector<size_t> & reducingOpDims, const std::array<std::vector<ptrdiff_t>, 3> & reducingStrides);
        void TensorOp(ElemType beta, const GPUMatrix<ElemType>& a, const GPUMatrix<ElemType>& b, const GPUMatrix<ElemType>& c, ElemType alpha, ElementWiseOperator op,
                      const std::array<size_t, 4> & offsets,
                      const std::vector<size_t> & regularOpDims,  const std::array<std::vector<ptrdiff_t>, 4> & regularStrides,
                      const std::vector<size_t> & reducingOpDims, const std::array<std::vector<ptrdiff_t>, 4> & reducingStrides);

        static void CreateCurandObject(unsigned long seed, const char *caller);
        static void ResetCurandObject(unsigned long seed, const char *caller);
        static GPUMatrix<ElemType> Ones(const size_t rows, const size_t cols, int deviceId);
        static GPUMatrix<ElemType> Zeros(const size_t rows, const size_t cols, int deviceId);
        static GPUMatrix<ElemType> Eye(const size_t rows, int deviceId);
        static GPUMatrix<ElemType> RandomUniform(const size_t rows, const size_t cols, int deviceId, const ElemType low, const ElemType high, unsigned long seed = USE_TIME_BASED_SEED);
        static GPUMatrix<ElemType> RandomGaussian(const size_t rows, const size_t cols, int deviceId, const ElemType mean, const ElemType sigma, unsigned long seed = USE_TIME_BASED_SEED);

        static bool HasElement(const GPUMatrix<ElemType>& a, const ElemType v = 0.0);

        static ElemType GetLearnRateForBlock_Helper(const GPUMatrix<ElemType> &Gradients, const GPUMatrix<ElemType> &SmoothedGradients);

        ElemType LogAddSumOfElements() const;

    public:
        GPUMatrix<ElemType>& AssignElementProductOfWithShiftNeg(const GPUMatrix<ElemType>& a, const GPUMatrix<ElemType>& b, const size_t shift, const size_t nt);
        static void InnerProductWithShiftNeg(const GPUMatrix<ElemType>& a, const GPUMatrix<ElemType>& b, GPUMatrix<ElemType>& c, const size_t shift, const size_t nt);
        GPUMatrix<ElemType>& GetARowByIndex(const GPUMatrix<ElemType>& a, const size_t m);
        static void ConductRowElementMultiplyWithShift(const GPUMatrix<ElemType>& a, const GPUMatrix<ElemType>& b, GPUMatrix<ElemType>& c, const size_t shift, const bool isafixed);

        GPUMatrix<ElemType>& AssignElementProductOfWithShift(const GPUMatrix<ElemType>& a, const GPUMatrix<ElemType>& b, const size_t shift);

    public:
        static void RCRFBackwardCompute(
            const GPUMatrix<ElemType>& alpha, GPUMatrix<ElemType>& beta,
            const GPUMatrix<ElemType>& lbls,
            const GPUMatrix<ElemType>& pos_scores, const GPUMatrix<ElemType>& pair_scores, const int shift = 1);
        static void RCRFTransGrdCompute(const GPUMatrix<ElemType>& lbls,
            const GPUMatrix<ElemType>&   alpha,
            const GPUMatrix<ElemType>& beta,
            const GPUMatrix<ElemType>& pair_scores,
            GPUMatrix<ElemType>& grd,
            const int startLbl, /// the time 0 start symbol in the output layer
            const int shift);

    public:
        friend File& operator>>(File& stream, GPUMatrix<ElemType>& us)
        {
            stream.GetMarker(fileMarkerBeginSection, std::wstring(L"BMAT"));
            size_t elsize;
            stream>>elsize;
            if (sizeof(ElemType)!=elsize)
                LogicError("Template argument size doesn't match those in file");
            std::wstring matrixName;
            size_t numRows, numCols;
            int format;
            stream>>matrixName>>format>>numRows>>numCols;
            ElemType* d_array = new ElemType[numRows*numCols];
            for (size_t i=0;i<numRows*numCols;++i)
                stream>>d_array[i];
            stream.GetMarker(fileMarkerEndSection, std::wstring(L"EMAT"));
            us.SetValue(numRows, numCols, us.GetComputeDeviceId(), d_array, matrixFlagNormal | format);
            delete[] d_array;
            us.m_matrixName = new wchar_t[matrixName.length()+1];
            wmemcpy(us.m_matrixName,matrixName.c_str(),matrixName.length()+1);
            //us.m_matrixName = matrixName;
            return stream;
        }
        friend File& operator<<(File& stream, const GPUMatrix<ElemType>& us)
        {
            stream.PutMarker(fileMarkerBeginSection, std::wstring(L"BMAT"));
            stream<<sizeof(ElemType);

            std::wstring s = (us.m_matrixName==NULL)? std::wstring(L"unnamed") : std::wstring(us.m_matrixName);
            int format = us.m_format;
            stream << s << format;

            stream<<us.m_numRows<<us.m_numCols;
            ElemType *pArray = us.CopyToArray();
            for (size_t i=0;i<us.GetNumElements();++i) 
                stream<<pArray[i];
            delete[] pArray;
            stream.PutMarker(fileMarkerEndSection, std::wstring(L"EMAT"));
            return stream;
        }

    };

    typedef GPUMatrix<float> GPUSingleMatrix;

}}}

// Error handling
template<typename ERRTYPE> static const char * CudaErrString(ERRTYPE x);
template<typename ERRTYPE> static void CudaCall(ERRTYPE retCode, const char * exprString, const char * libName, ERRTYPE successCode)
{
    if (retCode != successCode)
    {
        try
        {
            const char * hostname = getenv("COMPUTERNAME"); // TODO: This is the easy way for Windows; likely different on Linux.
            Microsoft::MSR::CNTK::RuntimeError("%s failure %d: %s ; GPU=%d ; hostname=%s ; expr=%s", libName, (int)retCode, CudaErrString(retCode), Microsoft::MSR::CNTK::GPUMatrix<float>::GetBestGPUDeviceId(), hostname ? hostname : "?", exprString);
        }
        catch (const std::exception & e)    // catch, log, and rethrow since CUDA code sometimes hangs in destruction, so we'd never get to see the error
        {
            std::cerr << e.what() << std::endl;
            throw;
        }
    }
}
#define CUDA_CALL(expr)     (CudaCall((expr), #expr, "CUDA", cudaSuccess))
#define CUBLAS_CALL(expr)   (CudaCall((expr), #expr, "CUBLAS", CUBLAS_STATUS_SUCCESS))
#define CUSPARSE_CALL(expr) (CudaCall((expr), #expr, "CUSPARSE", CUSPARSE_STATUS_SUCCESS))
#define CURAND_CALL(expr)   (CudaCall((expr), #expr, "CURAND", CURAND_STATUS_SUCCESS))
=======
//
// Copyright (c) Microsoft. All rights reserved.
// Licensed under the MIT license. See LICENSE.md file in the project root for full license information.
//

#pragma once
#include "Platform.h"
#include "File.h"
#include "Helpers.h"
#include "CommonMatrix.h"
#include "TensorShape.h" // only for SmallVector; I was hoping to keep this out
#include "DebugUtil.h"
#include "BestGpu.h" // for CPUONLY macro
#include "ConcStack.h"
#include <string>
#include <vector>
#include <array>
#include <ctime>
#include <iostream> // for cout/cerr
#include <memory>   // for unique_ptr
#include <limits.h> // for ULONG_MAX

// predeclare cublasHandle_t
struct cublasContext;
typedef struct cublasContext* cublasHandle_t;
struct CUstream_st;
typedef struct CUstream_st* cudaStream_t;

#ifdef _WIN32
#ifndef MATH_API
#ifdef MATH_EXPORTS
#define MATH_API __declspec(dllexport)
#else
#define MATH_API __declspec(dllimport)
#endif
#endif /* MATH_API */
#else  // no DLLs in Linux
#define MATH_API
#endif

#ifndef USE_TIME_BASED_SEED
#define USE_TIME_BASED_SEED ULONG_MAX
#endif

// Stream management functions
void MATH_API SetStream(cudaStream_t stream);
cudaStream_t MATH_API GetStream();

namespace Microsoft { namespace MSR { namespace CNTK {

// -----------------------------------------------------------------------
// DeviceBoundNumber -- This class represents a number which resides on a particular device. Use it to avoid unnecessary transfers between CPU and GPU
// -----------------------------------------------------------------------

template <class ElemType>
class MATH_API DeviceBoundNumber
{
private:
    DEVICEID_TYPE m_computeDevice;
    ElemType* m_data;

public:
    DeviceBoundNumber()
    {
        m_data = NULL;
    };
    DeviceBoundNumber(const DeviceBoundNumber<ElemType>& deepCopy);
    DeviceBoundNumber(DeviceBoundNumber<ElemType>&& shallowCopy);
    ~DeviceBoundNumber();
    DEVICEID_TYPE GetDeviceId() const
    {
        return m_computeDevice;
    }
    ElemType* ExposePointer2Value() const
    {
        return m_data;
    }
    // performs shallow copy only
    void ShallowCopyFrom(ElemType* newVal, int newValsDevceId);
};

// -----------------------------------------------------------------------
// GPUMatrix
// -----------------------------------------------------------------------

void PrepareDevice(DEVICEID_TYPE deviceId);

template <class ElemType>
class MATH_API GPUMatrix : public BaseMatrix<ElemType>
{
    typedef BaseMatrix<ElemType> B;
    using B::m_numRows;
    using B::m_numCols;
    using B::m_pArray; // without this, base members would require to use thi-> in GCC

    template <typename T>
    friend class GPUMatrix;

public:
    static const int MaxGpus = 8; // support up to 8 GPUs
    using BaseMatrix<ElemType>::m_computeDevice;
    using BaseMatrix<ElemType>::m_elemSizeAllocated;
    using BaseMatrix<ElemType>::m_matrixName;
    using BaseMatrix<ElemType>::m_format;
    using BaseMatrix<ElemType>::m_externalBuffer;
    using BaseMatrix<ElemType>::m_nz;
    using BaseMatrix<ElemType>::OwnBuffer;
    using BaseMatrix<ElemType>::GetNumElements;
    using BaseMatrix<ElemType>::IsEmpty;
    using BaseMatrix<ElemType>::GetArray;
    using BaseMatrix<ElemType>::GetNumRows;
    using BaseMatrix<ElemType>::GetNumCols;
    using BaseMatrix<ElemType>::SetMatrixName;

private:
    static cublasHandle_t s_cuHandle[MaxGpus];
    static void* s_curandGenerator;

// Have to use disable the warning to avoid issues with __declspec(dllexport) on Windows (C4251).
// Also, NVCC FE corresponding warning has to be disabled, see MathCUDA.vcxproj.
// The only workaround is to use naked pointer.
#pragma warning(push)
#pragma warning(disable : 4251)
    mutable std::unique_ptr<conc_stack<std::unique_ptr<GPUMatrix<ElemType>>>> m_workspace;
#pragma warning(pop)

private:
    void performElementWiseFunction(const ElementWiseOperator kind, const ElemType* src);
    size_t LocateElement(const size_t i, const size_t j) const;
    size_t LocateColumn(const size_t j) const;
    void Clear();
    void ZeroInit(int deviceId);

    std::unique_ptr<GPUMatrix<ElemType>> GetOrCreateWorkspace() const;
    void ReleaseWorkspace(std::unique_ptr<GPUMatrix<ElemType>> src) const;

public:
    GPUMatrix(int deviceId);
    GPUMatrix(FILE* f, const char* matrixName, int deviceId);
    GPUMatrix(const size_t numRows, const size_t numCols, int deviceId);
    GPUMatrix(const size_t numRows, const size_t numCols, int deviceId, ElemType* pArray, const size_t matrixFlags = matrixFlagNormal);
    GPUMatrix(const GPUMatrix<ElemType>& deepCopyFrom);
    GPUMatrix<ElemType>& operator=(const GPUMatrix<ElemType>& deepCopyFrom); // assignment operator, deep copy
    GPUMatrix(GPUMatrix<ElemType>&& moveFrom);
    GPUMatrix<ElemType>& operator=(GPUMatrix<ElemType>&& moveFrom); // move assignment operator, shallow copy
    ~GPUMatrix(void);

    static void SetDevice(DEVICEID_TYPE deviceId);
    static DEVICEID_TYPE GetBestGPUDeviceId();
    int GetComputeDeviceId() const;
    DEVICEID_TYPE PrepareDevice(DEVICEID_TYPE deviceId = -1) const;

    static cublasHandle_t GetCublasHandle(int computeDevice = -1);
    ElemType* CopyToArray() const;                                              // allocated by the callee but need to be deleted by the caller
    size_t CopyToArray(ElemType*& arrayCopyTo, size_t& currentArraySize) const; // allocated by the callee but need to be deleted by the caller
    void CopySection(size_t numRows, size_t numCols, ElemType* dst, size_t colStride) const;

    void ChangeDeviceTo(DEVICEID_TYPE to_id);

public:
    GPUMatrix<ElemType> ColumnSlice(size_t startColumn, size_t numCols) const;
    GPUMatrix<ElemType>& AssignColumnSlice(const GPUMatrix<ElemType>& fromMatrix, size_t startColumn, size_t numCols);
    GPUMatrix<ElemType>& SetColumnSlice(const GPUMatrix<ElemType>& fromMatrix, size_t startColumn, size_t numCols);

    void CopyColumnsStrided(const GPUMatrix<ElemType>& fromMatrix, size_t numCols, size_t srcNumColsStride, size_t destNumColsStride);

    GPUMatrix<ElemType> Diagonal() const;

    size_t BufferSize() const
    {
        return m_numRows * m_numCols * sizeof(ElemType);
    }
    ElemType* BufferPointer() const
    {
        return m_pArray;
    }

    ElemType Adagrad(GPUMatrix<ElemType>& gradients, const bool needAveMultiplier);
    void FSAdagrad(GPUMatrix<ElemType>& gradients, GPUMatrix<ElemType>& functionValues, ElemType learnRatePerSample, ElemType momentum, ElemType adaWeight, ElemType adaMul);
    ElemType RmsProp(GPUMatrix<ElemType>& gradients, ElemType RMS_GAMMA, ElemType RMS_WGT_INC, ElemType RMS_WGT_MAX, ElemType RMS_WGT_DEC, ElemType RMS_WGT_MIN, const bool needAveMultiplier);

    void Reshape(const size_t numRows, const size_t numCols);
    void Resize(const size_t numRows, const size_t numCols, bool growOnly = true); // by default we only reallocate if need to grow

    ElemType& operator()(const size_t /*row*/, const size_t /*col*/)
    {
        LogicError("GPUMatrix doesn't support this");
    }
    const ElemType& operator()(const size_t /*row*/, const size_t /*col*/) const
    {
        LogicError("GPUMatrix doesn't support this");
    }
    ElemType Get00Element() const;

    void SetValue(const ElemType v);
    void SetValue(const ElemType* d_v); // d_v is pointer to the the value in GPU memory
    void SetColumn(const ElemType* colPointer, size_t colInd);
    void SetColumn(const GPUMatrix<ElemType>& valMat, size_t colInd);

    void MaskColumnsValue(const GPUMatrix<char>& columnsMask, ElemType val);

    void SetValue(const GPUMatrix<ElemType>& deepCopyFrom);
    void SetValue(const size_t numRows, const size_t numCols, int deviceId, ElemType* pArray, size_t matrixFlags = matrixFlagNormal);

    void SetDiagonalValue(const ElemType v);
    void SetDiagonalValue(const GPUMatrix<ElemType>& vector);
    void SetUniformRandomValue(const ElemType low, const ElemType high, unsigned long seed = USE_TIME_BASED_SEED);
    void SetGaussianRandomValue(const ElemType mean, const ElemType sigma, unsigned long seed = USE_TIME_BASED_SEED);
    void SetUniformRandomMask(const ElemType maskRate, const ElemType scaleValue, unsigned long seed = USE_TIME_BASED_SEED);

    GPUMatrix<ElemType> Transpose() const;
    GPUMatrix<ElemType>& AssignTransposeOf(const GPUMatrix<ElemType>& a);

    GPUMatrix<ElemType>& operator+=(const ElemType alpha);
    GPUMatrix<ElemType> operator+(const ElemType alpha) const;
    GPUMatrix<ElemType>& AssignSumOf(const ElemType alpha, const GPUMatrix<ElemType>& a);

    GPUMatrix<ElemType>& operator+=(const GPUMatrix<ElemType>& a);
    GPUMatrix<ElemType> operator+(const GPUMatrix<ElemType>& a) const;
    GPUMatrix<ElemType>& AssignSumOf(const GPUMatrix<ElemType>& a, const GPUMatrix<ElemType>& b);

    GPUMatrix<ElemType>& operator-=(const ElemType alpha);
    GPUMatrix<ElemType> operator-(const ElemType alpha) const;
    GPUMatrix<ElemType>& AssignDifferenceOf(const ElemType alpha, const GPUMatrix<ElemType>& a);
    GPUMatrix<ElemType>& AssignDifferenceOf(const GPUMatrix<ElemType>& a, const ElemType alpha);

    GPUMatrix<ElemType>& operator-=(const GPUMatrix<ElemType>& a);
    GPUMatrix<ElemType> operator-(const GPUMatrix<ElemType>& a) const;
    GPUMatrix<ElemType>& AssignDifferenceOf(const GPUMatrix<ElemType>& a, const GPUMatrix<ElemType>& b);

    GPUMatrix<ElemType>& operator*=(const ElemType alpha);
    GPUMatrix<ElemType> operator*(const ElemType alpha) const;
    GPUMatrix<ElemType>& AssignProductOf(const ElemType alpha, const GPUMatrix<ElemType>& a);

    GPUMatrix<ElemType> operator*(const GPUMatrix<ElemType>& a) const;
    GPUMatrix<ElemType>& AssignProductOf(const GPUMatrix<ElemType>& a, const bool transposeA, const GPUMatrix<ElemType>& b, const bool transposeB);

    GPUMatrix<ElemType>& operator/=(ElemType alpha);
    GPUMatrix<ElemType> operator/(ElemType alpha) const;

    GPUMatrix<ElemType>& operator^=(ElemType alpha);     // element-wise power
    GPUMatrix<ElemType> operator^(ElemType alpha) const; // element-wise power
    GPUMatrix<ElemType>& AssignElementPowerOf(const GPUMatrix<ElemType>& a, const ElemType power);

    GPUMatrix<ElemType>& ElementMultiplyWith(const GPUMatrix<ElemType>& a);
    GPUMatrix<ElemType>& AssignElementProductOf(const GPUMatrix<ElemType>& a, const GPUMatrix<ElemType>& b);
    GPUMatrix<ElemType>& AddElementProductOf(const GPUMatrix<ElemType>& a, const GPUMatrix<ElemType>& b);

    GPUMatrix<ElemType>& AssignElementDivisionOf(const GPUMatrix<ElemType>& a, const GPUMatrix<ElemType>& b);
    GPUMatrix<ElemType>& ElementDivideBy(const GPUMatrix<ElemType>& a);

    GPUMatrix<ElemType>& ColumnElementMultiplyWith(const GPUMatrix<ElemType>& a);
    GPUMatrix<ElemType>& RowElementMultiplyWith(const GPUMatrix<ElemType>& a);

    GPUMatrix<ElemType>& ColumnElementDivideBy(const GPUMatrix<ElemType>& a);
    GPUMatrix<ElemType>& RowElementDivideBy(const GPUMatrix<ElemType>& a);

    GPUMatrix<ElemType>& ElementInverse();
    GPUMatrix<ElemType>& AssignElementInverseOf(const GPUMatrix<ElemType>& a);

    GPUMatrix<ElemType>& InplaceLinearRectifierDerivative();
    GPUMatrix<ElemType>& AssignLinearRectifierDerivativeOf(const GPUMatrix<ElemType>& a);

    GPUMatrix<ElemType>& InplaceSigmoidDerivative();
    GPUMatrix<ElemType>& AssignSigmoidDerivativeOf(const GPUMatrix<ElemType>& a);

    GPUMatrix<ElemType>& InplaceSigmoid();
    GPUMatrix<ElemType>& AssignSigmoidOf(const GPUMatrix<ElemType>& a);

    GPUMatrix<ElemType>& InplaceTanh();
    GPUMatrix<ElemType>& AssignTanhOf(const GPUMatrix<ElemType>& a);

    GPUMatrix<ElemType>& InplaceLogSoftmax(const bool isColWise);
    GPUMatrix<ElemType>& AssignLogSoftmaxOf(const GPUMatrix<ElemType>& a, const bool isColWise);

    GPUMatrix<ElemType>& InplaceHardmax(const bool isColWise);
    GPUMatrix<ElemType>& AssignHardmaxOf(const GPUMatrix<ElemType>& a, const bool isColWise);

    // sequence training
    GPUMatrix<ElemType>& DropFrame(const GPUMatrix<ElemType>& label, const GPUMatrix<ElemType>& gamma, const ElemType& threshhold);
    GPUMatrix<ElemType>& AssignSequenceError(const ElemType hsmoothingWeight, const GPUMatrix<ElemType>& label, const GPUMatrix<ElemType>& dnnoutput, const GPUMatrix<ElemType>& gamma, ElemType alpha);

    GPUMatrix<ElemType>& InplaceSqrt();
    GPUMatrix<ElemType>& AssignSqrtOf(const GPUMatrix<ElemType>& a);

    GPUMatrix<ElemType>& InplaceExp();
    GPUMatrix<ElemType>& AssignExpOf(const GPUMatrix<ElemType>& a);

    GPUMatrix<ElemType>& InplaceLog();
    GPUMatrix<ElemType>& AssignLogOf(const GPUMatrix<ElemType>& a);

    GPUMatrix<ElemType>& InplaceCosine();
    GPUMatrix<ElemType>& AssignCosineOf(const GPUMatrix<ElemType>& a);

    GPUMatrix<ElemType>& InplaceNegativeSine();
    GPUMatrix<ElemType>& AssignNegativeSineOf(const GPUMatrix<ElemType>& a);

    GPUMatrix<ElemType>& InplaceAbs();
    GPUMatrix<ElemType>& AssignAbsOf(const GPUMatrix<ElemType>& a);

    GPUMatrix<ElemType>& InplaceTruncateBottom(const ElemType threshold);
    GPUMatrix<ElemType>& AssignTruncateBottomOf(const GPUMatrix<ElemType>& a, const ElemType threshold);
    GPUMatrix<ElemType>& InplaceTruncateTop(const ElemType threshold);
    GPUMatrix<ElemType>& AssignTruncateTopOf(const GPUMatrix<ElemType>& a, const ElemType threshold);
    GPUMatrix<ElemType>& InplaceTruncate(const ElemType threshold);
    GPUMatrix<ElemType>& InplaceSoftThreshold(const ElemType threshold);

    GPUMatrix<ElemType>& SetToZeroIfAbsLessThan(const ElemType threshold);

    DeviceBoundNumber<ElemType> Sum_AsDeviceBoundNum() const;
    ElemType SumOfAbsElements() const; // sum of all abs(elements)
    ElemType SumOfElements() const;    // sum of all elements
    GPUMatrix<ElemType>& AssignSumOfElements(const GPUMatrix<ElemType>& a);

    ElemType Max() const;
    bool IsEqualTo(const GPUMatrix<ElemType>& a, const ElemType threshold = 1e-8) const;

    static void VectorSum(const GPUMatrix<ElemType>& a, GPUMatrix<ElemType>& c, const bool isColWise);

    void VectorNorm1(GPUMatrix<ElemType>& c, const bool isColWise) const;
    GPUMatrix<ElemType>& AssignVectorNorm1Of(GPUMatrix<ElemType>& a, const bool isColWise);

    void VectorNorm2(GPUMatrix<ElemType>& c, const bool isColWise) const;
    GPUMatrix<ElemType>& AssignVectorNorm2Of(GPUMatrix<ElemType>& a, const bool isColWise);

    void VectorNormInf(GPUMatrix<ElemType>& c, const bool isColWise) const;
    GPUMatrix<ElemType>& AssignVectorNormInfOf(GPUMatrix<ElemType>& a, const bool isColWise);

    GPUMatrix<ElemType>& AssignInnerProductOf(const GPUMatrix<ElemType>& a, const GPUMatrix<ElemType>& b, const bool isColWise);
    GPUMatrix<ElemType>& AssignKhatriRaoProductOf(const GPUMatrix<ElemType>& a, const GPUMatrix<ElemType>& b);
    GPUMatrix<ElemType>& AddColumnReshapeProductOf(const GPUMatrix<ElemType>& a, const GPUMatrix<ElemType>& b, const bool transposeAColumn);

    GPUMatrix<ElemType>& AddWithScaleOf(ElemType alpha, const GPUMatrix<ElemType>& a);

    ElemType FrobeniusNorm() const;
    GPUMatrix<ElemType>& AssignFrobeniusNormOf(const GPUMatrix<ElemType>& a);

    ElemType MatrixNormInf() const;
    ElemType MatrixNorm1() const;
    ElemType MatrixNorm0() const; // number of non-zero elemets
    GPUMatrix<ElemType>& AssignSignOf(const GPUMatrix<ElemType>& a);
    GPUMatrix<ElemType>& AddSignOf(const GPUMatrix<ElemType>& a);

    GPUMatrix<ElemType>& AssignToRowSliceValuesOf(const GPUMatrix<ElemType>& a, const size_t startIndex, const size_t numRows);
    GPUMatrix<ElemType>& AssignRowSliceValuesOf(const GPUMatrix<ElemType>& a, const size_t startIndex, const size_t numRows);
    GPUMatrix<ElemType>& AddToRowSliceValuesOf(const GPUMatrix<ElemType>& a, const size_t startIndex, const size_t numRows);
    GPUMatrix<ElemType>& AddWithRowSliceValuesOf(const GPUMatrix<ElemType>& a, const size_t startIndex, const size_t numRows);
    // GPUMatrix<ElemType>&  AssignRowStackValuesOf(const std::vector<const GPUMatrix<ElemType>*>& inputMatrices, const size_t sliceStartCol, const size_t sliceNumCols);

    GPUMatrix<ElemType>& AssignRepeatOf(const GPUMatrix<ElemType>& a, const size_t numRowRepeats, const size_t numColRepeats);
    GPUMatrix<ElemType>& AddToRowRepeatValuesOf(const GPUMatrix<ElemType>& a, const size_t numRowRepeats);

    GPUMatrix<ElemType>& AssignPositiveAndShiftedNegSample(const GPUMatrix<ElemType>& a, const size_t posNumber, const size_t negNumber, const size_t shiftNumber);
    GPUMatrix<ElemType>& AddFoldedPositiveAndShiftedNegSample(const GPUMatrix<ElemType>& a, const size_t posNumber, const size_t negNumber, const size_t shiftNumber);

    void VectorMax(GPUMatrix<ElemType>& maxIndexes, GPUMatrix<ElemType>& maxValues, const bool isColWise) const;
    void VectorMax(GPUMatrix<ElemType>& maxIndexes, GPUMatrix<ElemType>& maxValues, const bool isColWise, int topK) const;
    void VectorMin(GPUMatrix<ElemType>& minIndexes, GPUMatrix<ElemType>& minValues, const bool isColWise) const;

    GPUMatrix<ElemType>& AssignNumOfDiff(const GPUMatrix<ElemType>& a, const GPUMatrix<ElemType>& b, bool searchInCol = false);

    GPUMatrix<ElemType>& AssignInnerProductOfMatrices(const GPUMatrix<ElemType>& a, const GPUMatrix<ElemType>& b);

    void AssignNoiseContrastiveEstimation(const GPUMatrix<ElemType>& a, const GPUMatrix<ElemType>& b, const GPUMatrix<ElemType>& bias,
                                          size_t sampleCount, GPUMatrix<ElemType>& tmp, GPUMatrix<ElemType>& c);
    void AssignNCEDerivative(GPUMatrix<ElemType>& tmp, const GPUMatrix<ElemType>& a, const GPUMatrix<ElemType>& b, size_t inputIndex, GPUMatrix<ElemType>& c);
    void AssignNCEUnnormalizedEval(const GPUMatrix<ElemType>& a, const GPUMatrix<ElemType>& b, GPUMatrix<ElemType>& c);
    void AssignSoftmaxSum(const GPUMatrix<ElemType>& a, GPUMatrix<ElemType>& softmax);

    void Print(const char* matrixName, size_t rowStart, size_t rowEnd, size_t colStart, size_t colEnd) const;
    void Print(const char* matrixName = NULL) const; // print whole matrix. can be expensive

    void ReadFromFile(FILE* f, const char* matrixName); // matrixName is used to verify that correct matrix is read.
    void WriteToFile(FILE* f, const char* matrixName);  // matrixName is used to verify that correct matrix is read.

    GPUMatrix<ElemType>& AssignPackedConvolutionInput(const GPUMatrix<ElemType>& inputSubBatch,
                                                      const size_t inputWidth, const size_t inputHeight, const size_t inputChannels,
                                                      const size_t outputWidth, const size_t outputHeight, const size_t outputChannels,
                                                      const size_t kernelWidth, const size_t kernelHeight, const size_t horizontalSubsample, const size_t verticalSubsample,
                                                      const bool zeroPadding = false);
    GPUMatrix<ElemType>& UnpackConvolutionInput(GPUMatrix<ElemType>& inputSubBatch,
                                                const size_t inputWidth, const size_t inputHeight, const size_t inputChannels,
                                                const size_t outputWidth, const size_t outputHeight, const size_t outputChannels,
                                                const size_t kernelWidth, const size_t kernelHeight, const size_t horizontalSubsample, const size_t verticalSubsample,
                                                bool zeroPadding = false) const;
    GPUMatrix<ElemType>& AssignMaxPoolingResult(const GPUMatrix<ElemType>& inputBatch, const size_t channels,
                                                const size_t inputWidth, const size_t inputHeight, const size_t inputSizePerSample,
                                                const size_t outputWidth, const size_t outputHeight, const size_t outputSizePerSample,
                                                const size_t windowWidth, const size_t windowHeight, const size_t horizontalSubsample, const size_t verticalSubsample);
    GPUMatrix<ElemType>& AddMaxPoolingGradient(const GPUMatrix<ElemType>& outputGradientBatch, const GPUMatrix<ElemType>& inputBatch, const GPUMatrix<ElemType>& outputBatch,
                                               const size_t channels,
                                               const size_t inputWidth, const size_t inputHeight, const size_t inputSizePerSample,
                                               const size_t outputWidth, const size_t outputHeight, const size_t outputSizePerSample,
                                               const size_t windowWidth, const size_t windowHeight, const size_t horizontalSubsample, const size_t verticalSubsample);
    GPUMatrix<ElemType>& AssignAveragePoolingResult(const GPUMatrix<ElemType>& inputBatch, const size_t channels,
                                                    const size_t inputWidth, const size_t inputHeight, const size_t inputSizePerSample,
                                                    const size_t outputWidth, const size_t outputHeight, const size_t outputSizePerSample,
                                                    const size_t windowWidth, const size_t windowHeight, const size_t horizontalSubsample, const size_t verticalSubsample);
    GPUMatrix<ElemType>& AddAveragePoolingGradient(const GPUMatrix<ElemType>& outputGradientBatch,
                                                   const size_t channels,
                                                   const size_t inputWidth, const size_t inputHeight, const size_t inputSizePerSample,
                                                   const size_t outputWidth, const size_t outputHeight, const size_t outputSizePerSample,
                                                   const size_t windowWidth, const size_t windowHeight, const size_t horizontalSubsample, const size_t verticalSubsample);

public:
    // static BLAS functions
    static void MultiplyAndWeightedAdd(ElemType alpha, const GPUMatrix<ElemType>& a, const bool transposeA, const GPUMatrix<ElemType>& b, const bool transposeB, ElemType beta, GPUMatrix<ElemType>& c);
    static void MultiplyAndAdd(const GPUMatrix<ElemType>& a, const bool transposeA, const GPUMatrix<ElemType>& b, const bool transposeB, GPUMatrix<ElemType>& c);
    static void Multiply(const GPUMatrix<ElemType>& a, const bool transposeA, const GPUMatrix<ElemType>& b, const bool transposeB, GPUMatrix<ElemType>& c);
    static void Multiply(const GPUMatrix<ElemType>& a, const GPUMatrix<ElemType>& b, GPUMatrix<ElemType>& c);
    static void Multiply1x1AndWeightedAdd(ElemType alpha, const GPUMatrix<ElemType>& a, const GPUMatrix<ElemType>& b, ElemType beta, GPUMatrix<ElemType>& c);

    static void ScaleAndAdd(ElemType alpha, const GPUMatrix<ElemType>& a, GPUMatrix<ElemType>& c);
    static void ScaleAndAdd(ElemType alpha, const GPUMatrix<ElemType>& a, const GPUMatrix<ElemType>& b, GPUMatrix<ElemType>& c);
    static void AddScaledDifference(const ElemType alpha, const GPUMatrix<ElemType>& a, const GPUMatrix<ElemType>& b, GPUMatrix<ElemType>& c);
    static void AssignScaledDifference(const ElemType alpha, const GPUMatrix<ElemType>& a, const GPUMatrix<ElemType>& b, GPUMatrix<ElemType>& c);
    static void AddScaledDifference(const GPUMatrix<ElemType>& alpha, const GPUMatrix<ElemType>& a, const GPUMatrix<ElemType>& b, GPUMatrix<ElemType>& c);
    static void AssignScaledDifference(const GPUMatrix<ElemType>& alpha, const GPUMatrix<ElemType>& a, const GPUMatrix<ElemType>& b, GPUMatrix<ElemType>& c);

    static void AddElementToElement(const GPUMatrix<ElemType>& a, const size_t ai, const size_t aj, GPUMatrix<ElemType>& c, const size_t ci, const size_t cj);

    // minus one at a specific position
    static void MinusOneAt(GPUMatrix<ElemType>& c, const size_t position);

    static void Scale(ElemType alpha, const GPUMatrix<ElemType>& a, GPUMatrix<ElemType>& c);
    static void Scale(GPUMatrix<ElemType>& alpha, GPUMatrix<ElemType>& a); // In this case matrix alpha must be 1x1
    static void Scale(ElemType alpha, GPUMatrix<ElemType>& a);
    static void InnerProduct(const GPUMatrix<ElemType>& a, const GPUMatrix<ElemType>& b, GPUMatrix<ElemType>& c, const bool isColWise);
    static ElemType InnerProductOfMatrices(const GPUMatrix<ElemType>& a, const GPUMatrix<ElemType>& b);
    static void ElementWisePower(ElemType alpha, const GPUMatrix<ElemType>& a, GPUMatrix<ElemType>& c);

    static bool AreEqual(const GPUMatrix<ElemType>& a, const GPUMatrix<ElemType>& b, const ElemType threshold = 1e-8);

    static void TensorShuffleScaleAndAdd(ElemType keepWeight, const GPUMatrix<ElemType>& a, size_t D, size_t S, size_t M, size_t K, size_t T, ElemType scaleFactor, const GPUMatrix<ElemType>& b, GPUMatrix<ElemType>& c);

    void TensorOp(ElemType beta, const GPUMatrix<ElemType>& a, ElemType alpha, ElementWiseOperator op,
                  const std::array<size_t, 2>& offsets,
                  const SmallVector<size_t>& regularOpDims, const std::array<SmallVector<ptrdiff_t>, 2>& regularStrides,
                  const SmallVector<size_t>& reducingOpDims, const std::array<SmallVector<ptrdiff_t>, 2>& reducingStrides);
    void TensorOp(ElemType beta, const GPUMatrix<ElemType>& a, const GPUMatrix<ElemType>& b, ElemType alpha, ElementWiseOperator op,
                  const std::array<size_t, 3>& offsets,
                  const SmallVector<size_t>& regularOpDims, const std::array<SmallVector<ptrdiff_t>, 3>& regularStrides,
                  const SmallVector<size_t>& reducingOpDims, const std::array<SmallVector<ptrdiff_t>, 3>& reducingStrides);
    void TensorOp(ElemType beta, const GPUMatrix<ElemType>& a, const GPUMatrix<ElemType>& b, const GPUMatrix<ElemType>& c, ElemType alpha, ElementWiseOperator op,
                  const std::array<size_t, 4>& offsets,
                  const SmallVector<size_t>& regularOpDims, const std::array<SmallVector<ptrdiff_t>, 4>& regularStrides,
                  const SmallVector<size_t>& reducingOpDims, const std::array<SmallVector<ptrdiff_t>, 4>& reducingStrides);

    static void CreateCurandObject(unsigned long seed, const char* caller);
    static void ResetCurandObject(unsigned long seed, const char* caller);
    static GPUMatrix<ElemType> Ones(const size_t rows, const size_t cols, int deviceId);
    static GPUMatrix<ElemType> Zeros(const size_t rows, const size_t cols, int deviceId);
    static GPUMatrix<ElemType> Eye(const size_t rows, int deviceId);
    static GPUMatrix<ElemType> RandomUniform(const size_t rows, const size_t cols, int deviceId, const ElemType low, const ElemType high, unsigned long seed = USE_TIME_BASED_SEED);
    static GPUMatrix<ElemType> RandomGaussian(const size_t rows, const size_t cols, int deviceId, const ElemType mean, const ElemType sigma, unsigned long seed = USE_TIME_BASED_SEED);

    static bool HasElement(const GPUMatrix<ElemType>& a, const ElemType v = 0.0);

    static ElemType GetLearnRateForBlock_Helper(const GPUMatrix<ElemType>& Gradients, const GPUMatrix<ElemType>& SmoothedGradients);

    ElemType LogAddSumOfElements() const;

public:
    GPUMatrix<ElemType>& AssignElementProductOfWithShiftNeg(const GPUMatrix<ElemType>& a, const GPUMatrix<ElemType>& b, const size_t shift, const size_t nt);
    static void InnerProductWithShiftNeg(const GPUMatrix<ElemType>& a, const GPUMatrix<ElemType>& b, GPUMatrix<ElemType>& c, const size_t shift, const size_t nt);
    GPUMatrix<ElemType>& GetARowByIndex(const GPUMatrix<ElemType>& a, const size_t m);
    static void ConductRowElementMultiplyWithShift(const GPUMatrix<ElemType>& a, const GPUMatrix<ElemType>& b, GPUMatrix<ElemType>& c, const size_t shift, const bool isafixed);

    GPUMatrix<ElemType>& AssignElementProductOfWithShift(const GPUMatrix<ElemType>& a, const GPUMatrix<ElemType>& b, const size_t shift);

public:
    static void RCRFBackwardCompute(
        const GPUMatrix<ElemType>& alpha, GPUMatrix<ElemType>& beta,
        const GPUMatrix<ElemType>& lbls,
        const GPUMatrix<ElemType>& pos_scores, const GPUMatrix<ElemType>& pair_scores, const int shift = 1);
    static void RCRFTransGrdCompute(const GPUMatrix<ElemType>& lbls,
                                    const GPUMatrix<ElemType>& alpha,
                                    const GPUMatrix<ElemType>& beta,
                                    const GPUMatrix<ElemType>& pair_scores,
                                    GPUMatrix<ElemType>& grd,
                                    const int startLbl, // the time 0 start symbol in the output layer
                                    const int shift);

public:
    friend File& operator>>(File& stream, GPUMatrix<ElemType>& us)
    {
        stream.GetMarker(fileMarkerBeginSection, std::wstring(L"BMAT"));
        size_t elsize;
        stream >> elsize;
        if (sizeof(ElemType) != elsize)
            LogicError("Template argument size doesn't match those in file");
        std::wstring matrixName;
        size_t numRows, numCols;
        int format;
        stream >> matrixName >> format >> numRows >> numCols;
        ElemType* d_array = new ElemType[numRows * numCols];
        for (size_t i = 0; i < numRows * numCols; ++i)
            stream >> d_array[i];
        stream.GetMarker(fileMarkerEndSection, std::wstring(L"EMAT"));
        us.SetValue(numRows, numCols, us.GetComputeDeviceId(), d_array, matrixFlagNormal | format);
        delete[] d_array;
        us.m_matrixName = new wchar_t[matrixName.length() + 1];
        wmemcpy(us.m_matrixName, matrixName.c_str(), matrixName.length() + 1);
        // us.m_matrixName = matrixName;
        return stream;
    }
    friend File& operator<<(File& stream, const GPUMatrix<ElemType>& us)
    {
        stream.PutMarker(fileMarkerBeginSection, std::wstring(L"BMAT"));
        stream << sizeof(ElemType);

        std::wstring s = (us.m_matrixName == NULL) ? std::wstring(L"unnamed") : std::wstring(us.m_matrixName);
        int format = us.m_format;
        stream << s << format;

        stream << us.m_numRows << us.m_numCols;
        ElemType* pArray = us.CopyToArray();
        for (size_t i = 0; i < us.GetNumElements(); ++i)
            stream << pArray[i];
        delete[] pArray;
        stream.PutMarker(fileMarkerEndSection, std::wstring(L"EMAT"));
        return stream;
    }
};

typedef GPUMatrix<float> GPUSingleMatrix;
}
}
}

// Error handling
template <typename ERRTYPE>
const char* CudaErrString(ERRTYPE x); // actual error function is defined inside .cu files
template <typename ERRTYPE>
static void CudaCall(ERRTYPE retCode, const char* exprString, const char* libName, ERRTYPE successCode)
{
    if (retCode != successCode)
    {
        try
        {
            const char* hostname = getenv("COMPUTERNAME"); // TODO: This is the easy way for Windows; likely different on Linux.
            Microsoft::MSR::CNTK::RuntimeError("%s failure %d: %s ; GPU=%d ; hostname=%s ; expr=%s", libName, (int) retCode, CudaErrString(retCode), Microsoft::MSR::CNTK::GPUMatrix<float>::GetBestGPUDeviceId(), hostname ? hostname : "?", exprString);
        }
        catch (const std::exception& e) // catch, log, and rethrow since CUDA code sometimes hangs in destruction, so we'd never get to see the error
        {
            std::cerr << e.what() << std::endl;
            throw;
        }
    }
}

#define CUDA_CALL(expr) (CudaCall((expr), #expr, "CUDA", cudaSuccess))
#define CUBLAS_CALL(expr) (CudaCall((expr), #expr, "CUBLAS", CUBLAS_STATUS_SUCCESS))
#define CUSPARSE_CALL(expr) (CudaCall((expr), #expr, "CUSPARSE", CUSPARSE_STATUS_SUCCESS))
#define CURAND_CALL(expr) (CudaCall((expr), #expr, "CURAND", CURAND_STATUS_SUCCESS))
#define CUDNN_CALL(expr) (CudaCall((expr), #expr, "cuDNN", CUDNN_STATUS_SUCCESS))
>>>>>>> 4fe5fd72
<|MERGE_RESOLUTION|>--- conflicted
+++ resolved
@@ -1,538 +1,3 @@
-<<<<<<< HEAD
-//
-// <copyright file="GPUMatrix.h" company="Microsoft">
-//     Copyright (c) Microsoft Corporation.  All rights reserved.
-// </copyright>
-//
-
-#pragma once
-#include "Platform.h"
-#include "File.h"
-#include "Helpers.h"
-#include "CommonMatrix.h"
-#include "DebugUtil.h"
-#include "BestGpu.h"    // for CPUONLY macro
-#include "ConcStack.h"
-#include <string>
-#include <vector>
-#include <array>
-#include <ctime>
-#include <iostream>     // for cout/cerr
-#include <memory>       // for unique_ptr
-#include <limits.h>     // for ULONG_MAX
-
-// predeclare cublasHandle_t
-struct cublasContext;
-typedef struct cublasContext *cublasHandle_t;
-struct CUstream_st;
-typedef struct CUstream_st *cudaStream_t;
-
-#ifdef _WIN32
-#ifndef    MATH_API
-#ifdef MATH_EXPORTS
-#define MATH_API __declspec(dllexport)
-#else
-#define MATH_API __declspec(dllimport)
-#endif
-#endif    /* MATH_API */
-#else    // no DLLs in Linux
-#define MATH_API 
-#endif
-
-#ifndef USE_TIME_BASED_SEED
-#define USE_TIME_BASED_SEED ULONG_MAX
-#endif
-
-// Stream management functions
-void MATH_API SetStream(cudaStream_t stream);
-cudaStream_t MATH_API GetStream();
-
-namespace Microsoft {
-    namespace MSR {
-        namespace CNTK {
-
-    // -----------------------------------------------------------------------
-    // DeviceBoundNumber -- This class represents a number which resides on a particular device. Use it to avoid unnecessary transfers between CPU and GPU
-    // -----------------------------------------------------------------------
-
-    template<class ElemType>
-    class MATH_API DeviceBoundNumber
-    {
-    private:
-        DEVICEID_TYPE m_computeDevice;
-        ElemType* m_data;
-    public:        
-        DeviceBoundNumber() {m_data=NULL;};        
-        DeviceBoundNumber(const DeviceBoundNumber<ElemType> &deepCopy);
-        DeviceBoundNumber(DeviceBoundNumber<ElemType> &&shallowCopy);
-        ~DeviceBoundNumber();
-        DEVICEID_TYPE GetDeviceId() const { return m_computeDevice; }
-        ElemType* ExposePointer2Value() const {return m_data;}
-        //performs shallow copy only
-        void ShallowCopyFrom(ElemType* newVal,int newValsDevceId);
-    };
-
-
-    // -----------------------------------------------------------------------
-    // GPUMatrix
-    // -----------------------------------------------------------------------
-
-    void PrepareDevice(DEVICEID_TYPE deviceId);
-
-    template<class ElemType>
-    class MATH_API GPUMatrix : public BaseMatrix<ElemType>
-    {
-        typedef BaseMatrix<ElemType> B; using B::m_numRows; using B::m_numCols; using B::m_pArray;   // without this, base members would require to use thi-> in GCC
-
-        template<typename T>
-        friend class GPUMatrix;
-
-    public:
-        static const int MaxGpus = 8;  // support up to 8 GPUs
-        using BaseMatrix<ElemType>::m_computeDevice;
-        using BaseMatrix<ElemType>::m_elemSizeAllocated;
-        using BaseMatrix<ElemType>::m_matrixName;
-        using BaseMatrix<ElemType>::m_format;
-        using BaseMatrix<ElemType>::m_externalBuffer;
-        using BaseMatrix<ElemType>::m_nz;
-        using BaseMatrix<ElemType>::OwnBuffer;
-        using BaseMatrix<ElemType>::GetNumElements;
-        using BaseMatrix<ElemType>::IsEmpty;
-        using BaseMatrix<ElemType>::GetArray;
-        using BaseMatrix<ElemType>::GetNumRows;
-        using BaseMatrix<ElemType>::GetNumCols;
-        using BaseMatrix<ElemType>::SetMatrixName;
-    private:
-        static cublasHandle_t s_cuHandle[MaxGpus];
-        static void *s_curandGenerator;
-
-        // Have to use naked pointer to avoid issues with __declspec(dllexport) on Windows (C4251).
-        // Cannot use atomic for the same reason either.
-        mutable conc_stack<std::unique_ptr<GPUMatrix<ElemType>>>* m_workspace;
-
-    private:
-        
-        void performElementWiseFunction(const ElementWiseOperator kind, const ElemType *src);
-        size_t LocateElement (const size_t i, const size_t j) const;
-        size_t LocateColumn (const size_t j) const;        
-        void Clear();
-        void ZeroInit(int deviceId);
-        
-        std::unique_ptr<GPUMatrix<ElemType>> GetOrCreateWorkspace() const;
-        void ReleaseWorkspace(std::unique_ptr<GPUMatrix<ElemType>> src) const;
-
-    public:
-        GPUMatrix(int deviceId);
-        GPUMatrix(FILE* f, const char * matrixName, int deviceId);
-        GPUMatrix(const size_t numRows, const size_t numCols, int deviceId);
-        GPUMatrix(const size_t numRows, const size_t numCols, int deviceId, ElemType *pArray, const size_t matrixFlags = matrixFlagNormal);
-        GPUMatrix(const GPUMatrix<ElemType>& deepCopyFrom);    
-        GPUMatrix<ElemType>& operator=(const GPUMatrix<ElemType>& deepCopyFrom);  //assignment operator, deep copy
-        GPUMatrix(GPUMatrix<ElemType>&& moveFrom);
-        GPUMatrix<ElemType>& operator=(GPUMatrix<ElemType>&& moveFrom);  //move assignment operator, shallow copy
-        ~GPUMatrix(void);       
-
-        static void SetDevice(DEVICEID_TYPE deviceId);
-        static DEVICEID_TYPE GetBestGPUDeviceId();
-        int GetComputeDeviceId() const;
-        DEVICEID_TYPE PrepareDevice(DEVICEID_TYPE deviceId = -1) const;
-
-        static cublasHandle_t GetCublasHandle(int computeDevice=-1);
-        ElemType* CopyToArray() const; //allocated by the callee but need to be deleted by the caller
-        size_t CopyToArray(ElemType*& arrayCopyTo, size_t& currentArraySize) const;  //allocated by the callee but need to be deleted by the caller
-        void CopySection(size_t numRows, size_t numCols, ElemType* dst, size_t colStride) const; 
-
-        void ChangeDeviceTo(DEVICEID_TYPE to_id);
-
-    public:
-
-        GPUMatrix<ElemType> ColumnSlice(size_t startColumn, size_t numCols) const;
-        GPUMatrix<ElemType>& AssignColumnSlice(const GPUMatrix<ElemType>& fromMatrix, size_t startColumn, size_t numCols);
-        GPUMatrix<ElemType>& SetColumnSlice(const GPUMatrix<ElemType>& fromMatrix, size_t startColumn, size_t numCols);
-
-        void CopyColumnsStrided(const GPUMatrix<ElemType>& fromMatrix, size_t numCols, size_t srcNumColsStride, size_t destNumColsStride);
-
-        GPUMatrix<ElemType> Diagonal() const;
-
-        size_t BufferSize() const {return m_numRows*m_numCols*sizeof(ElemType);}
-        ElemType* BufferPointer() const {return m_pArray;}
-
-        ElemType Adagrad(GPUMatrix<ElemType>& gradients, const bool needAveMultiplier);
-        void FSAdagrad(GPUMatrix<ElemType>& gradients, GPUMatrix<ElemType>& functionValues, ElemType learnRatePerSample, ElemType momentum, ElemType adaWeight, ElemType adaMul);
-        ElemType RmsProp(GPUMatrix<ElemType>& gradients, ElemType RMS_GAMMA, ElemType RMS_WGT_INC, ElemType RMS_WGT_MAX, ElemType RMS_WGT_DEC, ElemType RMS_WGT_MIN, const bool needAveMultiplier);
-
-        void Reshape(const size_t numRows, const size_t numCols);
-        void Resize(const size_t numRows, const size_t numCols, bool growOnly = true);  //by default we only reallocate if need to grow
-
-        ElemType& operator() (const size_t /*row*/, const size_t /*col*/) { LogicError("GPUMatrix doesn't support this"); }
-        const ElemType& operator() (const size_t /*row*/, const size_t /*col*/) const { LogicError("GPUMatrix doesn't support this"); }
-        ElemType Get00Element() const;
-
-        void SetValue(const ElemType v);
-        void SetValue(const ElemType* d_v); //d_v is pointer to the the value in GPU memory
-        void SetColumn(const ElemType* colPointer, size_t colInd);
-        void SetColumn(const GPUMatrix<ElemType>& valMat, size_t colInd);
-
-        void MaskColumnsValue(const GPUMatrix<char>& columnsMask, ElemType val);
-
-        void SetValue(const GPUMatrix<ElemType>& deepCopyFrom);
-        void SetValue(const size_t numRows, const size_t numCols, int deviceId, ElemType *pArray, size_t matrixFlags = matrixFlagNormal);
-
-        void SetDiagonalValue(const ElemType v);
-        void SetDiagonalValue(const GPUMatrix<ElemType>& vector);
-        void SetUniformRandomValue(const ElemType low, const ElemType high, unsigned long seed=USE_TIME_BASED_SEED);
-        void SetGaussianRandomValue(const ElemType mean, const ElemType sigma, unsigned long seed=USE_TIME_BASED_SEED);
-        void SetUniformRandomMask(const ElemType maskRate, const ElemType scaleValue, unsigned long seed=USE_TIME_BASED_SEED); 
-
-        GPUMatrix<ElemType> Transpose() const;
-        GPUMatrix<ElemType>& AssignTransposeOf (const GPUMatrix<ElemType>& a);
-
-        GPUMatrix<ElemType>& operator+= (const ElemType alpha);
-        GPUMatrix<ElemType> operator+ (const ElemType alpha) const;
-        GPUMatrix<ElemType>& AssignSumOf(const ElemType alpha, const GPUMatrix<ElemType>& a);
-
-        GPUMatrix<ElemType>& operator+= (const GPUMatrix<ElemType>& a);
-        GPUMatrix<ElemType> operator+ (const GPUMatrix<ElemType>& a) const;
-        GPUMatrix<ElemType>& AssignSumOf(const GPUMatrix<ElemType>& a, const GPUMatrix<ElemType>& b);
-
-        GPUMatrix<ElemType>& operator-= (const ElemType alpha);
-        GPUMatrix<ElemType> operator- (const ElemType alpha) const;
-        GPUMatrix<ElemType>& AssignDifferenceOf(const ElemType alpha, const GPUMatrix<ElemType>& a);
-        GPUMatrix<ElemType>& AssignDifferenceOf(const GPUMatrix<ElemType>& a, const ElemType alpha);
-
-        GPUMatrix<ElemType>& operator-= (const GPUMatrix<ElemType>& a);
-        GPUMatrix<ElemType> operator- (const GPUMatrix<ElemType>& a) const;
-        GPUMatrix<ElemType>& AssignDifferenceOf(const GPUMatrix<ElemType>& a, const GPUMatrix<ElemType>& b);
-
-        GPUMatrix<ElemType>& operator*= (const ElemType alpha);
-        GPUMatrix<ElemType> operator* (const ElemType alpha) const;
-        GPUMatrix<ElemType>& AssignProductOf(const ElemType alpha, const GPUMatrix<ElemType>& a);
-
-        GPUMatrix<ElemType> operator* (const GPUMatrix<ElemType>& a) const;     
-        GPUMatrix<ElemType>& AssignProductOf(const GPUMatrix<ElemType>& a, const bool transposeA, const GPUMatrix<ElemType>& b, const bool transposeB);
-
-        GPUMatrix<ElemType>& operator/= (ElemType alpha);
-        GPUMatrix<ElemType> operator/ (ElemType alpha) const;
-
-        GPUMatrix<ElemType>& operator^= (ElemType alpha); //element-wise power
-        GPUMatrix<ElemType> operator^ (ElemType alpha) const; //element-wise power
-        GPUMatrix<ElemType>& AssignElementPowerOf(const GPUMatrix<ElemType>& a, const ElemType power);
-
-        GPUMatrix<ElemType>& ElementMultiplyWith (const GPUMatrix<ElemType>& a);
-        GPUMatrix<ElemType>& AssignElementProductOf (const GPUMatrix<ElemType>& a, const GPUMatrix<ElemType>& b);
-        GPUMatrix<ElemType>& AddElementProductOf (const GPUMatrix<ElemType>& a, const GPUMatrix<ElemType>& b);
-
-        GPUMatrix<ElemType>& AssignElementDivisionOf (const GPUMatrix<ElemType>& a, const GPUMatrix<ElemType>& b);
-        GPUMatrix<ElemType>& ElementDivideBy(const GPUMatrix<ElemType>& a);
-
-        GPUMatrix<ElemType>& ColumnElementMultiplyWith(const GPUMatrix<ElemType>& a);
-        GPUMatrix<ElemType>& RowElementMultiplyWith(const GPUMatrix<ElemType>& a);
-
-        GPUMatrix<ElemType>& ColumnElementDivideBy(const GPUMatrix<ElemType>& a);
-        GPUMatrix<ElemType>& RowElementDivideBy(const GPUMatrix<ElemType>& a);
-
-        GPUMatrix<ElemType>& ElementInverse ();
-        GPUMatrix<ElemType>& AssignElementInverseOf (const GPUMatrix<ElemType>& a);
-
-        GPUMatrix<ElemType>& InplaceLinearRectifierDerivative();
-        GPUMatrix<ElemType>& AssignLinearRectifierDerivativeOf (const GPUMatrix<ElemType>& a);
-
-        GPUMatrix<ElemType>& InplaceSigmoidDerivative();
-        GPUMatrix<ElemType>& AssignSigmoidDerivativeOf (const GPUMatrix<ElemType>& a);
-
-        GPUMatrix<ElemType>& InplaceSigmoid ();
-        GPUMatrix<ElemType>& AssignSigmoidOf (const GPUMatrix<ElemType>& a);
-
-        GPUMatrix<ElemType>& InplaceTanh ();
-        GPUMatrix<ElemType>& AssignTanhOf (const GPUMatrix<ElemType>& a);
-
-        GPUMatrix<ElemType>& InplaceLogSoftmax (const bool isColWise);
-        GPUMatrix<ElemType>& AssignLogSoftmaxOf (const GPUMatrix<ElemType>& a, const bool isColWise);
-
-        GPUMatrix<ElemType>& InplaceHardmax(const bool isColWise);
-        GPUMatrix<ElemType>& AssignHardmaxOf(const GPUMatrix<ElemType>& a, const bool isColWise);
-
-        //sequence training
-        GPUMatrix<ElemType>& DropFrame(const GPUMatrix<ElemType>& label, const GPUMatrix<ElemType>& gamma, const ElemType & threshhold);
-        GPUMatrix<ElemType>& AssignSequenceError(const ElemType hsmoothingWeight, const GPUMatrix<ElemType>& label, const GPUMatrix<ElemType>& dnnoutput, const GPUMatrix<ElemType>& gamma, ElemType alpha);
-
-		GPUMatrix<ElemType>& AssignCTCScore(const GPUMatrix<ElemType>& prob, GPUMatrix<ElemType>& alpha, GPUMatrix<ElemType>& beta, const std::vector<size_t> phoneseq,
-			const std::vector<size_t> phonebound, ElemType &totalscore, const size_t framenum, size_t blanknum, const bool isColWise);
-		GPUMatrix<ElemType>& AssignCTCScore_m(const GPUMatrix<ElemType>& prob, GPUMatrix<ElemType>& alpha, GPUMatrix<ElemType>& beta,
-			 GPUMatrix<ElemType> phoneseq, ElemType &totalscore, std::vector<size_t>& uttMap, std::vector<size_t> & uttBeginFrame, std::vector<size_t> & uttFrameNum,
-			std::vector<size_t> & uttPhoneNum, size_t samplesInRecurrentStep, const size_t maxframenum, const bool isColWise);
-        GPUMatrix<ElemType>& InplaceSqrt ();
-        GPUMatrix<ElemType>& AssignSqrtOf (const GPUMatrix<ElemType>& a);
-
-        GPUMatrix<ElemType>& InplaceExp ();
-        GPUMatrix<ElemType>& AssignExpOf (const GPUMatrix<ElemType>& a);
-
-        GPUMatrix<ElemType>& InplaceLog ();
-        GPUMatrix<ElemType>& AssignLogOf (const GPUMatrix<ElemType>& a);
-
-        GPUMatrix<ElemType>& InplaceCosine ();
-        GPUMatrix<ElemType>& AssignCosineOf (const GPUMatrix<ElemType>& a);
-
-        GPUMatrix<ElemType>& InplaceNegativeSine ();
-        GPUMatrix<ElemType>& AssignNegativeSineOf (const GPUMatrix<ElemType>& a);
-
-        GPUMatrix<ElemType>& InplaceAbs ();   
-        GPUMatrix<ElemType>& AssignAbsOf (const GPUMatrix<ElemType>& a);
-
-        GPUMatrix<ElemType>& InplaceTruncateBottom (const ElemType threshold);
-        GPUMatrix<ElemType>& AssignTruncateBottomOf (const GPUMatrix<ElemType>& a, const ElemType threshold);
-        GPUMatrix<ElemType>& InplaceTruncateTop (const ElemType threshold);
-        GPUMatrix<ElemType>& AssignTruncateTopOf (const GPUMatrix<ElemType>& a, const ElemType threshold);
-        GPUMatrix<ElemType>& InplaceTruncate(const ElemType threshold);
-        GPUMatrix<ElemType>& InplaceSoftThreshold(const ElemType threshold);
-
-        GPUMatrix<ElemType>& SetToZeroIfAbsLessThan (const ElemType threshold);
-
-        DeviceBoundNumber<ElemType> Sum_AsDeviceBoundNum() const;
-        ElemType SumOfAbsElements () const; //sum of all abs(elements)
-        ElemType SumOfElements () const; //sum of all elements
-        GPUMatrix<ElemType>& AssignSumOfElements(const GPUMatrix<ElemType>& a);
-
-        ElemType Max () const;
-        bool IsEqualTo(const GPUMatrix<ElemType>& a, const ElemType threshold = 1e-8) const;
-
-        static void VectorSum(const GPUMatrix<ElemType>& a, GPUMatrix<ElemType>& c, const bool isColWise);
-
-        void VectorNorm1(GPUMatrix<ElemType>& c, const bool isColWise) const;
-        GPUMatrix<ElemType>& AssignVectorNorm1Of(GPUMatrix<ElemType>& a, const bool isColWise);
-
-        void VectorNorm2(GPUMatrix<ElemType>& c, const bool isColWise) const;
-        GPUMatrix<ElemType>& AssignVectorNorm2Of(GPUMatrix<ElemType>& a, const bool isColWise);
-
-        void VectorNormInf(GPUMatrix<ElemType>& c, const bool isColWise) const;
-        GPUMatrix<ElemType>& AssignVectorNormInfOf(GPUMatrix<ElemType>& a, const bool isColWise);
-
-        GPUMatrix<ElemType>& AssignInnerProductOf(const GPUMatrix<ElemType>& a, const GPUMatrix<ElemType>& b, const bool isColWise);
-        GPUMatrix<ElemType>& AssignKhatriRaoProductOf(const GPUMatrix<ElemType>& a, const GPUMatrix<ElemType>& b);
-        GPUMatrix<ElemType>& AddColumnReshapeProductOf(const GPUMatrix<ElemType>& a, const GPUMatrix<ElemType>& b, const bool transposeAColumn);
-
-        GPUMatrix<ElemType>& AddWithScaleOf(ElemType alpha, const GPUMatrix<ElemType>& a);
-
-        ElemType FrobeniusNorm() const;        
-        GPUMatrix<ElemType>& AssignFrobeniusNormOf(const GPUMatrix<ElemType>& a);
-
-        ElemType MatrixNormInf() const;
-        ElemType MatrixNorm1() const;
-        ElemType MatrixNorm0() const; //number of non-zero elemets
-        GPUMatrix<ElemType>& AssignSignOf(const GPUMatrix<ElemType>& a);
-        GPUMatrix<ElemType>& AddSignOf(const GPUMatrix<ElemType>& a);
-
-        GPUMatrix<ElemType>&  AssignToRowSliceValuesOf(const GPUMatrix<ElemType>& a, const size_t startIndex, const size_t numRows);
-        GPUMatrix<ElemType>&  AssignRowSliceValuesOf(const GPUMatrix<ElemType>& a, const size_t startIndex, const size_t numRows);
-        GPUMatrix<ElemType>&  AddToRowSliceValuesOf(const GPUMatrix<ElemType>& a, const size_t startIndex, const size_t numRows); 
-        GPUMatrix<ElemType>&  AddWithRowSliceValuesOf(const GPUMatrix<ElemType>& a, const size_t startIndex, const size_t numRows);
-        //GPUMatrix<ElemType>&  AssignRowStackValuesOf(const std::vector<const GPUMatrix<ElemType>*>& inputMatrices, const size_t sliceStartCol, const size_t sliceNumCols);
-
-        GPUMatrix<ElemType>&  AssignRepeatOf(const GPUMatrix<ElemType>& a, const size_t numRowRepeats, const size_t numColRepeats);
-        GPUMatrix<ElemType>&  AddToRowRepeatValuesOf(const GPUMatrix<ElemType>& a, const size_t numRowRepeats);
-
-        GPUMatrix<ElemType>&  AssignPositiveAndShiftedNegSample(const GPUMatrix<ElemType>& a, const size_t posNumber, const size_t negNumber, const size_t shiftNumber);
-        GPUMatrix<ElemType>&  AddFoldedPositiveAndShiftedNegSample(const GPUMatrix<ElemType>& a, const size_t posNumber, const size_t negNumber, const size_t shiftNumber);
-
-        void VectorMax(GPUMatrix<ElemType>& maxIndexes, GPUMatrix<ElemType>& maxValues, const bool isColWise) const;
-        void VectorMax(GPUMatrix<ElemType>& maxIndexes, GPUMatrix<ElemType>& maxValues, const bool isColWise, int topK) const;
-        void VectorMin(GPUMatrix<ElemType>& minIndexes, GPUMatrix<ElemType>& minValues, const bool isColWise) const;
-
-        GPUMatrix<ElemType>&   AssignNumOfDiff(const GPUMatrix<ElemType>& a, const GPUMatrix<ElemType>& b, bool searchInCol = false); 
-
-
-        GPUMatrix<ElemType>& AssignInnerProductOfMatrices(const GPUMatrix<ElemType>& a, const GPUMatrix<ElemType>& b); 
-
-
-        void AssignNoiseContrastiveEstimation(const GPUMatrix<ElemType>& a, const GPUMatrix<ElemType>& b, const GPUMatrix<ElemType>& bias, 
-            size_t sampleCount, GPUMatrix<ElemType>& tmp, GPUMatrix<ElemType>& c);
-        void AssignNCEDerivative(GPUMatrix<ElemType>& tmp, const GPUMatrix<ElemType>& a, const GPUMatrix<ElemType>& b, size_t inputIndex, GPUMatrix<ElemType>& c);    
-        void AssignNCEUnnormalizedEval(const GPUMatrix<ElemType>& a, const GPUMatrix<ElemType>& b, GPUMatrix<ElemType>& c);
-        void AssignSoftmaxSum(const GPUMatrix<ElemType>& a, GPUMatrix<ElemType>& softmax);
-
-        void Print(const char* matrixName, size_t rowStart, size_t rowEnd, size_t colStart, size_t colEnd) const;
-        void Print(const char* matrixName = NULL) const; //print whole matrix. can be expensive
-
-        void ReadFromFile(FILE* f, const char * matrixName); //matrixName is used to verify that correct matrix is read.
-        void WriteToFile(FILE* f, const char * matrixName); //matrixName is used to verify that correct matrix is read.
-
-        GPUMatrix<ElemType>&  AssignPackedConvolutionInput(const GPUMatrix<ElemType>& inputSubBatch, 
-                                                 const size_t inputWidth, const size_t inputHeight, const size_t inputChannels,
-                                                 const size_t outputWidth, const size_t outputHeight, const size_t outputChannels,
-                                                 const size_t kernelWidth, const size_t kernelHeight, const size_t horizontalSubsample, const size_t verticalSubsample, 
-                                                 const bool zeroPadding = false); 
-        GPUMatrix<ElemType>&  UnpackConvolutionInput(GPUMatrix<ElemType>& inputSubBatch, 
-                                                 const size_t inputWidth, const size_t inputHeight, const size_t inputChannels,
-                                                 const size_t outputWidth, const size_t outputHeight, const size_t outputChannels,
-                                                 const size_t kernelWidth, const size_t kernelHeight, const size_t horizontalSubsample, const size_t verticalSubsample, 
-                                                 bool zeroPadding = false) const; 
-        GPUMatrix<ElemType>& AssignMaxPoolingResult(const GPUMatrix<ElemType>& inputBatch, const size_t channels, 
-                                                 const size_t inputWidth, const size_t inputHeight,  const size_t inputSizePerSample, 
-                                                 const size_t outputWidth, const size_t outputHeight, const size_t outputSizePerSample, 
-                                                 const size_t windowWidth, const size_t windowHeight, const size_t horizontalSubsample, const size_t verticalSubsample);
-        GPUMatrix<ElemType>& AddMaxPoolingGradient(const GPUMatrix<ElemType>& outputGradientBatch, const GPUMatrix<ElemType>& inputBatch, const GPUMatrix<ElemType>& outputBatch, 
-                                                 const size_t channels, 
-                                                 const size_t inputWidth, const size_t inputHeight, const size_t inputSizePerSample, 
-                                                 const size_t outputWidth, const size_t outputHeight, const size_t outputSizePerSample, 
-                                                 const size_t windowWidth, const size_t windowHeight, const size_t horizontalSubsample, const size_t verticalSubsample);
-        GPUMatrix<ElemType>& AssignAveragePoolingResult(const GPUMatrix<ElemType>& inputBatch, const size_t channels, 
-                                                 const size_t inputWidth, const size_t inputHeight,  const size_t inputSizePerSample, 
-                                                 const size_t outputWidth, const size_t outputHeight, const size_t outputSizePerSample, 
-                                                 const size_t windowWidth, const size_t windowHeight, const size_t horizontalSubsample, const size_t verticalSubsample);
-        GPUMatrix<ElemType>& AddAveragePoolingGradient(const GPUMatrix<ElemType>& outputGradientBatch, 
-                                                 const size_t channels, 
-                                                 const size_t inputWidth, const size_t inputHeight, const size_t inputSizePerSample, 
-                                                 const size_t outputWidth, const size_t outputHeight, const size_t outputSizePerSample, 
-                                                 const size_t windowWidth, const size_t windowHeight, const size_t horizontalSubsample, const size_t verticalSubsample);
-    public:
-        //static BLAS functions
-        static void MultiplyAndWeightedAdd(ElemType alpha,const GPUMatrix<ElemType>& a, const bool transposeA, const GPUMatrix<ElemType>& b, const bool transposeB, ElemType beta, GPUMatrix<ElemType>& c);
-        static void MultiplyAndAdd(const GPUMatrix<ElemType>& a, const bool transposeA, const GPUMatrix<ElemType>& b, const bool transposeB, GPUMatrix<ElemType>& c);
-        static void Multiply(const GPUMatrix<ElemType>& a, const bool transposeA, const GPUMatrix<ElemType>& b, const bool transposeB, GPUMatrix<ElemType>& c);
-        static void Multiply(const GPUMatrix<ElemType>& a, const GPUMatrix<ElemType>& b, GPUMatrix<ElemType>& c);
-        static void Multiply1x1AndWeightedAdd(ElemType alpha, const GPUMatrix<ElemType>& a, const GPUMatrix<ElemType>& b, ElemType beta, GPUMatrix<ElemType>& c);
-
-        static void ScaleAndAdd(ElemType alpha, const GPUMatrix<ElemType>& a, GPUMatrix<ElemType>& c);
-        static void ScaleAndAdd(ElemType alpha, const GPUMatrix<ElemType>& a, const GPUMatrix<ElemType>& b, GPUMatrix<ElemType>& c);
-        static void AddScaledDifference(const ElemType alpha, const GPUMatrix<ElemType>& a, const GPUMatrix<ElemType>& b, GPUMatrix<ElemType>& c);
-        static void AssignScaledDifference(const ElemType alpha, const GPUMatrix<ElemType>& a, const GPUMatrix<ElemType>& b, GPUMatrix<ElemType>& c);
-        static void AddScaledDifference(const GPUMatrix<ElemType>& alpha, const GPUMatrix<ElemType>& a, const GPUMatrix<ElemType>& b, GPUMatrix<ElemType>& c);
-        static void AssignScaledDifference(const GPUMatrix<ElemType>& alpha, const GPUMatrix<ElemType>& a, const GPUMatrix<ElemType>& b, GPUMatrix<ElemType>& c);
-
-        static void AddElementToElement(const GPUMatrix<ElemType>& a, const size_t ai, const size_t aj, GPUMatrix<ElemType>& c, const size_t ci, const size_t cj); 
-
-        /// minus one at a specific position
-        static void MinusOneAt(GPUMatrix<ElemType>& c, const size_t position);
-
-        static void Scale(ElemType alpha, const GPUMatrix<ElemType>& a, GPUMatrix<ElemType>& c);
-        static void Scale(GPUMatrix<ElemType> &alpha, GPUMatrix<ElemType>& a); //In this case matrix alpha must be 1x1
-        static void Scale(ElemType alpha, GPUMatrix<ElemType>& a);       
-        static void InnerProduct (const GPUMatrix<ElemType>& a, const GPUMatrix<ElemType>& b, GPUMatrix<ElemType>& c, const bool isColWise);
-        static ElemType InnerProductOfMatrices(const GPUMatrix<ElemType>& a, const GPUMatrix<ElemType>& b);                
-        static void ElementWisePower (ElemType alpha, const GPUMatrix<ElemType>& a, GPUMatrix<ElemType>& c);        
-
-        static bool AreEqual(const GPUMatrix<ElemType>& a, const GPUMatrix<ElemType>& b, const ElemType threshold = 1e-8);
-
-        static void TensorShuffleScaleAndAdd(ElemType keepWeight, const GPUMatrix<ElemType>& a, size_t D, size_t S, size_t M, size_t K, size_t T, ElemType scaleFactor, const GPUMatrix<ElemType>& b, GPUMatrix<ElemType>& c);
-
-        void TensorOp(ElemType beta, const GPUMatrix<ElemType>& a, ElemType alpha, ElementWiseOperator op,
-                      const std::array<size_t, 2> & offsets,
-                      const std::vector<size_t> & regularOpDims,  const std::array<std::vector<ptrdiff_t>, 2> & regularStrides,
-                      const std::vector<size_t> & reducingOpDims, const std::array<std::vector<ptrdiff_t>, 2> & reducingStrides);
-        void TensorOp(ElemType beta, const GPUMatrix<ElemType>& a, const GPUMatrix<ElemType>& b, ElemType alpha, ElementWiseOperator op,
-                      const std::array<size_t, 3> & offsets,
-                      const std::vector<size_t> & regularOpDims,  const std::array<std::vector<ptrdiff_t>, 3> & regularStrides,
-                      const std::vector<size_t> & reducingOpDims, const std::array<std::vector<ptrdiff_t>, 3> & reducingStrides);
-        void TensorOp(ElemType beta, const GPUMatrix<ElemType>& a, const GPUMatrix<ElemType>& b, const GPUMatrix<ElemType>& c, ElemType alpha, ElementWiseOperator op,
-                      const std::array<size_t, 4> & offsets,
-                      const std::vector<size_t> & regularOpDims,  const std::array<std::vector<ptrdiff_t>, 4> & regularStrides,
-                      const std::vector<size_t> & reducingOpDims, const std::array<std::vector<ptrdiff_t>, 4> & reducingStrides);
-
-        static void CreateCurandObject(unsigned long seed, const char *caller);
-        static void ResetCurandObject(unsigned long seed, const char *caller);
-        static GPUMatrix<ElemType> Ones(const size_t rows, const size_t cols, int deviceId);
-        static GPUMatrix<ElemType> Zeros(const size_t rows, const size_t cols, int deviceId);
-        static GPUMatrix<ElemType> Eye(const size_t rows, int deviceId);
-        static GPUMatrix<ElemType> RandomUniform(const size_t rows, const size_t cols, int deviceId, const ElemType low, const ElemType high, unsigned long seed = USE_TIME_BASED_SEED);
-        static GPUMatrix<ElemType> RandomGaussian(const size_t rows, const size_t cols, int deviceId, const ElemType mean, const ElemType sigma, unsigned long seed = USE_TIME_BASED_SEED);
-
-        static bool HasElement(const GPUMatrix<ElemType>& a, const ElemType v = 0.0);
-
-        static ElemType GetLearnRateForBlock_Helper(const GPUMatrix<ElemType> &Gradients, const GPUMatrix<ElemType> &SmoothedGradients);
-
-        ElemType LogAddSumOfElements() const;
-
-    public:
-        GPUMatrix<ElemType>& AssignElementProductOfWithShiftNeg(const GPUMatrix<ElemType>& a, const GPUMatrix<ElemType>& b, const size_t shift, const size_t nt);
-        static void InnerProductWithShiftNeg(const GPUMatrix<ElemType>& a, const GPUMatrix<ElemType>& b, GPUMatrix<ElemType>& c, const size_t shift, const size_t nt);
-        GPUMatrix<ElemType>& GetARowByIndex(const GPUMatrix<ElemType>& a, const size_t m);
-        static void ConductRowElementMultiplyWithShift(const GPUMatrix<ElemType>& a, const GPUMatrix<ElemType>& b, GPUMatrix<ElemType>& c, const size_t shift, const bool isafixed);
-
-        GPUMatrix<ElemType>& AssignElementProductOfWithShift(const GPUMatrix<ElemType>& a, const GPUMatrix<ElemType>& b, const size_t shift);
-
-    public:
-        static void RCRFBackwardCompute(
-            const GPUMatrix<ElemType>& alpha, GPUMatrix<ElemType>& beta,
-            const GPUMatrix<ElemType>& lbls,
-            const GPUMatrix<ElemType>& pos_scores, const GPUMatrix<ElemType>& pair_scores, const int shift = 1);
-        static void RCRFTransGrdCompute(const GPUMatrix<ElemType>& lbls,
-            const GPUMatrix<ElemType>&   alpha,
-            const GPUMatrix<ElemType>& beta,
-            const GPUMatrix<ElemType>& pair_scores,
-            GPUMatrix<ElemType>& grd,
-            const int startLbl, /// the time 0 start symbol in the output layer
-            const int shift);
-
-    public:
-        friend File& operator>>(File& stream, GPUMatrix<ElemType>& us)
-        {
-            stream.GetMarker(fileMarkerBeginSection, std::wstring(L"BMAT"));
-            size_t elsize;
-            stream>>elsize;
-            if (sizeof(ElemType)!=elsize)
-                LogicError("Template argument size doesn't match those in file");
-            std::wstring matrixName;
-            size_t numRows, numCols;
-            int format;
-            stream>>matrixName>>format>>numRows>>numCols;
-            ElemType* d_array = new ElemType[numRows*numCols];
-            for (size_t i=0;i<numRows*numCols;++i)
-                stream>>d_array[i];
-            stream.GetMarker(fileMarkerEndSection, std::wstring(L"EMAT"));
-            us.SetValue(numRows, numCols, us.GetComputeDeviceId(), d_array, matrixFlagNormal | format);
-            delete[] d_array;
-            us.m_matrixName = new wchar_t[matrixName.length()+1];
-            wmemcpy(us.m_matrixName,matrixName.c_str(),matrixName.length()+1);
-            //us.m_matrixName = matrixName;
-            return stream;
-        }
-        friend File& operator<<(File& stream, const GPUMatrix<ElemType>& us)
-        {
-            stream.PutMarker(fileMarkerBeginSection, std::wstring(L"BMAT"));
-            stream<<sizeof(ElemType);
-
-            std::wstring s = (us.m_matrixName==NULL)? std::wstring(L"unnamed") : std::wstring(us.m_matrixName);
-            int format = us.m_format;
-            stream << s << format;
-
-            stream<<us.m_numRows<<us.m_numCols;
-            ElemType *pArray = us.CopyToArray();
-            for (size_t i=0;i<us.GetNumElements();++i) 
-                stream<<pArray[i];
-            delete[] pArray;
-            stream.PutMarker(fileMarkerEndSection, std::wstring(L"EMAT"));
-            return stream;
-        }
-
-    };
-
-    typedef GPUMatrix<float> GPUSingleMatrix;
-
-}}}
-
-// Error handling
-template<typename ERRTYPE> static const char * CudaErrString(ERRTYPE x);
-template<typename ERRTYPE> static void CudaCall(ERRTYPE retCode, const char * exprString, const char * libName, ERRTYPE successCode)
-{
-    if (retCode != successCode)
-    {
-        try
-        {
-            const char * hostname = getenv("COMPUTERNAME"); // TODO: This is the easy way for Windows; likely different on Linux.
-            Microsoft::MSR::CNTK::RuntimeError("%s failure %d: %s ; GPU=%d ; hostname=%s ; expr=%s", libName, (int)retCode, CudaErrString(retCode), Microsoft::MSR::CNTK::GPUMatrix<float>::GetBestGPUDeviceId(), hostname ? hostname : "?", exprString);
-        }
-        catch (const std::exception & e)    // catch, log, and rethrow since CUDA code sometimes hangs in destruction, so we'd never get to see the error
-        {
-            std::cerr << e.what() << std::endl;
-            throw;
-        }
-    }
-}
-#define CUDA_CALL(expr)     (CudaCall((expr), #expr, "CUDA", cudaSuccess))
-#define CUBLAS_CALL(expr)   (CudaCall((expr), #expr, "CUBLAS", CUBLAS_STATUS_SUCCESS))
-#define CUSPARSE_CALL(expr) (CudaCall((expr), #expr, "CUSPARSE", CUSPARSE_STATUS_SUCCESS))
-#define CURAND_CALL(expr)   (CudaCall((expr), #expr, "CURAND", CURAND_STATUS_SUCCESS))
-=======
 //
 // Copyright (c) Microsoft. All rights reserved.
 // Licensed under the MIT license. See LICENSE.md file in the project root for full license information.
@@ -815,6 +280,11 @@
     GPUMatrix<ElemType>& DropFrame(const GPUMatrix<ElemType>& label, const GPUMatrix<ElemType>& gamma, const ElemType& threshhold);
     GPUMatrix<ElemType>& AssignSequenceError(const ElemType hsmoothingWeight, const GPUMatrix<ElemType>& label, const GPUMatrix<ElemType>& dnnoutput, const GPUMatrix<ElemType>& gamma, ElemType alpha);
 
+    GPUMatrix<ElemType>& AssignCTCScore(const GPUMatrix<ElemType>& prob, GPUMatrix<ElemType>& alpha, GPUMatrix<ElemType>& beta, const std::vector<size_t> phoneseq,
+            const std::vector<size_t> phonebound, ElemType &totalscore, const size_t framenum, size_t blanknum, const bool isColWise);
+    GPUMatrix<ElemType>& AssignCTCScore_m(const GPUMatrix<ElemType>& prob, GPUMatrix<ElemType>& alpha, GPUMatrix<ElemType>& beta,
+             GPUMatrix<ElemType> phoneseq, ElemType &totalscore, std::vector<size_t>& uttMap, std::vector<size_t> & uttBeginFrame, std::vector<size_t> & uttFrameNum,
+            std::vector<size_t> & uttPhoneNum, size_t samplesInRecurrentStep, const size_t maxframenum, const bool isColWise);
     GPUMatrix<ElemType>& InplaceSqrt();
     GPUMatrix<ElemType>& AssignSqrtOf(const GPUMatrix<ElemType>& a);
 
@@ -1089,4 +559,3 @@
 #define CUSPARSE_CALL(expr) (CudaCall((expr), #expr, "CUSPARSE", CUSPARSE_STATUS_SUCCESS))
 #define CURAND_CALL(expr) (CudaCall((expr), #expr, "CURAND", CURAND_STATUS_SUCCESS))
 #define CUDNN_CALL(expr) (CudaCall((expr), #expr, "cuDNN", CUDNN_STATUS_SUCCESS))
->>>>>>> 4fe5fd72

--- conflicted
+++ resolved
@@ -42,17 +42,8 @@
 
 #define IDX2C(i, j, ld) (((j) * (ld)) + (i)) // 0 based indexing
 
-<<<<<<< HEAD
-// TODO: This condition seems wrong, it should be:
-// !defined(__CUDA_ARCH__) || __CUDA_ARCH__ < 600
-// NVIDIA should fix their CUDA 8.0 headers
-#if defined(__CUDA_ARCH__) && __CUDA_ARCH__ < 600
-// CUDA atomicAdd() only exists for 'float'. This is the 'double' version.
-// TODO: This may need to be guarded by CUDA version; newer devices may support this.
-=======
 // On older GPUs, CUDA atomicAdd() only exists for 'float'. This is the 'double' version.
 #if defined(__CUDA_ARCH__) && __CUDA_ARCH__ < 600
->>>>>>> 6ee7ee7e
 static __inline__ __device__ double atomicAdd(double* address, double val)
 {
     unsigned long long int* address_as_ull = (unsigned long long int*) address;

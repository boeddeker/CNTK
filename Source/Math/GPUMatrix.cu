//
// Copyright (c) Microsoft. All rights reserved.
// Licensed under the MIT license. See LICENSE.md file in the project root for full license information.
//

#include "stdafx.h"
#include "Basics.h"
#include "BestGpu.h"

#ifndef CPUONLY

#include "GPUMatrix.h"
#include "GPUMatrixCUDAKernels.cuh"
//#include "GPUSparseMatrix.h"
#include "GPUTensor.h"
#include "CommonMatrix.h"
#define TENSOR_OPS_DECL __device__ __host__
#include "TensorOps.h"
#include "device_launch_parameters.h"
#include <cuda.h>
#include <cuda_runtime.h>
#include <curand.h>
#include <curand_kernel.h>
#include "cublas_v2.h"
#include <assert.h>
#include <memory>
#include "CntkBatchNormalization.cuh"
#include "Convolution.cuh"
#include "CuDnnRNN.h"

#pragma comment(lib, "cudart.lib") // instruct linker to reference these libs
#pragma comment(lib, "cublas.lib")
#pragma comment(lib, "cusparse.lib")
#pragma comment(lib, "curand.lib")

#pragma warning(disable : 4267) // conversion from 'size_t' to 'unsigned int'; happens in CUDA <<<a,b>>> syntax if a and b are size_t
#pragma warning(disable : 4127) // conditional expression is constant; "if (sizeof(ElemType)==sizeof(float))" triggers this
#pragma warning(disable : 4702) // unreachable code; triggered for unknown reasons

#define DEFAULT_THREAD_PER_DIM 16

#define UNCONST(t, c, uc) GPUMatrix<t>& uc = const_cast<GPUMatrix<t>&>(c);

#ifdef _WIN32
// thread local storage to access the current stream, initialize to default stream
__declspec(thread)
#endif
    cudaStream_t t_stream = cudaStreamDefault;

#define DEFAULT_THREAD_PER_DIM 16

extern int _ConvertSMVer2Cores(int major, int minor); // forward declaration

// SetStream - set the stream that will be used by the GPU routines
void MATH_API SetStream(cudaStream_t stream)
{
    t_stream = stream;
}

// GetStream - get the stream that will be used by the GPU routines
cudaStream_t MATH_API GetStream()
{
    return t_stream;
}

// Helper macro patterns for elementwise methods
#define DEF_ELEMWISE_INPLACE_FUNC(f)                                      \
    template <class ElemType>                                             \
    GPUMatrix<ElemType>& GPUMatrix<ElemType>::Inplace##f()                \
    {                                                                     \
        performElementWiseFunction(ElementWiseOperator::op##f, Data());   \
        return *this;                                                     \
    }
#define DEF_ELEMWISE_ASSIGN_FUNC(f)                                                       \
    template <class ElemType>                                                             \
    GPUMatrix<ElemType>& GPUMatrix<ElemType>::Assign##f##Of(const GPUMatrix<ElemType>& a) \
    {                                                                                     \
        if (a.IsEmpty())                                                                  \
            LogicError("Assign##f##Of: Matrix a is empty.");                              \
        if (this != &a)                                                                   \
            RequireSize(a.GetNumRows(), a.GetNumCols());                                  \
        performElementWiseFunction(ElementWiseOperator::op##f, a.Data());                 \
        return *this;                                                                     \
    }

template <>
const char* CudaErrString<cudaError_t>(cudaError_t x)
{
    cudaDeviceSynchronize();
    return cudaGetErrorString(x);
}
template <>
const char* CudaErrString<cublasStatus_t>(cublasStatus_t e)
{
    cudaDeviceSynchronize();
    switch (e)
    {
    case CUBLAS_STATUS_SUCCESS:          return "CUBLAS_STATUS_SUCCESS";
    case CUBLAS_STATUS_NOT_INITIALIZED:  return "CUBLAS_STATUS_NOT_INITIALIZED";
    case CUBLAS_STATUS_ALLOC_FAILED:     return "CUBLAS_STATUS_ALLOC_FAILED";
    case CUBLAS_STATUS_INVALID_VALUE:    return "CUBLAS_STATUS_INVALID_VALUE";
    case CUBLAS_STATUS_ARCH_MISMATCH:    return "CUBLAS_STATUS_ARCH_MISMATCH";
    case CUBLAS_STATUS_MAPPING_ERROR:    return "CUBLAS_STATUS_MAPPING_ERROR";
    case CUBLAS_STATUS_EXECUTION_FAILED: return "CUBLAS_STATUS_EXECUTION_FAILED";
    case CUBLAS_STATUS_INTERNAL_ERROR:   return "CUBLAS_STATUS_INTERNAL_ERROR";
    case CUBLAS_STATUS_NOT_SUPPORTED:    return "CUBLAS_STATUS_NOT_SUPPORTED";
    case CUBLAS_STATUS_LICENSE_ERROR:    return "CUBLAS_STATUS_LICENSE_ERROR";
    default:                             return "(look for CUBLAS_STATUS_xxx in cublas_api.h)";
    }
}
template <>
const char* CudaErrString<curandStatus>(curandStatus)
{
    cudaDeviceSynchronize();
    return "(see curand.h & look for curandStatus or CURAND_STATUS_xxx)";
}

namespace Microsoft { namespace MSR { namespace CNTK {

/*static*/ bool SyncGuard::s_isSyncEnabled = false;

/*static*/ void SyncGuard::EnableSync()
{
    s_isSyncEnabled = true;
}

SyncGuard::SyncGuard(bool forceSync /*= false*/)
    : m_forceSync(forceSync)
{
    m_done = nullptr;
    if (m_forceSync || s_isSyncEnabled)
    {
        CUDA_CALL(cudaGetLastError());
        CUDA_CALL(cudaEventCreate(&m_done));
    }
}

SyncGuard::~SyncGuard()
{
    if (m_forceSync || s_isSyncEnabled)
    {
        // The regular use of this destructor is to synchronize the GPU, but also
        // to check for errors. So this destructor is where CUDA errors would be thrown.
        // If this destructor runs during stack unwinding, then a different error has
        // already happened that should be reported; so we only clean up the resource.
        if (std::uncaught_exception())
            cudaEventDestroy(m_done);
        else
        {
            // failures in a prior launch might be reported here
            CUDA_CALL(cudaEventRecord(m_done));
            CUDA_CALL(cudaEventSynchronize(m_done));
            CUDA_CALL(cudaEventDestroy(m_done));
        }
    }
}

template <typename AllocatedElemType>
AllocatedElemType* TracingGPUMemoryAllocator::Allocate(int deviceId, size_t numRows, size_t numCols)
{
    if (IsTraceEnabled())
    {
        auto freeAndTotalMemory = GetFreeAndTotalMemoryInMBs(deviceId);
        fprintf(stderr, "Allocating Matrix<%s> (Rows = %d, Cols = %d) buffer on DeviceId = %d; GPU Memory Free = %d MB of %d MB\n", typeid(AllocatedElemType).name(), (int)numRows, (int)numCols, (int)deviceId, (int)freeAndTotalMemory.first, (int)freeAndTotalMemory.second);
        Microsoft::MSR::CNTK::DebugUtil::PrintCallStack();
    }

    AllocatedElemType* deviceBufferPtr = AllocateNoTrace<AllocatedElemType>(deviceId, numRows * numCols);

    if (IsTraceEnabled())
    {
        fprintf(stderr, "Allocated DeviceData = %p\n", (void*) deviceBufferPtr);
    }

    return deviceBufferPtr;
}

template <typename AllocatedElemType>
AllocatedElemType* TracingGPUMemoryAllocator::Allocate(int deviceId, size_t numElements)
{
    if (IsTraceEnabled())
    {
        auto freeAndTotalMemory = GetFreeAndTotalMemoryInMBs(deviceId);
        fprintf(stderr, "Allocating array<%s> (NumElements = %d) on DeviceId = %d; GPU Memory Free = %d MB of %d MB\n", typeid(AllocatedElemType).name(), (int)numElements, (int)deviceId, (int)freeAndTotalMemory.first, (int)freeAndTotalMemory.second);
        Microsoft::MSR::CNTK::DebugUtil::PrintCallStack();
    }

    AllocatedElemType* deviceBufferPtr = AllocateNoTrace<AllocatedElemType>(deviceId, numElements);
    
    if (IsTraceEnabled())
    {
        fprintf(stderr, "Allocated DeviceData = %p\n", (void*)deviceBufferPtr);
    }

    return deviceBufferPtr;
}

template <typename AllocatedElemType>
void TracingGPUMemoryAllocator::Free(int deviceId, AllocatedElemType* bufferPtr, bool ignoreCUDARetCode /*= false*/)
{
    PrepareDevice(deviceId);
    if (ignoreCUDARetCode)
        cudaFree((void*) bufferPtr);
    else
        CUDA_CALL(cudaFree((void*) bufferPtr));

    if (IsTraceEnabled())
    {
        auto freeAndTotalMemory = GetFreeAndTotalMemoryInMBs(deviceId);
        fprintf(stderr, "Freed buffer<%s> DeviceData = %p on DeviceId = %d; GPU Memory Free = %d MB of %d MB\n", typeid(AllocatedElemType).name(), (void*) bufferPtr, (int) deviceId, (int) freeAndTotalMemory.first, (int) freeAndTotalMemory.second);
        Microsoft::MSR::CNTK::DebugUtil::PrintCallStack();
    }
}

template <typename AllocatedElemType>
AllocatedElemType* TracingGPUMemoryAllocator::AllocateNoTrace(int deviceId, size_t numElements)
{
    AllocatedElemType* deviceBufferPtr;

    PrepareDevice(deviceId);
    CUDA_CALL(cudaMalloc((void**) &deviceBufferPtr, sizeof(AllocatedElemType) * numElements));

    return deviceBufferPtr;
}

std::pair<size_t, size_t> TracingGPUMemoryAllocator::GetFreeAndTotalMemoryInMBs(int deviceId)
{
    PrepareDevice(deviceId);

    size_t free, total;
    CUDA_CALL(cudaMemGetInfo(&free, &total));

    size_t numBytesPerMB = 1 << 20;
    return {free / numBytesPerMB, total / numBytesPerMB};
}

// PrepareDevice - Setup the correct cuda context for an operation
// deviceId - the device on which the operation will take place
void PrepareDevice(DEVICEID_TYPE deviceId)
{
    THREAD_LOCAL static DEVICEID_TYPE currentDevice = DEVICEID_NOTYETDETERMINED;
    // and if we last set the device to be this device we are good
    if (deviceId == currentDevice)
        return;
    CUDA_CALL(cudaSetDevice(deviceId));
    currentDevice = deviceId;
}

#pragma region DeviceBoundNumber class

template <class ElemType>
DeviceBoundNumber<ElemType>::DeviceBoundNumber(const DeviceBoundNumber<ElemType>& /*deepCopy*/)
{
    NOT_IMPLEMENTED;
}

template <class ElemType>
DeviceBoundNumber<ElemType>::DeviceBoundNumber(DeviceBoundNumber<ElemType>&& shallowCopy)
{
    ShallowCopyFrom(shallowCopy.m_data, shallowCopy.m_computeDevice);
    shallowCopy.m_data = NULL;
}

template <class ElemType>
void DeviceBoundNumber<ElemType>::ShallowCopyFrom(ElemType* newVal, int newValsDevceId)
{
    m_computeDevice = newValsDevceId;
    m_data = newVal;
}

template <class ElemType>
DeviceBoundNumber<ElemType>::~DeviceBoundNumber()
{
    if (m_data != NULL)
    {
        if (m_computeDevice < 0)
        {
            delete m_data;
            m_data = NULL;
        }
        else
        {
            TracingGPUMemoryAllocator::Free<ElemType>(m_computeDevice, m_data);
        }
    }
}

#pragma endregion DeviceBoundNumber class

#pragma region Helper functions
template <class ElemType>
cublasHandle_t _initCUBLAS(int devId)
{
    PrepareDevice((DEVICEID_TYPE) devId);
    cublasHandle_t cuHandle;
    CUBLAS_CALL(cublasCreate(&cuHandle));
    return cuHandle;
}

template <class ElemType>
void GPUMatrix<ElemType>::SetDevice(DEVICEID_TYPE deviceId)
{
    assert(deviceId >= 0);
    CUDA_CALL(cudaSetDevice(deviceId));
}

// PrepareDevice - Setup the correct cuda context for an operation
// deviceId - the device on which the operation will take place
//            defaults to -1, which means use matrices current device
template <class ElemType>
DEVICEID_TYPE GPUMatrix<ElemType>::PrepareDevice(DEVICEID_TYPE deviceId /*=-1*/) const
{
    // if default value use current compute device
    DEVICEID_TYPE newId = deviceId >= 0 ? deviceId : GetComputeDeviceId();

    Microsoft::MSR::CNTK::PrepareDevice(newId);
    return newId;
}

template <class ElemType>
ElemType* GPUMatrix<ElemType>::CopyToArray() const
{
    size_t numElements = GetNumElements();
    if (numElements != 0)
    {
        PrepareDevice();
        ElemType* pArray = new ElemType[numElements];
        CUDA_CALL(cudaMemcpy(pArray, Data(), sizeof(ElemType) * m_numRows * m_numCols, cudaMemcpyDeviceToHost));
        return pArray;
    }
    else
    {
        return NULL;
    }
}

//memory will be allocated by the callee if not enough but need to be deleted by the caller after it's done
//return number of elements copied
template <class ElemType>
size_t GPUMatrix<ElemType>::CopyToArray(ElemType*& arrayCopyTo, size_t& currentArraySize) const
{
    size_t numElements = GetNumElements();

    if (numElements > currentArraySize)
    {
        delete arrayCopyTo;
        arrayCopyTo = new ElemType[numElements];
        currentArraySize = numElements;
    }

    if (numElements != 0)
    {
        PrepareDevice();
        CUDA_CALL(cudaMemcpy(arrayCopyTo, Data(), sizeof(ElemType) * numElements, cudaMemcpyDeviceToHost));
    }

    return numElements;
}

template <typename ElemType>
void GPUMatrix<ElemType>::CopySection(size_t numRows, size_t numCols, ElemType* dst, size_t colStride) const
{
    CUBLAS_CALL(cublasGetMatrix((int) numRows, (int) numCols, sizeof(ElemType),
                                Data(), (int) GetNumRows(), dst, (int) colStride));
}
template <class ElemType>
void GPUMatrix<ElemType>::ChangeDeviceTo(DEVICEID_TYPE to_id)
{
    if (to_id == CPUDEVICE)
        LogicError("to_id must be valid GPU");
    if (GetComputeDeviceId() == to_id)
        return;

    ElemType* d_dst = TracingGPUMemoryAllocator::Allocate<ElemType>(to_id, m_numRows, m_numCols);

    SetSizeAllocated(m_numRows * m_numCols);

    // check to make sure we have something to copy (on init we often have zero sized allocations)
    if (GetSizeAllocated() > 0)
    {
        // first try peer access
        int canAccessPeer = false;
        CUDA_CALL(cudaDeviceCanAccessPeer(&canAccessPeer, to_id, GetComputeDeviceId()));
        if (canAccessPeer)
        {
            cudaError_t cudaStatus = cudaDeviceEnablePeerAccess(GetComputeDeviceId(), 0);
            if (cudaStatus != cudaErrorPeerAccessAlreadyEnabled)
            {
                CUDA_CALL(cudaStatus);
            }
            CUDA_CALL(cudaMemcpyPeer(d_dst, to_id, Data(), GetComputeDeviceId(), sizeof(ElemType) * m_numRows * m_numCols));
        }
        else
        {
            // peer access didn't work, just copy normal
            // make this more efficient by keeping some buffers available for each copy
            ElemType* h_dst = NULL;
            PrepareDevice();
            CUDA_CALL(cudaMallocHost((void**) &h_dst, sizeof(ElemType) * m_numRows * m_numCols));
            CUDA_CALL(cudaMemcpy(h_dst, Data(), sizeof(ElemType) * m_numRows * m_numCols, cudaMemcpyDeviceToHost));
            PrepareDevice((DEVICEID_TYPE) to_id);
            CUDA_CALL(cudaMemcpy(d_dst, h_dst, sizeof(ElemType) * m_numRows * m_numCols, cudaMemcpyHostToDevice));
            CUDA_CALL(cudaFreeHost(h_dst));
        }
    }

    TracingGPUMemoryAllocator::Free<ElemType>(GetComputeDeviceId(), Buffer());
    SetBuffer(d_dst, m_numRows * m_numCols * sizeof(ElemType));

    PrepareDevice((DEVICEID_TYPE) to_id);
    SetComputeDeviceId(to_id);
}

template <class ElemType>
void GPUMatrix<ElemType>::performElementWiseFunction(ElementWiseOperator kind, const ElemType* src)
{
    PrepareDevice();
    CUDA_LONG N = (CUDA_LONG) GetNumElements();
    int blocksPerGrid = (int) ceil(1.0 * N / GridDim::maxThreadsPerBlock);
    SyncGuard syncGuard;
    switch (kind)
    {
    case ElementWiseOperator::opSigmoid:
        return _elementWiseSigmoidOnCuda<ElemType><<<blocksPerGrid, GridDim::maxThreadsPerBlock, 0, t_stream>>>(src, Data(), N);
    case ElementWiseOperator::opTanh:
        return _elementWiseTanhOnCuda<ElemType><<<blocksPerGrid, GridDim::maxThreadsPerBlock, 0, t_stream>>>(src, Data(), N);
    case ElementWiseOperator::opSqrt:
        return _elementWiseSqrtOnCuda<ElemType><<<blocksPerGrid, GridDim::maxThreadsPerBlock, 0, t_stream>>>(src, Data(), N);
    case ElementWiseOperator::opExp:
        return _elementWiseExpOnCuda<ElemType><<<blocksPerGrid, GridDim::maxThreadsPerBlock, 0, t_stream>>>(src, Data(), N);
    case ElementWiseOperator::opLog:
        return _elementWiseLogOnCuda<ElemType><<<blocksPerGrid, GridDim::maxThreadsPerBlock, 0, t_stream>>>(src, Data(), N);
    case ElementWiseOperator::opAbs:
        return _elementWiseAbsOnCuda<ElemType><<<blocksPerGrid, GridDim::maxThreadsPerBlock, 0, t_stream>>>(src, Data(), N);
    case ElementWiseOperator::opLinearRectifierDerivative:
        return _elementWiseLinRectDerivativeOnCuda<ElemType><<<blocksPerGrid, GridDim::maxThreadsPerBlock, 0, t_stream>>>(src, Data(), N);
    case ElementWiseOperator::opCosine:
        return _elementWiseCosineOnCuda<ElemType><<<blocksPerGrid, GridDim::maxThreadsPerBlock, 0, t_stream>>>(src, Data(), N);
    case ElementWiseOperator::opNegativeSine:
        return _elementWiseNegativeSineOnCuda<ElemType><<<blocksPerGrid, GridDim::maxThreadsPerBlock, 0, t_stream>>>(src, Data(), N);
    case ElementWiseOperator::opSigmoidDerivative:
        return _elementWiseSigmoidDerivativeOnCuda<ElemType><<<blocksPerGrid, GridDim::maxThreadsPerBlock, 0, t_stream>>>(src, Data(), N);
    default: LogicError("performElementWiseFunction: unexpected op code %d", (int)kind);
    }
}

#pragma endregion Helper functions

#pragma region Constructors and Destructor

// should only be used by constructors
template <class ElemType>
void GPUMatrix<ElemType>::ZeroInit(int deviceId)
{
    BaseMatrix<ElemType>::ZeroInit();
    SetComputeDeviceId(deviceId);
}

template <class ElemType>
GPUMatrix<ElemType>::GPUMatrix(int deviceId)
{
    ZeroInit(deviceId);
};

template <class ElemType>
GPUMatrix<ElemType>::GPUMatrix(const size_t numRows, const size_t numCols, int deviceId)
{
    ZeroInit(deviceId);
    m_numRows = numRows;
    m_numCols = numCols;
    SetSizeAllocated(GetNumElements());

    if (GetNumElements() != 0)
    {
        SetBuffer(TracingGPUMemoryAllocator::Allocate<ElemType>(GetComputeDeviceId(), m_numRows, m_numCols), GetNumElements() * sizeof(ElemType));
        CUDA_CALL(cudaMemset(Buffer(), 0, sizeof(ElemType) * GetSizeAllocated()));
    }
};

template <class ElemType>
GPUMatrix<ElemType>::GPUMatrix(const size_t numRows, const size_t numCols, int deviceId, ElemType* pArray, const size_t matrixFlags)
{
    ZeroInit(deviceId);
    SetValue(numRows, numCols, deviceId, pArray, matrixFlags);
};

template <class ElemType>
GPUMatrix<ElemType>::GPUMatrix(const GPUMatrix<ElemType>& deepCopyFrom)
{
    ZeroInit();
    SetValue(deepCopyFrom);
}

template <class ElemType>
GPUMatrix<ElemType>::GPUMatrix(GPUMatrix<ElemType>&& moveFrom)
{
    ShallowCopyFrom(moveFrom);
    moveFrom.ZeroValues();
}

//assignment operator, deep copy
template <class ElemType>
GPUMatrix<ElemType>& GPUMatrix<ElemType>::operator=(const GPUMatrix<ElemType>& deepCopyFrom)
{
    if (this != &deepCopyFrom)
    {
        SetValue(deepCopyFrom);
    }
    return *this;
}

//move assignment operator, shallow copy
template <class ElemType>
GPUMatrix<ElemType>& GPUMatrix<ElemType>::operator=(GPUMatrix<ElemType>&& moveFrom)
{
    if (this != &moveFrom)
    {
        ShallowCopyFrom(moveFrom);
        moveFrom.ZeroValues();
    }
    return *this;
}

template <class ElemType>
GPUMatrix<ElemType>::~GPUMatrix(void)
{
}

// TODO: This should be in the storage object.
// Clear will clear your storage, zeroinit just drops it on the ground.
template <class ElemType>
void GPUMatrix<ElemType>::Clear()
{
    VerifyWritable(__func__);
    //if (OwnBuffer() && m_pArray != NULL)
    if (m_sob != nullptr)
    {
        if (GetComputeDeviceId()>= 0)
        {
            // BUG: We do not check the CUDA return code for cudaFree here since this may get called
            // during processExit when cudaFree will fail. The destruction of CUDA objects during
            // process exit must be avoided
            ReleaseStorageMemory();
        }
    }

    ZeroInit(GetComputeDeviceId());
}
#pragma endregion Constructors and Destructor

template <class ElemType>
std::unique_ptr<GPUMatrix<ElemType>> GPUMatrix<ElemType>::GetOrCreateWorkspace() const
{
    // REVIEW alexeyk: not thread-safe, fine for now.
    if (m_workspace == nullptr)
        m_workspace = std::make_unique<conc_stack<std::unique_ptr<GPUMatrix<ElemType>>>>();
    assert(m_workspace != nullptr);
    auto deviceId = GetComputeDeviceId();
    return m_workspace->pop_or_create([deviceId]()
                                      {
                                          return std::make_unique<GPUMatrix<ElemType>>(deviceId);
                                      });
}

template <class ElemType>
void GPUMatrix<ElemType>::ReleaseWorkspace(std::unique_ptr<GPUMatrix<ElemType>> src) const
{
    assert(m_workspace != nullptr);
    m_workspace->push(std::move(src));
}

#pragma region Basic Operators
template <class ElemType>
GPUMatrix<ElemType> GPUMatrix<ElemType>::ColumnSlice(size_t startColumn, size_t numCols) const
{
    if (startColumn + numCols > GetNumCols())
        InvalidArgument("The slice (%d+%d) is out of range of the source matrix (%d).", (int) startColumn, (int) numCols, (int) GetNumCols());

    GPUMatrix<ElemType> slice(GetComputeDeviceId());

    slice.ShallowCopyFrom(*this);
    slice.m_numCols = numCols;
    slice.m_sliceViewOffset = m_sliceViewOffset + startColumn * GetNumRows();

    return slice;
}

template <class ElemType>
GPUMatrix<ElemType>& GPUMatrix<ElemType>::AssignColumnSlice(const GPUMatrix<ElemType>& fromMatrix, size_t startColumn, size_t numCols)
{
    if (numCols == 0)
        LogicError("The slice cannot have 0 columns.");

    if (startColumn + numCols > fromMatrix.GetNumCols())
        InvalidArgument("The slice (%d+%d) is out of range of the source matrix (%d).", (int) startColumn, (int) numCols, (int) fromMatrix.GetNumCols());

    Clear();

    ShallowCopyFrom(fromMatrix);
    m_numCols = numCols;
    m_sliceViewOffset = fromMatrix.m_sliceViewOffset + startColumn * GetNumRows();

    return *this;
}

template <class ElemType>
GPUMatrix<ElemType>& GPUMatrix<ElemType>::SetColumnSlice(const GPUMatrix<ElemType>& fromMatrix, size_t startColumn, size_t numCols)
{
    if (startColumn + numCols > GetNumCols())
        LogicError("The slice is out of range of the destination matrix.");
    if (numCols > fromMatrix.GetNumCols())
        InvalidArgument("The slice (%d) is out of range of the source matrix (%d).", (int) numCols, (int) fromMatrix.GetNumCols());
    if (m_numRows != fromMatrix.m_numRows)
        LogicError("The number of rows in source and destination matrices do not match");

    if (m_numRows * numCols > 0) // TODO: remove if unnecessary
        CUDA_CALL(cudaMemcpy(Data() + m_sliceViewOffset + LocateColumn(startColumn), fromMatrix.Data(), sizeof(ElemType) * m_numRows * numCols, cudaMemcpyDeviceToDevice));
    return *this;
}

template <class ElemType>
void GPUMatrix<ElemType>::CopyColumnsStrided(const GPUMatrix<ElemType>& fromMatrix, size_t numCols, size_t srcNumColsStride, size_t destNumColsStride)
{
    if ((((numCols - 1) * srcNumColsStride) + 1) > fromMatrix.m_numCols)
        LogicError("The numCols to copy and srcNumColsStride specified is out of range of the source matrix.");
    if ((((numCols - 1) * destNumColsStride) + 1) > m_numCols)
        LogicError("The numCols to copy and srcNumColsStride specified is out of range of the destination matrix.");
    if (m_numRows != fromMatrix.m_numRows)
        LogicError("The number of rows in source and destination matrices do not match");

    if ((m_numRows * numCols) > 0)
    {
        // Launch a kernel to do the strided copy
        CUDA_LONG N = (CUDA_LONG)(m_numRows * numCols);
        int blocksPerGrid = (int) ceil(1.0 * N / GridDim::maxThreadsPerBlock);
        PrepareDevice();
        SyncGuard syncGuard;
        _copyColumnsStrided<ElemType><<<blocksPerGrid, GridDim::maxThreadsPerBlock, 0, t_stream>>>(Data(), fromMatrix.Data(), N, (CUDA_LONG) m_numRows, (CUDA_LONG) destNumColsStride, (CUDA_LONG) srcNumColsStride);
    }
}

//for each column of a, we assign all rows of a to this starting from startIndex
template <class ElemType>
GPUMatrix<ElemType>& GPUMatrix<ElemType>::AssignToRowSliceValuesOf(const GPUMatrix<ElemType>& a, const size_t startIndex, const size_t numRows)
{
    if (a.IsEmpty())
        LogicError("AddToRowSliceValuesOf: input matrix a is empty.");

    if (a.GetNumRows() != numRows)
        LogicError("AddToRowSliceValuesOf: a.GetNumRows() != numRows.");

    if (startIndex + numRows > GetNumRows())
        LogicError("AddToRowSliceValuesOf: startIndex + numRows exceeds GetNumRows().");

    if (a.GetNumCols() != GetNumCols())
        LogicError("AddToRowSliceValuesOf: columns does not match.");

    CUDA_LONG N = (CUDA_LONG) a.GetNumElements();
    int blocksPerGrid = (int) ceil(1.0 * N / GridDim::maxThreadsPerBlock);
    PrepareDevice();
    SyncGuard syncGuard;
    _assignToRowSliceValuesOf<ElemType><<<blocksPerGrid, GridDim::maxThreadsPerBlock, 0, t_stream>>>(Data(), a.Data(), N, (CUDA_LONG) startIndex, (CUDA_LONG) GetNumRows(), (CUDA_LONG) a.GetNumRows());
    return *this;
}

//for each column of a, we assign numRows starting from startIndex to this
template <class ElemType>
GPUMatrix<ElemType>& GPUMatrix<ElemType>::AssignRowSliceValuesOf(const GPUMatrix<ElemType>& a, const size_t startIndex, const size_t numRows)
{
    if (a.IsEmpty())
        LogicError("AssignRowSliceValuesOf: input matrix a is empty.");

    if (startIndex + numRows > a.GetNumRows())
        LogicError("AssignRowSliceValuesOf: startIndex + numRows exceeds a.GetNumRows().");

    RequireSize(numRows, a.GetNumCols());

    CUDA_LONG N = (CUDA_LONG) GetNumElements();
    int blocksPerGrid = (int) ceil(1.0 * N / GridDim::maxThreadsPerBlock);
    PrepareDevice();
    SyncGuard syncGuard;
    _assignRowSliceValuesOf<ElemType><<<blocksPerGrid, GridDim::maxThreadsPerBlock, 0, t_stream>>>(Data(), a.Data(), N, (CUDA_LONG) startIndex, (CUDA_LONG) numRows, (CUDA_LONG) a.GetNumRows());
    return *this;
}

//for the row slice of this starting from startIndex we add a to it.
template <class ElemType>
GPUMatrix<ElemType>& GPUMatrix<ElemType>::AddToRowSliceValuesOf(const GPUMatrix<ElemType>& a, const size_t startIndex, const size_t numRows)
{
    if (a.IsEmpty())
        LogicError("AddToRowSliceValuesOf: input matrix a is empty.");

    if (a.GetNumRows() != numRows)
        LogicError("AddToRowSliceValuesOf: a.GetNumRows() != numRows.");

    if (startIndex + numRows > GetNumRows())
        LogicError("AddToRowSliceValuesOf: startIndex + numRows exceeds GetNumRows().");

    if (a.GetNumCols() != GetNumCols())
        LogicError("AddToRowSliceValuesOf: columns does not match.");

    CUDA_LONG N = (CUDA_LONG) a.GetNumElements();
    int blocksPerGrid = (int) ceil(1.0 * N / GridDim::maxThreadsPerBlock);
    PrepareDevice();
    SyncGuard syncGuard;
    _addToRowSliceValuesOf<ElemType><<<blocksPerGrid, GridDim::maxThreadsPerBlock, 0, t_stream>>>(Data(), a.Data(), N, (CUDA_LONG) startIndex, (CUDA_LONG) GetNumRows(), (CUDA_LONG) a.GetNumRows());
    return *this;
}

//for each column of this, we add row slice of a starting from startIndex
template <class ElemType>
GPUMatrix<ElemType>& GPUMatrix<ElemType>::AddWithRowSliceValuesOf(const GPUMatrix<ElemType>& a, const size_t startIndex, const size_t numRows)
{
    if (a.IsEmpty())
        LogicError("AddWithRowSliceValuesOf: input matrix a is empty.");

    if (GetNumRows() != numRows)
        LogicError("AddWithRowSliceValuesOf: GetNumRows() != numRows.");

    if (startIndex + numRows > a.GetNumRows())
        LogicError("AddWithRowSliceValuesOf: startIndex + numRows exceeds a.GetNumRows().");

    if (a.GetNumCols() != GetNumCols())
        LogicError("AddWithRowSliceValuesOf: columns does not match.");

    CUDA_LONG N = (CUDA_LONG) GetNumElements();
    int blocksPerGrid = (int) ceil(1.0 * N / GridDim::maxThreadsPerBlock);
    PrepareDevice();
    SyncGuard syncGuard;
    _addWithRowSliceValuesOf<ElemType><<<blocksPerGrid, GridDim::maxThreadsPerBlock, 0, t_stream>>>(Data(), a.Data(), N, (CUDA_LONG) startIndex, (CUDA_LONG) GetNumRows(), (CUDA_LONG) a.GetNumRows());
    return *this;
}

template <class ElemType>
GPUMatrix<ElemType> GPUMatrix<ElemType>::Diagonal() const
{
    size_t m = GetNumRows();
    size_t n = GetNumCols();
    if (m != n)
        LogicError("Diagonal can be called only for square matrix. (rows=%d, cols=%d)", (int) m, (int) n);

    GPUMatrix<ElemType> diag(1, n, GetComputeDeviceId());

    CUDA_LONG N = (CUDA_LONG) GetNumElements();
    int blocksPerGrid = (int) ceil(1.0 * N / GridDim::maxThreadsPerBlock);
    PrepareDevice();
    SyncGuard syncGuard;
    _assignToDiagonalValuesOf<ElemType><<<blocksPerGrid, GridDim::maxThreadsPerBlock, 0, t_stream>>>(diag.Data(), Data(), N, (CUDA_LONG) n);
    return diag;
}

// c = c - 1.0 for a specific position
template <class ElemType>
void GPUMatrix<ElemType>::MinusOneAt(GPUMatrix<ElemType>& c, const size_t position)
{
    assert(position < c.GetNumElements());

    CUDA_LONG n = (CUDA_LONG) c.GetNumElements();
    CUDA_LONG p = (CUDA_LONG) position;

    int blocksPerGrid = (int) ceil(1.0 * n / GridDim::maxThreadsPerBlock);
    // BUGBUG: PrepareDevice() missing?
    SyncGuard syncGuard;
    _minusOneAt<ElemType><<<blocksPerGrid, GridDim::maxThreadsPerBlock, 0, t_stream>>>(c.Data(), p, n);
}

template <class ElemType>
GPUMatrix<ElemType>& GPUMatrix<ElemType>::AssignRepeatOf(const GPUMatrix<ElemType>& a, const size_t numRowRepeats, const size_t numColRepeats)
{
    if (this == &a)
        LogicError("AssignRepeatOf: a is the same as [this]. Does not support inplace repeat.");

    if (a.IsEmpty())
        LogicError("AssignRepeatOf: Matrix a is empty.");

    RequireSize(a.GetNumRows() * numRowRepeats, a.GetNumCols() * numColRepeats);

    CUDA_LONG N = (CUDA_LONG) GetNumElements();
    CUDA_LONG n = (CUDA_LONG) a.GetNumCols(), m = (CUDA_LONG) a.GetNumRows();
    int blocksPerGrid = (int) ceil(1.0 * N / GridDim::maxThreadsPerBlock);
    PrepareDevice();
    SyncGuard syncGuard;
    _assignRepeatOf<ElemType><<<blocksPerGrid, GridDim::maxThreadsPerBlock, 0, t_stream>>>(Data(), a.Data(), N, m, n, (CUDA_LONG) GetNumRows());
    return *this;
}

template <class ElemType>
GPUMatrix<ElemType>& GPUMatrix<ElemType>::AddToRowRepeatValuesOf(const GPUMatrix<ElemType>& a, const size_t numRepeats)
{
    if (a.IsEmpty())
        LogicError("AddToRowRepeatValuesOf: input matrix a is empty.");

    if (a.GetNumRows() != GetNumRows() * numRepeats)
        LogicError("AddToRowSliceValuesOf: a.GetNumRows() != GetNumRows() * numRepeats.");

    RequireSize(a.GetNumRows() / numRepeats, a.GetNumCols());

    CUDA_LONG N = (CUDA_LONG) a.GetNumElements();
    int blocksPerGrid = (int) ceil(1.0 * N / GridDim::maxThreadsPerBlock);
    PrepareDevice();
    SyncGuard syncGuard;
    _addToRowRepeatValuesOf<ElemType><<<blocksPerGrid, GridDim::maxThreadsPerBlock, 0, t_stream>>>(Data(), a.Data(), N, (CUDA_LONG) a.GetNumRows(), (CUDA_LONG) a.GetNumCols(), (CUDA_LONG) GetNumRows());
    return *this;
}

template <class ElemType>
GPUMatrix<ElemType>& GPUMatrix<ElemType>::AssignPositiveAndShiftedNegSample(const GPUMatrix<ElemType>& a, const size_t posNumber, const size_t negNumber, const size_t shiftNumber)
{
    if (this == &a)
        LogicError("AssignPositiveAndShiftedNegSample: a is the same as [this]. Does not support inplace assignment.");

    if (a.IsEmpty())
        LogicError("AssignPositiveAndShiftedNegSample: Matrix a is empty.");

    RequireSize(a.GetNumRows() * (posNumber + negNumber), a.GetNumCols());

    CUDA_LONG N = (CUDA_LONG) GetNumElements();
    CUDA_LONG n = (CUDA_LONG) a.GetNumCols(), m = (CUDA_LONG) a.GetNumRows();
    int blocksPerGrid = (int) ceil(1.0 * N / GridDim::maxThreadsPerBlock);
    PrepareDevice();
    SyncGuard syncGuard;
    _assignPositiveAndShiftedNegSample<ElemType><<<blocksPerGrid, GridDim::maxThreadsPerBlock, 0, t_stream>>>(Data(), a.Data(), N, m, n, (CUDA_LONG) GetNumRows(), posNumber, shiftNumber);
    return *this;
}

template <class ElemType>
GPUMatrix<ElemType>& GPUMatrix<ElemType>::AddFoldedPositiveAndShiftedNegSample(const GPUMatrix<ElemType>& a, const size_t posNumber, const size_t negNumber, const size_t shiftNumber)
{
    if (this == &a)
        LogicError("AddFoldedPositiveAndShiftedNegSample: a is the same as [this]. Does not support inplace assignment.");

    if (a.IsEmpty())
        LogicError("AddFoldedPositiveAndShiftedNegSample: Matrix a is empty.");

    if (a.GetNumRows() != GetNumRows() * (posNumber + negNumber) || a.GetNumCols() != GetNumCols())
        LogicError("AddFoldedPositiveAndShiftedNegSample: dimensions mismatch.");

    CUDA_LONG N = (CUDA_LONG) a.GetNumElements();
    CUDA_LONG n = (CUDA_LONG) a.GetNumCols(), m = (CUDA_LONG) a.GetNumRows();
    int blocksPerGrid = (int) ceil(1.0 * N / GridDim::maxThreadsPerBlock);
    PrepareDevice();
    SyncGuard syncGuard;
    _addFoldedPositiveAndShiftedNegSample<ElemType><<<blocksPerGrid, GridDim::maxThreadsPerBlock, 0, t_stream>>>(Data(), a.Data(), N, m, n, (CUDA_LONG) GetNumRows(), posNumber, shiftNumber);
    return *this;
}

template <class ElemType>
GPUMatrix<ElemType> GPUMatrix<ElemType>::Transpose() const
{
    if (IsEmpty())
        LogicError("Transpose: Matrix is empty.");

    GPUMatrix<ElemType> c(GetComputeDeviceId());
    c.AssignTransposeOf(*this);
    return c;
}

// GetCublasHandle - get a cublas handle for the given GPU, should only need one per GPU
// computeDevice - The compute device for which the cublas handle is desired
// returns: cublas handle
// NOTE: we currently don't bother to ever free the CUBLAS handle, it will be freed automatically by CUDA when the process ends
template <class ElemType>
cublasHandle_t GPUMatrix<ElemType>::GetCublasHandle(int computeDevice /*=-1*/)
{
    // if the compute device is not passed, get the current device from CUDA
    if (computeDevice < 0)
        cudaGetDevice(&computeDevice);

    if (computeDevice < 0 || computeDevice >= MaxGpus)
        LogicError("GetCublasHandle: Maximum GPU exceeded");
    cublasHandle_t cuHandle = s_cuHandle[computeDevice];
    if (cuHandle == NULL)
    {
        s_cuHandle[computeDevice] = cuHandle = _initCUBLAS<ElemType>(computeDevice);
    }
    CUBLAS_CALL(cublasSetStream(cuHandle, t_stream));

    return cuHandle;
}

template <class ElemType>
GPUMatrix<ElemType>& GPUMatrix<ElemType>::AssignTransposeOf(const GPUMatrix<ElemType>& a)
{
    if (this == &a)
        LogicError("AssignTransposeOf: a is the same as [this]. Does not support inplace transpose.");

    if (a.IsEmpty())
        LogicError("AssignTransposeOf: Matrix a is empty.");

    if (GetNumRows() != a.GetNumCols() || GetNumCols() != a.GetNumRows())
        RequireSize(a.GetNumCols(), a.GetNumRows());

    cublasHandle_t cuHandle = GetCublasHandle(a.GetComputeDeviceId());
    cublasOperation_t transA = CUBLAS_OP_T;
    cublasOperation_t transB = CUBLAS_OP_T;
    int m = (int) a.m_numCols;
    int n = (int) a.m_numRows;
    ElemType alpha = 1;
    ElemType beta = 0;
    cublasStatus_t st;
    if (sizeof(ElemType) == sizeof(float))
        st = cublasSgeam(cuHandle, transA, transB, m, n, reinterpret_cast<float*>(&alpha), reinterpret_cast<float*>(a.Data()), (int) a.m_numRows, reinterpret_cast<float*>(&beta), reinterpret_cast<float*>(a.Data()), (int) a.m_numRows, reinterpret_cast<float*>(Data()), (int) m_numRows);
    else if (sizeof(ElemType) == sizeof(double))
        st = cublasDgeam(cuHandle, transA, transB, m, n, reinterpret_cast<double*>(&alpha), reinterpret_cast<double*>(a.Data()), (int) a.m_numRows, reinterpret_cast<double*>(&beta), reinterpret_cast<double*>(a.Data()), (int) a.m_numRows, reinterpret_cast<double*>(Data()), (int) m_numRows);
    else
        RuntimeError("Unsupported template argument in GPUMatrix");
    if (st != CUBLAS_STATUS_SUCCESS)
        RuntimeError("AssignTransposeOf failed");
    m_numRows = a.m_numCols;
    m_numCols = a.m_numRows;
    return *this;
}

template <class ElemType>
__global__ void _doGatherColumnsOf(ElemType* us, size_t usStride, const ElemType beta, const ElemType* idx, size_t idxStride, const ElemType* a, size_t aStride, size_t aCols, const ElemType alpha, CUDA_LONG numElements)
{
    CUDA_LONG id = GridDim::GetLinearThreadId();
    if (id >= numElements) // note: there are no __syncthread() calls inside
        return;

    // id = i + jOut * usStride;
    // Each thread processes one element of the output matrix.
    CUDA_LONG i    = id % usStride; // row index into 'us' and 'a'
    CUDA_LONG jOut = id / usStride; // col index into 'us' and 'idx'

    auto jInF = idx[jOut * idxStride]; // this is the column we need to get
    if (::isnan(jInF) || jInF < 0)     // negative index means gap
        return;
    size_t jIn = (size_t)jInF;
    //if (jIn >= aCols)
    //    return; // actually a failure

    const ElemType&  ra = a[    i + jIn  *  aStride  ];
    ElemType&       rus = us[id/*i + jOut * usStride*/];

    ElemType res = ra * alpha;
    if (beta != 0)
        res += rus * beta;
    rus = res;
}

// *this[:,j] = a[:,idx[j]] * alpha + *this[:,j] * beta
template <class ElemType>
GPUMatrix<ElemType>& GPUMatrix<ElemType>::DoGatherColumnsOf(ElemType beta, const GPUMatrix<ElemType>& idx, const GPUMatrix<ElemType>& a, ElemType alpha)
{
    if (idx.GetNumRows() != 1) // index is 1-dimensional only
        InvalidArgument("DoGatherColumnsOf: Map must be a row vector.");

    if (beta == 0)
        RequireSize(a.GetNumRows(), idx.GetNumCols()); // output has same column format as a, but number of columns comes from idx
    else
        VerifySize(a.GetNumRows(), idx.GetNumCols());

    if (idx.GetComputeDeviceId() != a.GetComputeDeviceId() || GetComputeDeviceId() != a.GetComputeDeviceId())
        InvalidArgument("All matrices must be on the same GPU");
    a.PrepareDevice();

    // launch the kernel
    CUDA_LONG NN = (CUDA_LONG)GetNumElements(); // linear space identifying each individual input element
    SyncGuard syncGuard;
    GridDim grid(NN);
    _doGatherColumnsOf<ElemType><<<grid.m_blocksPerGrid, grid.m_threadsPerBlock, 0, t_stream>>>(Data(), GetNumRows(), beta, idx.Data(), idx.GetNumRows(), a.Data(), a.GetNumRows(), a.GetNumCols(), alpha, grid.m_N);

    // Note: The following fails silently (no error, immediate or delayed) for numcols = 10000 under CUDA 7.0.
    //_doGatherColumnsOf<ElemType><<<GetNumCols(), GetNumRows(), 0, t_stream>>>(Data(), GetNumRows(), beta, idx.Data(), idx.GetNumRows(), a.Data(), a.GetNumRows(), a.GetNumCols(), alpha);

    return *this;
}

// little helper for debugging
template <class ElemType>
static void Peek(const GPUMatrix<ElemType>& m, const char* which)
{
    size_t rows = m.GetNumRows();
    size_t cols = m.GetNumCols();
    ElemType buf[10000] = { 0 };
    size_t n = min(rows * cols, _countof(buf));
    CUDA_CALL(cudaMemcpy(buf, m.Data(), sizeof(ElemType) * n, cudaMemcpyDeviceToHost));
    UNUSED(which); UNUSED(rows); UNUSED(cols); sin(1.0f); // set breakpoint here
    //CUDA_CALL(cudaMemcpy(const_cast<ElemType*>(m.Data()), buf, sizeof(ElemType) * n, cudaMemcpyHostToDevice));
}

#define ALLOW_ATOMIC_SCATTER // allow to disable this, until we know atomicAdd() works properly here

template <class ElemType>
__global__ void _doScatterColumnsOf(ElemType* us, size_t usStride, size_t usCols, const ElemType* idx, size_t idxStride, const ElemType* a, size_t aStride, const ElemType alpha, CUDA_LONG numElements)
{
    CUDA_LONG id = GridDim::GetLinearThreadId();
    if (id >= numElements) // note: there are no __syncthread() calls inside
        return;

    // id = i + jIn  *  aStride
    // Each thread processes one element of a
    CUDA_LONG i   = id % aStride; // row index into 'a' and 'us'
    CUDA_LONG jIn = id / aStride; // col index into 'a' and 'idx'

    auto jOutF = idx[jIn * idxStride];  // this is the column we copy/add into
    if (::isnan(jOutF) || jOutF < 0)    // negative index means gap
        return;
    size_t jOut = (size_t)jOutF;
    //if (jOut >= usCols)
    //    return; // actually a failure  --TODO: This should not be necessary. Why is it?

    const ElemType&  ra =  a[id/*i + jIn  *  aStride*/];
    ElemType&       rus = us[    i + jOut * usStride  ];

    ElemType res = ra * alpha;
    if (res != 0)             // avoid memory conflict if e.g. an entire column has no gradient
#ifdef ALLOW_ATOMIC_SCATTER
        atomicAdd(&rus, res); // rus += res;
#else
        rus += res;
#endif
    // Note: atomicAdd() is supposed to be fast in case of no conflict (the simple case of Scatter())
}

// *this[:,idx[j]] = a[:,j] * alpha + *this[:,idx[j]] * beta
template <class ElemType>
GPUMatrix<ElemType>& GPUMatrix<ElemType>::DoScatterColumnsOf(ElemType beta, const GPUMatrix<ElemType>& idx, const GPUMatrix<ElemType>& a, ElemType alpha)
{
    if (idx.GetNumRows() != 1) // index is 1-dimensional only
        InvalidArgument("DoScatterColumnsOf: Map must be a row vector.");
    if (idx.GetNumCols() != a.GetNumCols())
        InvalidArgument("DoScatterColumnsOf: Map must have width of input vector.");
    if (a.GetNumRows() != GetNumRows())
        InvalidArgument("DoScatterColumnsOf: Output must have same height as input vector.");

    if (idx.GetComputeDeviceId() != a.GetComputeDeviceId() || GetComputeDeviceId() != a.GetComputeDeviceId())
        InvalidArgument("All matrices must be on the same GPU");
    a.PrepareDevice();

    auto& us = *this;

#ifndef ALLOW_ATOMIC_SCATTER // verify that atomicAdd is not needed  --this is not efficient
    {
        vector<ElemType> buf(idx.GetNumRows() * idx.GetNumCols()); // idx(,)are the column(s) we copy/add into
        CUDA_CALL(cudaMemcpy(buf.data(), idx.Data(), sizeof(ElemType) * buf.size(), cudaMemcpyDeviceToHost));
        vector<bool> writtenTo(GetNumCols(), false); // remember whether an output column is in fact a target
        for (size_t i = 0; i < buf.size(); i++)
        {
            auto colF = buf[i];
            if (std::isnan(colF) || colF < 0)
                continue;
            size_t col = (size_t)colF;
            if (col >= GetNumCols())
                LogicError("DoScatterColumnsOf: Index value out of bounds.");
            if (writtenTo[col])
                LogicError("DoScatterColumnsOf: #ifndef ALLOW_ATOMIC_SCATTER then columns must be unique. Column idx(%d,%d)=%d is used twice.", (int)(i % idx.GetNumCols()), (int)(i / idx.GetNumCols()), (int)col);
            else
                writtenTo[col] = true;
        }
    }
#endif

    // pre-scale with beta upfront
    // Scatter may add more than one source column to the same target, so we must pre-scale with beta, and then just keep adding.
    Scale(beta, us); // if beta is 0, then this will be a memset()

    // launch the kernel
    CUDA_LONG NN = (CUDA_LONG)(a.GetNumElements()); // linear space identifying each individual input element
    SyncGuard syncGuard;
    GridDim grid(NN);
    _doScatterColumnsOf<ElemType><<<grid.m_blocksPerGrid, grid.m_threadsPerBlock, 0, t_stream>>>(Data(), GetNumRows(), GetNumCols(), idx.Data(), idx.GetNumRows(), a.Data(), a.GetNumRows(), alpha, NN);

    //SyncGuard syncGuard;
    //_doScatterColumnsOf<ElemType><<<a.GetNumCols(), a.GetNumRows(), 0, t_stream>>>(Data(), GetNumRows(), GetNumCols(), idx.Data(), idx.GetNumRows(), a.Data(), a.GetNumRows(), alpha, NN);

    return *this;
}

template <class ElemType>
void GPUMatrix<ElemType>::SetValue(const ElemType v)
{
    if (IsEmpty())
        return;

    CUDA_LONG N = (CUDA_LONG) GetNumElements();

    // Check if value is zero, which can be set using cudaMemset
    bool isZero = true;
    const char* valArray = reinterpret_cast<const char*>(&v);

    for (int i = 0; i < sizeof(ElemType); i++)
    {
        if (valArray[i] != 0)
        {
            isZero = false;
            break;
        }
    }

    if (isZero)
    {
        CUDA_CALL(cudaMemset(Data(), 0, N * sizeof(ElemType)));
    }
    else
    {
        int blocksPerGrid = (int) ceil(1.0 * N / GridDim::maxThreadsPerBlock);
        PrepareDevice();
        SyncGuard syncGuard;
        _setValue<ElemType><<<blocksPerGrid, GridDim::maxThreadsPerBlock, 0, t_stream>>>(Data(), v, N);
    }
}

template <class ElemType>
void GPUMatrix<ElemType>::SetValue(const ElemType* d_v) // d_v is pointer to the the value in GPU memory
{
    if (IsEmpty())
        LogicError("SetValue: Matrix is empty.");

    CUDA_LONG N = (CUDA_LONG) GetNumElements();
    int blocksPerGrid = (int) ceil(1.0 * N / GridDim::maxThreadsPerBlock);
    PrepareDevice();
    SyncGuard syncGuard;
    _setValue<ElemType><<<blocksPerGrid, GridDim::maxThreadsPerBlock, 0, t_stream>>>(Data(), d_v, N);
}

template <class ElemType>
void GPUMatrix<ElemType>::MaskColumnsValue(const GPUMatrix<char>& columnsMask, ElemType val)
{
    if (GetNumCols() != columnsMask.GetNumCols())
        RuntimeError("Matrix and column mask must have equal number of columns");

    if (GetComputeDeviceId() != columnsMask.GetComputeDeviceId())
        RuntimeError("Matrix and column mask must be on the same device");

    int blocksPerGrid = (int) GetNumCols();
    PrepareDevice();
    SyncGuard syncGuard;
    _maskColumnsValue<ElemType><<<blocksPerGrid, GridDim::maxThreadsPerBlock, 0, t_stream>>>(Data(), columnsMask.Data(), (CUDA_LONG) GetNumCols(), (CUDA_LONG) GetNumRows(), val);
}

template <class ElemType>
void GPUMatrix<ElemType>::SetColumn(const ElemType* colPointer, size_t colInd)
{
    if (IsEmpty())
        LogicError("SetValue: Matrix is empty.");
    if (colPointer == NULL)
        return;
    CUDA_CALL(cudaMemcpy(Data() + LocateColumn(colInd), colPointer, sizeof(ElemType) * m_numRows, cudaMemcpyHostToDevice));
}

template <class ElemType>
void GPUMatrix<ElemType>::SetColumn(const GPUMatrix<ElemType>& valMat, size_t colInd)
{
    if (IsEmpty())
        LogicError("SetColumn: Matrix is empty.");
    if (valMat.GetNumCols() != 1)
        LogicError("SetColumn: only support one column matrix now.");
    CUDA_CALL(cudaMemcpy(Data() + LocateColumn(colInd), valMat.Data(), sizeof(ElemType) * m_numRows, cudaMemcpyDeviceToDevice));
}

template <class ElemType>
void GPUMatrix<ElemType>::SetValue(const GPUMatrix<ElemType>& deepCopyFrom)
{
    if (this == &deepCopyFrom)
        return;

    SetValue(deepCopyFrom.GetNumRows(), deepCopyFrom.GetNumCols(), deepCopyFrom.GetComputeDeviceId(), deepCopyFrom.Data(), matrixFlagSetValueOnDevice);
}

#if 0
template <class ElemType>
void GPUMatrix<ElemType>::SetValue(const CPUMatrix<ElemType>& /*deepCopyFrom*/)
{
    NOT_IMPLEMENTED;
}

template <class ElemType>
void GPUMatrix<ElemType>::SetValue(const CPUSparseMatrix<ElemType>& /*deepCopyFrom*/)
{
    NOT_IMPLEMENTED;
}

template <class ElemType>
void GPUMatrix<ElemType>::SetValue(const GPUSparseMatrix<ElemType>& deepCopyFrom)
{
    deepCopyFrom.CopyToDenseMatrix(*this);
}
#endif

template <class ElemType>
void GPUMatrix<ElemType>::SetValue(const size_t numRows, const size_t numCols, int deviceId, ElemType* pArray, size_t matrixFlags)
{
    // handle externally managed case
	// BUGBUG: This is super super ugly, and needs to be fixed, but if matrixFlags has the right value, then we can't free anything,
    // and everything gets wonky. This should be fixed, and would go away if it is made a shared_ptr.
    if (matrixFlags & matrixFlagDontOwnBuffer)
    {
        // free the existing array if it used to be an owned array
        if ( Buffer() != NULL)
        {
            TracingGPUMemoryAllocator::Free<ElemType>(GetComputeDeviceId(), Buffer());
        }
        m_numRows = numRows;
        m_numCols = numCols;
        SetBuffer(pArray, GetNumElements() * sizeof(ElemType), true);
        SetSizeAllocated(GetNumElements());
        SetFormat(matrixFormatDense);
        SetComputeDeviceId(deviceId);
    }
    else
    {
        // if the devices are different move it now
        if (GetComputeDeviceId() != deviceId && deviceId >= 0)
        {
            Clear();
            ZeroInit(deviceId);
        }

        // now RequireSize/allocate as necessary
        RequireSize(numRows, numCols);

        // copy over the content to the buffer
        PrepareDevice();
        if (pArray != NULL)
        {
            if (!(matrixFlags & matrixFormatRowMajor))
            {
                CUDA_CALL(cudaMemcpy(Data(), pArray, sizeof(ElemType) * GetNumElements(), (matrixFlags & matrixFlagSetValueOnDevice) ? cudaMemcpyDeviceToDevice : cudaMemcpyHostToDevice));
            }
            else // row major: must transpose (this is not meant to be efficient, but very useful for defining inline matrices for test code)
            {
                vector<ElemType> transposed(GetNumElements());
                for (size_t i = 0; i < numRows; i++)
                    for (size_t j = 0; j < numCols; j++)
                        transposed[i + numRows * j] = pArray[j + numCols * i];
                CUDA_CALL(cudaMemcpy(Data(), transposed.data(), sizeof(ElemType) * GetNumElements(), (matrixFlags & matrixFlagSetValueOnDevice) ? cudaMemcpyDeviceToDevice : cudaMemcpyHostToDevice));
            }
        }
    }
    SetFormat(matrixFormatDense);
}

template <class ElemType>
void GPUMatrix<ElemType>::SetDiagonalValue(const ElemType v)
{
    CUDA_LONG N = (CUDA_LONG) GetNumRows();
    int blocksPerGrid = (int) ceil(1.0 * N / GridDim::maxThreadsPerBlock);
    PrepareDevice();
    SyncGuard syncGuard;
    _setDiagonalValue<ElemType><<<blocksPerGrid, GridDim::maxThreadsPerBlock, 0, t_stream>>>(Data(), v, N, (CUDA_LONG) GetNumRows());
}

template <class ElemType>
void GPUMatrix<ElemType>::SetDiagonalValue(const GPUMatrix<ElemType>& vector)
{
    if (IsEmpty() || vector.IsEmpty())
        LogicError("SetDiagonalValue: Matrix is empty.");

    if (GetNumRows() != GetNumCols())
        LogicError("SetDiagonalValue: NumRows and NumCols do not agree.");

    if (vector.GetNumRows() != 1 && vector.GetNumCols() != 1)
        LogicError("SetDiagonalValue: input vector must be a vector.");

    if (vector.GetNumElements() == 1) // reduce to simple form
        SetDiagonalValue(vector.Data()[0]);

    else if (vector.GetNumRows() != GetNumRows())
        LogicError("SetDiagonalValue: input vector's dimension does not agree with [this].");
    else
    {
        CUDA_LONG N = (CUDA_LONG) GetNumRows();
        int blocksPerGrid = (int) ceil(1.0 * N / GridDim::maxThreadsPerBlock);
        PrepareDevice();
        SyncGuard syncGuard;
        _setDiagonalValueFromVector<ElemType><<<blocksPerGrid, GridDim::maxThreadsPerBlock, 0, t_stream>>>(Data(), vector.Data(), N);
    }
}

template <class ElemType>
void GPUMatrix<ElemType>::SetUniformRandomValue(const ElemType low, const ElemType high, unsigned long seed)
{
    PrepareDevice();
    CreateCurandObject(seed, __FUNCTION__); // TODO call ResetCurandObject() instead?

    cudaEvent_t done = nullptr;
    CUDA_CALL(cudaEventCreate(&done)); // TODO: why not condition on do_sync, so that we can use SyncGuard?
    if (sizeof(ElemType) == sizeof(float))
        CURAND_CALL(curandGenerateUniform(((curandGenerator_t*) s_curandGenerator)[0], reinterpret_cast<float*>(Data()), GetNumElements()));
    else
        CURAND_CALL(curandGenerateUniformDouble(((curandGenerator_t*) s_curandGenerator)[0], reinterpret_cast<double*>(Data()), GetNumElements()));
    CUDA_CALL(cudaEventRecord(done));
    CUDA_CALL(cudaEventSynchronize(done));
    // CURAND_CALL(curandDestroyGenerator(gen));
    CUDA_CALL(cudaEventDestroy(done));

    size_t N = GetNumElements();
    size_t blocksPerGrid = (size_t) ceil(N / (double) GridDim::maxThreadsPerBlock);

    SyncGuard syncGuard;
    _rescaleToRange<ElemType><<<blocksPerGrid, GridDim::maxThreadsPerBlock, 0, t_stream>>>(Data(), N, low, high);
}

template <class ElemType>
void GPUMatrix<ElemType>::SetGaussianRandomValue(const ElemType mean, const ElemType sigma, unsigned long seed)
{
    PrepareDevice();
    CreateCurandObject(seed, __FUNCTION__); // TODO call ResetCurandObject() instead?

    // TODO: Why not use SyncGuard?
    if (sizeof(ElemType) == sizeof(float))
        CURAND_CALL(curandGenerateNormal(((curandGenerator_t*) s_curandGenerator)[0], reinterpret_cast<float*>(Data()), GetNumElements(), (float) mean, (float) sigma));
    else
        CURAND_CALL(curandGenerateNormalDouble(((curandGenerator_t*) s_curandGenerator)[0], reinterpret_cast<double*>(Data()), GetNumElements(), (double) mean, (double) sigma));
    // CURAND_CALL(curandDestroyGenerator(gen));
}

//maskRate: percentage of values masked out (similar to dropout rate)
//scaleValue: which scale value to set to the left ones (unmasked items).
template <class ElemType>
void GPUMatrix<ElemType>::SetUniformRandomMask(const ElemType maskRate, const ElemType scaleValue, RNGHandle& rngHandle)
{
    PrepareDevice();

    GPURNGHandle* gpuRNGHandle = dynamic_cast<GPURNGHandle*>(&rngHandle);
    assert(gpuRNGHandle != nullptr);

    cudaEvent_t done = nullptr;
    CUDA_CALL(cudaEventCreate(&done)); // TODO: why not condition on do_sync, so that we can use SyncGuard?
    if (sizeof(ElemType) == sizeof(float))
        CURAND_CALL(curandGenerateUniform(gpuRNGHandle->Generator(), reinterpret_cast<float*>(Data()), GetNumElements()));
    else
        CURAND_CALL(curandGenerateUniformDouble(gpuRNGHandle->Generator(), reinterpret_cast<double*>(Data()), GetNumElements()));
    CUDA_CALL(cudaEventRecord(done));
    CUDA_CALL(cudaEventSynchronize(done));
    CUDA_CALL(cudaEventDestroy(done));

    size_t N = GetNumElements();
    size_t blocksPerGrid = (size_t) ceil(N / (double) GridDim::maxThreadsPerBlock);
    SyncGuard syncGuard;
    _setMaskAndScale<ElemType><<<blocksPerGrid, GridDim::maxThreadsPerBlock, 0, t_stream>>>(Data(), N, maskRate, scaleValue);
}

template <class ElemType>
ElemType GPUMatrix<ElemType>::Adagrad(GPUMatrix<ElemType>& gradients, const bool needAveMultiplier)
{
    size_t numColsNeeded = gradients.GetNumCols();
    if (needAveMultiplier)
        numColsNeeded += gradients.GetNumCols();

    if (IsEmpty() || GetNumCols() < numColsNeeded)
    {
        RequireSize(gradients.GetNumRows(), numColsNeeded);
        SetValue(0.0);
    }

    assert(GetNumRows() == gradients.GetNumRows() && GetNumCols() == numColsNeeded);

    size_t n = gradients.GetNumElements();

    ElemType* multipliers = nullptr;
    if (needAveMultiplier)
        multipliers = Data() + n; // temp memory used to store multipliers,

    int blocksPerGrid = (n + GridDim::maxThreadsPerBlock - 1) / GridDim::maxThreadsPerBlock;
    _adagrad<ElemType><<<blocksPerGrid, GridDim::maxThreadsPerBlock>>>(Data(), gradients.Data(), n, multipliers);

    if (!needAveMultiplier)
        return 1;

    cublasHandle_t cuHandle = GetCublasHandle(GetComputeDeviceId());
    if (sizeof(ElemType) == sizeof(float))
    {
        float aveMultiplier = 0;
        CUBLAS_CALL(cublasSasum(cuHandle, (CUDA_LONG) n, reinterpret_cast<float*>(multipliers), 1, &aveMultiplier));
        return (ElemType) aveMultiplier / n;
    }
    else
    {
        double aveMultiplier = 0;
        CUBLAS_CALL(cublasDasum(cuHandle, (CUDA_LONG) n, reinterpret_cast<double*>(multipliers), 1, &aveMultiplier));
        return (ElemType) aveMultiplier / n;
    }
}

template <class ElemType>
void GPUMatrix<ElemType>::FSAdagrad(GPUMatrix<ElemType>& gradients,
                                    GPUMatrix<ElemType>& functionValues,
                                    ElemType learnRatePerSample,
                                    ElemType momentum,
                                    ElemType adaWeight,
                                    ElemType adaMul)
{
    size_t numColsNeeded = 2 * gradients.GetNumCols();

    if (IsEmpty() || (GetNumCols() < numColsNeeded))
    {
        RequireSize(gradients.GetNumRows(), numColsNeeded);
        SetValue(0.0);
    }

    assert((GetNumRows() == gradients.GetNumRows()) && (GetNumCols() == numColsNeeded));

    size_t n = gradients.GetNumElements();
    int blocksPerGrid = (n + GridDim::maxThreadsPerBlock - 1) / GridDim::maxThreadsPerBlock;
    _fsadagrad<ElemType><<<blocksPerGrid, GridDim::maxThreadsPerBlock>>>(n, gradients.Data(), Data(), Data()+ n, functionValues.Data(),
                                                                         learnRatePerSample, momentum, adaWeight, adaMul);
}

template <class ElemType>
ElemType GPUMatrix<ElemType>::RmsProp(GPUMatrix<ElemType>& gradients,
                                      ElemType RMS_GAMMA,
                                      ElemType RMS_WGT_INC,
                                      ElemType RMS_WGT_MAX,
                                      ElemType RMS_WGT_DEC,
                                      ElemType RMS_WGT_MIN,
                                      const bool needAveMultiplier)
{
    const ElemType floor = 1e-6f;
    static ElemType* upd_gpu = (ElemType*) 0;

    size_t n = gradients.GetNumElements();
    int blocksPerGrid = (GetNumElements() + GridDim::maxThreadsPerBlock - 1) / GridDim::maxThreadsPerBlock;

    size_t numColsNeeded = gradients.GetNumCols() * 3;
    if (needAveMultiplier)
        numColsNeeded += gradients.GetNumCols();

    if (IsEmpty() || GetNumCols() < numColsNeeded)
    {
        RequireSize(gradients.GetNumRows(), numColsNeeded);
        SetValue(0.0);

        ElemType* avars = Data();         // accumulated variances for RMS scaling
        ElemType* signs = Data() + n;     // sign of previous gradient
        ElemType* steps = Data() + 2 * n; // current step size
        // Data()+3*n is temp memory used to store multipliers, no need to initialize

        _rmsprop_init<ElemType><<<blocksPerGrid, GridDim::maxThreadsPerBlock>>>(avars, signs, steps, gradients.Data(), n);
    }
    assert(GetNumRows() == gradients.GetNumRows() && GetNumCols() == numColsNeeded);

    ElemType* avars = Data();         // accumulated variances for RMS scaling
    ElemType* signs = Data() + n;     // sign of previous gradient
    ElemType* steps = Data() + 2 * n; // current step size

    ElemType* multipliers = nullptr;
    if (needAveMultiplier)
        multipliers = Data() + 3 * n; // temp memory used to store multipliers,

    if (!upd_gpu)
    {
        const ElemType upd[] = {
            2, 2, 0,
            2, 2, 0,
            1, 1, 1,
            2, 2, 0,
            1, 2, 1,
            0, 2, 2,
            1, 1, 1,
            0, 2, 2,
            0, 2, 2,
        };

        upd_gpu = TracingGPUMemoryAllocator::Allocate<ElemType>(GetComputeDeviceId(), 27);
        CUDA_CALL(cudaMemcpy(upd_gpu, upd, sizeof(ElemType) * _countof(upd), cudaMemcpyHostToDevice));
    }

    _rmsprop<ElemType><<<blocksPerGrid, GridDim::maxThreadsPerBlock>>>(avars, signs, steps, gradients.Data(), n,
                                                                       RMS_GAMMA, RMS_WGT_INC, RMS_WGT_MAX, RMS_WGT_DEC, RMS_WGT_MIN,
                                                                       floor, upd_gpu, multipliers);

    if (!needAveMultiplier)
        return 1;

    cublasHandle_t cuHandle = GetCublasHandle(GetComputeDeviceId());
    if (sizeof(ElemType) == sizeof(float))
    {
        float aveMultiplier = 0;
        CUBLAS_CALL(cublasSasum(cuHandle, (CUDA_LONG) n, reinterpret_cast<float*>(multipliers), 1, &aveMultiplier));
        return aveMultiplier / n;
    }
    else
    {
        double aveMultiplier = 0;
        CUBLAS_CALL(cublasDasum(cuHandle, (CUDA_LONG) n, reinterpret_cast<double*>(multipliers), 1, &aveMultiplier));
        return (ElemType) aveMultiplier / n;
    }
}

template <class ElemType>
void GPUMatrix<ElemType>::Reshape(const size_t numRows, const size_t numCols)
{
    assert(numRows * numCols == GetNumElements());
    if (numRows * numCols != GetNumElements())
        InvalidArgument("Reshape: total number of elements does not match.");

    m_numRows = numRows;
    m_numCols = numCols;
}

template <class ElemType>
void GPUMatrix<ElemType>::RequireSize(const size_t numRows, const size_t numCols, bool growOnly)
{
    if (GetNumRows() != numRows || GetNumCols() != numCols)
        Resize(numRows, numCols, growOnly);
}

template <class ElemType>
void GPUMatrix<ElemType>::Resize(const size_t numRows, const size_t numCols, bool growOnly)
{
    VerifyResizable(__func__);

    if (GetNumRows() == numRows && GetNumCols() == numCols)
        return;

    size_t numElements = numRows * numCols;
    if (numElements > GetSizeAllocated() ||                 // grow allocation
        (!growOnly && numElements != GetSizeAllocated()))   // shrink allocation if not growOnly
    {
        // reallocate buffer if numElements > 0
        ElemType* pArray = nullptr;
        if (numElements > 0)
            pArray = TracingGPUMemoryAllocator::Allocate<ElemType>(GetComputeDeviceId(), numRows, numCols);

        // If the buffer exists, free it
        if (Buffer())
            TracingGPUMemoryAllocator::Free<ElemType>(GetComputeDeviceId(), Buffer());

        SetBuffer(pArray, numElements * sizeof(ElemType));
        SetSizeAllocated(numElements);
    }
    
    // success
    m_sliceViewOffset = 0;
    m_numRows = numRows;
    m_numCols = numCols;
}

template <class ElemType>
size_t GPUMatrix<ElemType>::LocateElement(const size_t row, const size_t col) const
{
    assert(row < m_numRows && col < m_numCols);
    return LocateColumn(col) + row; // matrix in column-wise storage
}

template <class ElemType>
size_t GPUMatrix<ElemType>::LocateColumn(const size_t col) const
{
    assert(col < GetNumCols());
    return col * m_numRows; // matrix in column-wise storage
}

template <class ElemType>
ElemType GPUMatrix<ElemType>::Get00Element() const
{
    ElemType res = 0;
    CUDA_CALL(cudaMemcpy(&res, Data(), sizeof(ElemType), cudaMemcpyDeviceToHost));
    return res;
}
#pragma endregion Basic Operators

#pragma region Member BLAS Functions
template <class ElemType>
GPUMatrix<ElemType>& GPUMatrix<ElemType>::operator+=(ElemType alpha)
{
    if (IsEmpty())
        LogicError("operator+=: Matrix is empty.");
    CUDA_LONG N = (CUDA_LONG) GetNumElements();
    int blocksPerGrid = (int) ceil(1.0 * N / GridDim::maxThreadsPerBlock);
    SyncGuard syncGuard;
    _addValue<ElemType><<<blocksPerGrid, GridDim::maxThreadsPerBlock, 0, t_stream>>>(Data(), alpha, N);
    return *this;
}

template <class ElemType>
GPUMatrix<ElemType> GPUMatrix<ElemType>::operator+(ElemType alpha) const
{
    if (IsEmpty())
        LogicError("operator+: Matrix is empty.");

    GPUMatrix<ElemType> c(*this);
    c += alpha;
    return c;
}

template <class ElemType>
GPUMatrix<ElemType>& GPUMatrix<ElemType>::AssignSumOf(const ElemType alpha, const GPUMatrix<ElemType>& a)
{
    SetValue(a);
    (*this) += alpha;
    return (*this);
}

template <class ElemType>
GPUMatrix<ElemType>& GPUMatrix<ElemType>::operator+=(const GPUMatrix<ElemType>& a)
{
    ScaleAndAdd(1, a, *this);
    return *this;
}

template <class ElemType>
GPUMatrix<ElemType> GPUMatrix<ElemType>::operator+(const GPUMatrix<ElemType>& a) const
{
    if (GetNumElements() == 1)
    {
        GPUMatrix<ElemType> c(a);
        c += Get00Element();
        return c;
    }
    else if (a.GetNumElements() == 1)
    {
        GPUMatrix<ElemType> c(*this);
        c += a.Get00Element();
        return c;
    }
    else
    {
        GPUMatrix<ElemType> c(*this); // this implementation will introduce a copy overhead. but make resue of the code
        c += a;
        return c;
    }
}

template <class ElemType>
GPUMatrix<ElemType>& GPUMatrix<ElemType>::AssignSumOf(const GPUMatrix<ElemType>& a, const GPUMatrix<ElemType>& b)
{
    SetValue(a);
    (*this) += b;
    return (*this);
}

template <class ElemType>
GPUMatrix<ElemType>& GPUMatrix<ElemType>::operator-=(ElemType alpha)
{
    if (IsEmpty())
        LogicError("operato-=: Matrix is empty.");
    return operator+=(-1 * alpha);
}

template <class ElemType>
GPUMatrix<ElemType> GPUMatrix<ElemType>::operator-(ElemType alpha) const
{
    if (IsEmpty())
        LogicError("operator-: Matrix is empty.");
    return operator+(-1 * alpha);
}

template <class ElemType>
GPUMatrix<ElemType>& GPUMatrix<ElemType>::AssignDifferenceOf(const ElemType alpha, const GPUMatrix<ElemType>& a)
{
    RequireSize(a.m_numRows, a.m_numCols);
    CUDA_LONG N = (CUDA_LONG) GetNumElements();
    int blocksPerGrid = (int) ceil(1.0 * N / GridDim::maxThreadsPerBlock);
    a.PrepareDevice();
    SyncGuard syncGuard;
    _assignDifferenceOf1<ElemType><<<blocksPerGrid, GridDim::maxThreadsPerBlock, 0, t_stream>>>(Data(), alpha, a.Data(), N);
    return *this;
}

template <class ElemType>
GPUMatrix<ElemType>& GPUMatrix<ElemType>::AssignDifferenceOf(const GPUMatrix<ElemType>& a, const ElemType alpha)
{
    RequireSize(a.m_numRows, a.m_numCols);
    CUDA_LONG N = (CUDA_LONG) GetNumElements();
    int blocksPerGrid = (int) ceil(1.0 * N / GridDim::maxThreadsPerBlock);
    a.PrepareDevice();
    SyncGuard syncGuard;
    _assignDifferenceOf2<ElemType><<<blocksPerGrid, GridDim::maxThreadsPerBlock, 0, t_stream>>>(Data(), alpha, a.Data(), N);
    return *this;
}

template <class ElemType>
GPUMatrix<ElemType>& GPUMatrix<ElemType>::operator-=(const GPUMatrix<ElemType>& a)
{
    ScaleAndAdd(-1, a, *this);

    return *this;
}

template <class ElemType>
GPUMatrix<ElemType> GPUMatrix<ElemType>::operator-(const GPUMatrix<ElemType>& a) const
{
    GPUMatrix<ElemType> c(*this); // this implementation will introduce a copy overhead. but make resue of the code
    c -= a;
    return c;
}

template <class ElemType>
GPUMatrix<ElemType>& GPUMatrix<ElemType>::AssignDifferenceOf(const GPUMatrix<ElemType>& a, const GPUMatrix<ElemType>& b)
{
    if (this != &a)
    {
        RequireSize(a.GetNumRows(), a.GetNumCols());
        SetValue(a);
    }
    (*this) -= b;
    return *this;
}

template <class ElemType>
GPUMatrix<ElemType>& GPUMatrix<ElemType>::operator*=(ElemType alpha)
{
    Scale(alpha, *this);
    return *this;
}

template <class ElemType>
GPUMatrix<ElemType> GPUMatrix<ElemType>::operator*(ElemType alpha) const
{
    GPUMatrix<ElemType> c(GetNumRows(), GetNumCols(), GetComputeDeviceId());
    Scale(alpha, *this, c);
    return c;
}

template <class ElemType>
GPUMatrix<ElemType>& GPUMatrix<ElemType>::AssignProductOf(const ElemType alpha, const GPUMatrix<ElemType>& a)
{
    Scale(alpha, a, *this);
    return *this;
}

template <class ElemType>
GPUMatrix<ElemType>& GPUMatrix<ElemType>::AssignProductOf(const GPUMatrix<ElemType>& a, const bool transposeA, const GPUMatrix<ElemType>& b, const bool transposeB)
{
    if (a.GetNumElements() == 1)
    {
        if (transposeB)
            AssignTransposeOf(b);
        (*this) *= a.Get00Element();
    }
    else if (b.GetNumElements() == 1)
    {
        if (transposeA)
            AssignTransposeOf(a);
        (*this) *= b.Get00Element();
    }
    else
        Multiply(a, transposeA, b, transposeB, *this);
    return *this;
}

template <class ElemType>
GPUMatrix<ElemType> GPUMatrix<ElemType>::operator*(const GPUMatrix<ElemType>& a) const
{
    const GPUMatrix<ElemType>& us = *this;
    if (GetNumElements() == 1)
    {
        GPUMatrix<ElemType> c(GetComputeDeviceId());
        c.AssignProductOf(Get00Element(), a);
        return c;
    }
    else if (a.GetNumElements() == 1)
    {
        GPUMatrix<ElemType> c(GetComputeDeviceId());
        c.AssignProductOf(a.Get00Element(), us);
        return c;
    }
    else
    {
        GPUMatrix<ElemType> c(GetNumRows(), a.GetNumCols(), GetComputeDeviceId());
        Multiply(*this, a, c);
        return c;
    }
}

template <class ElemType>
GPUMatrix<ElemType>& GPUMatrix<ElemType>::operator/=(ElemType alpha)
{
    (*this) *= 1 / alpha;
    return (*this);
}

template <class ElemType>
GPUMatrix<ElemType> GPUMatrix<ElemType>::operator/(ElemType alpha) const
{
    return ((*this) * (1 / alpha));
}

//element-wise power
template <class ElemType>
GPUMatrix<ElemType>& GPUMatrix<ElemType>::operator^=(ElemType alpha)
{
    GPUMatrix<ElemType>& us = *this;
    ElementWisePower(alpha, us, us);
    return us;
}

template <class ElemType>
GPUMatrix<ElemType> GPUMatrix<ElemType>::operator^(ElemType alpha) const
{
    GPUMatrix<ElemType> c(GetNumRows(), GetNumCols(), GetComputeDeviceId());
    ElementWisePower(alpha, *this, c);
    return c;
}

template <class ElemType>
GPUMatrix<ElemType>& GPUMatrix<ElemType>::AssignElementPowerOf(const GPUMatrix<ElemType>& a, const ElemType power)
{
    ElementWisePower(power, a, *this);
    return *this;
}

template <class ElemType>
GPUMatrix<ElemType>& GPUMatrix<ElemType>::AddElementProductOf(const GPUMatrix<ElemType>& a, const GPUMatrix<ElemType>& b)
{
    if (a.IsEmpty() || b.IsEmpty())
        LogicError("AddElementProductOf: Matrix is empty.");

    assert(a.GetNumRows() == b.GetNumRows() && a.GetNumCols() == b.GetNumCols());
    if (!(a.GetNumRows() == b.GetNumRows() && a.GetNumCols() == b.GetNumCols()))
        InvalidArgument("The input matrix dimensions do not match.");

    if (!(a.GetNumRows() == GetNumRows() && a.GetNumCols() == GetNumCols()))
        InvalidArgument("The input matrix dimensions do not match [this].");

    CUDA_LONG N = (CUDA_LONG) GetNumElements();
    int blocksPerGrid = (int) ceil(1.0 * N / GridDim::maxThreadsPerBlock);
    a.PrepareDevice();
    SyncGuard syncGuard;
    _addElementProductOf<ElemType><<<blocksPerGrid, GridDim::maxThreadsPerBlock, 0, t_stream>>>(Data(), a.Data(), b.Data(), N);
    return *this;
}

template <class ElemType>
GPUMatrix<ElemType>& GPUMatrix<ElemType>::ColumnElementMultiplyWith(const GPUMatrix<ElemType>& a)
{
    if (a.IsEmpty() || IsEmpty())
        LogicError("ColumnElementMultiplyWith: Matrix is empty.");

    if (!(a.GetNumRows() == GetNumRows() && a.GetNumCols() == 1))
        InvalidArgument("ColumnElementMultiplyWith: The input matrix should be a col vector and match [this]'s rows.");

    CUDA_LONG N = (CUDA_LONG) a.GetNumRows();
    CUDA_LONG M = (CUDA_LONG) GetNumCols();
    int blocksPerGrid = (int) ceil(1.0 * N / GridDim::maxThreadsPerBlock);
    a.PrepareDevice();
    SyncGuard syncGuard;
    _columnElementMultiplyWith<ElemType><<<blocksPerGrid, GridDim::maxThreadsPerBlock, 0, t_stream>>>(Data(), a.Data(), N, M);
    return *this;
}

template <class ElemType>
GPUMatrix<ElemType>& GPUMatrix<ElemType>::RowElementMultiplyWith(const GPUMatrix<ElemType>& a)
{
    if (a.IsEmpty() || IsEmpty())
        LogicError("RowElementMultiplyWith: Matrix is empty.");

    if (!(a.GetNumRows() == 1 && a.GetNumCols() == GetNumCols()))
        InvalidArgument("RowElementMultiplyWith: The input matrix should be a row vector and match [this]'s columns.");

    CUDA_LONG N = (CUDA_LONG) GetNumRows();
    CUDA_LONG M = (CUDA_LONG) a.GetNumCols();
    int blocksPerGrid = (int) ceil(1.0 * M / GridDim::maxThreadsPerBlock);
    a.PrepareDevice();
    SyncGuard syncGuard;
    _rowElementMultiplyWith<ElemType><<<blocksPerGrid, GridDim::maxThreadsPerBlock>>>(Data(), a.Data(), N, M);
    return *this;
}

template <class ElemType>
GPUMatrix<ElemType>& GPUMatrix<ElemType>::RowElementDivideBy(const GPUMatrix<ElemType>& a)
{
    if (a.IsEmpty() || IsEmpty())
        LogicError("RowElementDivideBy: Matrix is empty.");

    if (!(a.GetNumRows() == 1 && a.GetNumCols() == GetNumCols()))
        InvalidArgument("RowElementDivideBy: The input matrix should be a row vector and match [this]'s columns.");

    CUDA_LONG N = (CUDA_LONG) GetNumRows();
    CUDA_LONG M = (CUDA_LONG) a.GetNumCols();
    int blocksPerGrid = (int) ceil(1.0 * M / GridDim::maxThreadsPerBlock);
    a.PrepareDevice();
    SyncGuard syncGuard;
    _rowElementDivideBy<ElemType><<<blocksPerGrid, GridDim::maxThreadsPerBlock>>>(Data(), a.Data(), N, M);
    return *this;
}

template <class ElemType>
GPUMatrix<ElemType>& GPUMatrix<ElemType>::ColumnElementDivideBy(const GPUMatrix<ElemType>& a)
{
    if (a.IsEmpty() || IsEmpty())
        LogicError("ColumnElementDivideBy: Matrix is empty.");

    if (!(a.GetNumRows() == GetNumRows() && a.GetNumCols() == 1))
        InvalidArgument("ColumnElementDivideBy: The input matrix should be a col vector and match [this]'s rows.");

    CUDA_LONG N = (CUDA_LONG) a.GetNumRows();
    CUDA_LONG M = (CUDA_LONG) GetNumCols();
    int blocksPerGrid = (int) ceil(1.0 * N / GridDim::maxThreadsPerBlock);
    a.PrepareDevice();
    SyncGuard syncGuard;
    _ColumnElementDivideBy<ElemType><<<blocksPerGrid, GridDim::maxThreadsPerBlock, 0, t_stream>>>(Data(), a.Data(), N, M);
    return *this;
}

template <class ElemType>
GPUMatrix<ElemType>& GPUMatrix<ElemType>::ElementInverse()
{
    if (IsEmpty())
        LogicError("ElementInverse: Matrix is empty.");

    CUDA_LONG N = (CUDA_LONG) GetNumElements();
    int blocksPerGrid = (int) ceil(1.0 * N / GridDim::maxThreadsPerBlock);
    PrepareDevice();
    SyncGuard syncGuard;
    _elemInverse<ElemType><<<blocksPerGrid, GridDim::maxThreadsPerBlock, 0, t_stream>>>(Data(), N);
    return *this;
}

template <class ElemType>
GPUMatrix<ElemType>& GPUMatrix<ElemType>::AssignElementInverseOf(const GPUMatrix<ElemType>& a)
{
    SetValue(a);
    return ElementInverse();
}

DEF_ELEMWISE_INPLACE_FUNC(Sigmoid)

template <class ElemType>
GPUMatrix<ElemType>& GPUMatrix<ElemType>::AssignSigmoidOf(const GPUMatrix<ElemType>& a)
{
    RequireSize(a.GetNumRows(), a.GetNumCols());
    CUDA_LONG N = (CUDA_LONG) GetNumElements();
    int blocksPerGrid = (int) ceil(1.0 * N / GridDim::maxThreadsPerBlock);
    PrepareDevice();
    SyncGuard syncGuard;
    // _elementWIseSigmoidOnCuda has an implementation that avoids possible overflow errors, but has a slight accuracy regression.
#if 0
    _elementWiseSigmoidOnCuda<<<blocksPerGrid, threadsPerBlock, 0, t_stream>>>(a.Data(), Data(), N);
#else
    _assignSigmoidOf<<<blocksPerGrid, GridDim::maxThreadsPerBlock, 0, t_stream>>>(a.Data(), Data(), N);
#endif
    return *this;
}

DEF_ELEMWISE_INPLACE_FUNC(SigmoidDerivative)
DEF_ELEMWISE_ASSIGN_FUNC(SigmoidDerivative)

template <class ElemType>
void GPUMatrix<ElemType>::AssignNoiseContrastiveEstimation(const GPUMatrix<ElemType>& a,
                                                           const GPUMatrix<ElemType>& b, const GPUMatrix<ElemType>& bias, size_t sampleCount, GPUMatrix<ElemType>& tmp, GPUMatrix<ElemType>& c)
//this:   samples+probs
// a  :   hidden
// b  :   embedding
// tmp:   softmax
// c  :   loglikelihood
{
    UNCONST(ElemType, a, my_a);
    UNCONST(ElemType, b, my_b);
    UNCONST(ElemType, bias, my_bias);
    SyncGuard syncGuard;
    // a: dim * minibatch
    // b: dim * |vocab|
    int p = 512;
    int width = a.GetNumRows(); // dimension of hidden vector

    while (p / 2 > width)
        p = p / 2;

    // note: kernel has hard-coded dimension of 512
    _computeNceOutputMax512Threads<ElemType> << <GetNumElements() / 2, p >> >(
        Data(),
        sampleCount,
        m_numRows / 2,
        my_a.Data(), // a
        a.GetNumRows(),
        my_b.Data(), // b
        my_bias.Data(),
        tmp.Data()); // tmp

    p = 512;
    while (p / 2 > GetNumElements() / 2)
        p = p / 2;
    // summing up objective must be done in one block
    // note: kernel has hard-coded dimension of 512
    _assignNoiseContrastiveEstimationMax512Threads<ElemType> << <1, p >> >(
        Data(),
        sampleCount,
        m_numRows / 2,
        my_a.Data(),
        a.GetNumCols(),
        my_b.Data(),
        tmp.Data(),
        c.Data());
}

template <class ElemType>
void GPUMatrix<ElemType>::AssignNCEDerivative(GPUMatrix<ElemType>& tmp, const GPUMatrix<ElemType>& a,
                                              const GPUMatrix<ElemType>& b, size_t inputIndex, GPUMatrix<ElemType>& c)
{
    UNCONST(ElemType, a, my_a);
    UNCONST(ElemType, b, my_b);
    SyncGuard syncGuard;
    int p = 512;
    int width = a.GetNumRows();
    while (p / 2 > width)
        p = p / 2;

    _assignNceDerivativeNew<ElemType><<<(tmp.GetNumElements() + p - 1) / p, p>>>(
        Data(),
        tmp.GetNumCols(),
        m_numRows / 2,
        my_a.Data(),
        a.GetNumRows(),
        my_b.Data(),
        tmp.Data(),
        c.Data(),
        inputIndex);
}

template <class ElemType>
void GPUMatrix<ElemType>::AssignSoftmaxSum(const GPUMatrix<ElemType>& a, GPUMatrix<ElemType>& c)
{
    UNCONST(ElemType, a, my_a);
    SyncGuard syncGuard;
    int p = 512;
    int width = a.GetNumRows();
    while (p / 2 > width)
        p = p / 2;

    // note: kernel has hard-coded dimension of 512
    _assignSoftmaxSumMax512Threads<ElemType> << <1, p >> >(
        my_a.Data(),
        width,
        Data(),
        c.Data());
}

template <class ElemType>
void GPUMatrix<ElemType>::AssignNCEUnnormalizedEval(const GPUMatrix<ElemType>& a, const GPUMatrix<ElemType>& b, GPUMatrix<ElemType>& c)
{
    assert(a.GetComputeDeviceId() == b.GetComputeDeviceId());
    assert(GetNumRows() == a.GetNumRows());
    assert(GetNumCols() == b.GetNumRows());
    assert(a.GetNumCols() == b.GetNumRows());
    UNUSED(a);
    UNUSED(b);
    UNUSED(c); // TODO: this function seems like a stub
    /*
        EnsureAuxMemory();
        int p = 512;
        int width = a.GetNumCols();
        while (p / 2 > width) p = p / 2;

        // this kernel need be launched in nnz blocks
        _sparseInnerProductDenseTimesDense<ElemType> << <m_nz, p >> >(
        m_dVal,
        m_buf,
        m_dCol,
        m_nz,
        GetNumRows(),
        a.Buffer(),
        b.Buffer(),
        b.GetNumRows(),
        m_res);

        // sum up the results
        _reductionSum32<ElemType> << <1, 32 >> >(m_res, c.Buffer(), m_nz);*/
}

DEF_ELEMWISE_INPLACE_FUNC(Tanh)
DEF_ELEMWISE_ASSIGN_FUNC(Tanh)

template <class ElemType>
GPUMatrix<ElemType>& GPUMatrix<ElemType>::InplaceLogSoftmax(const bool isColWise)
{
    if (IsEmpty())
        LogicError("InplaceLogSoftmax: Matrix is empty.");

    PrepareDevice();
    if (isColWise)
    {
        CUDA_LONG N = (CUDA_LONG) GetNumCols(); // one kernel per column
        int blocksPerGrid = (int) ceil(N * 1.0 / GridDim::maxThreadsPerBlock);
        SyncGuard syncGuard;
        _logSoftMaxColWise<<<blocksPerGrid, GridDim::maxThreadsPerBlock, 0, t_stream>>>(Data(), (CUDA_LONG) m_numCols, (CUDA_LONG) m_numRows);
    }
    else
    {
        CUDA_LONG N = (CUDA_LONG) GetNumRows(); // one kernel per column
        int blocksPerGrid = (int) ceil(N * 1.0 / GridDim::maxThreadsPerBlock);
        SyncGuard syncGuard;
        _logSoftMaxRowWise<<<blocksPerGrid, GridDim::maxThreadsPerBlock, 0, t_stream>>>(Data(), (CUDA_LONG) m_numCols, (CUDA_LONG) m_numRows);
    }
    return *this;
}

template <class ElemType>
GPUMatrix<ElemType>& GPUMatrix<ElemType>::AssignLogSoftmaxOf(const GPUMatrix<ElemType>& a, const bool isColWise)
{
    RequireSize(a.GetNumRows(), a.GetNumCols());
    if (isColWise)
    {
        PrepareDevice();
        CUDA_LONG N = (CUDA_LONG) GetNumCols();
        CUDA_LONG M = (CUDA_LONG) GetNumRows();
        SyncGuard syncGuard;
        // note: kernel uses hard-coded thread dimension
        _assignColumnwiseLogSoftmaxOf512Threads<<<N, 512, 0, t_stream>>>(a.Data(), Data(), N, M);
    }
    else
    {
        NOT_IMPLEMENTED;
    }

    return *this;
}

template <class ElemType>
GPUMatrix<ElemType>& GPUMatrix<ElemType>::InplaceHardmax(const bool isColWise)
{
    return AssignHardmaxOf(*this, isColWise);
}

template <class ElemType>
GPUMatrix<ElemType>& GPUMatrix<ElemType>::AssignHardmaxOf(const GPUMatrix<ElemType>& a, const bool isColWise)
{
    RequireSize(a.GetNumRows(), a.GetNumCols());
    if (isColWise)
    {
        PrepareDevice();
        CUDA_LONG N = (CUDA_LONG) GetNumCols();
        CUDA_LONG M = (CUDA_LONG) GetNumRows();
        SyncGuard syncGuard;
        // note: kernel uses hard-coded thread dimension
        _assignColumnwiseHardmaxOf512Threads << <N, 512, 0, t_stream >> >(a.Data(), Data(), N, M);
    }
    else
    {
        NOT_IMPLEMENTED;
    }

    return *this;
}

DEF_ELEMWISE_INPLACE_FUNC(Sqrt)
DEF_ELEMWISE_ASSIGN_FUNC(Sqrt)

DEF_ELEMWISE_INPLACE_FUNC(Exp)
DEF_ELEMWISE_ASSIGN_FUNC(Exp)

DEF_ELEMWISE_INPLACE_FUNC(Log)
DEF_ELEMWISE_ASSIGN_FUNC(Log)

DEF_ELEMWISE_INPLACE_FUNC(Abs)
DEF_ELEMWISE_ASSIGN_FUNC(Abs)

DEF_ELEMWISE_INPLACE_FUNC(LinearRectifierDerivative)
DEF_ELEMWISE_ASSIGN_FUNC(LinearRectifierDerivative)

DEF_ELEMWISE_INPLACE_FUNC(Cosine)
DEF_ELEMWISE_ASSIGN_FUNC(Cosine)

DEF_ELEMWISE_INPLACE_FUNC(NegativeSine)
DEF_ELEMWISE_ASSIGN_FUNC(NegativeSine)

template <class ElemType>
GPUMatrix<ElemType>& GPUMatrix<ElemType>::InplaceTruncateBottom(const ElemType threshold)
{
    return AssignTruncateBottomOf(*this, threshold);
}

template <class ElemType>
GPUMatrix<ElemType>& GPUMatrix<ElemType>::AssignTruncateBottomOf(const GPUMatrix<ElemType>& a, const ElemType threshold)
{
    if (a.IsEmpty())
        LogicError("AssignTruncateBottomOf: Matrix a is empty.");

    if (this != &a)
    {
        RequireSize(a.GetNumRows(), a.GetNumCols());
    }

    CUDA_LONG N = (CUDA_LONG) GetNumElements();
    int blocksPerGrid = (int) ceil(N * 1.0 / GridDim::maxThreadsPerBlock);
    PrepareDevice();
    SyncGuard syncGuard;
    _assignTruncateBottom<ElemType><<<blocksPerGrid, GridDim::maxThreadsPerBlock, 0, t_stream>>>(Data(), a.Data(), threshold, N);
    return *this;
}

template <class ElemType>
GPUMatrix<ElemType>& GPUMatrix<ElemType>::InplaceTruncateTop(const ElemType threshold)
{
    return AssignTruncateTopOf(*this, threshold);
}

template <class ElemType>
GPUMatrix<ElemType>& GPUMatrix<ElemType>::AssignTruncateTopOf(const GPUMatrix<ElemType>& a, const ElemType threshold)
{
    if (a.IsEmpty())
        LogicError("AssignTruncateTopOf: Matrix a is empty.");

    if (this != &a)
    {
        RequireSize(a.GetNumRows(), a.GetNumCols());
    }

    CUDA_LONG N = (CUDA_LONG) GetNumElements();
    int blocksPerGrid = (int) ceil(N * 1.0 / GridDim::maxThreadsPerBlock);
    a.PrepareDevice();
    SyncGuard syncGuard;
    _assignTruncateTop<ElemType><<<blocksPerGrid, GridDim::maxThreadsPerBlock, 0, t_stream>>>(Data(), a.Data(), threshold, N);
    return *this;
}

template <class ElemType>
GPUMatrix<ElemType>& GPUMatrix<ElemType>::InplaceTruncate(const ElemType threshold)
{
    if (IsEmpty())
        LogicError("InplaceTruncate: Matrix is empty.");

    CUDA_LONG N = (CUDA_LONG) GetNumElements();
    int blocksPerGrid = (int) ceil(N * 1.0 / GridDim::maxThreadsPerBlock);
    PrepareDevice();
    SyncGuard syncGuard;
    _inplaceTruncate<ElemType><<<blocksPerGrid, GridDim::maxThreadsPerBlock, 0, t_stream>>>(Data(), threshold, N);
    return *this;
}

template <class ElemType>
GPUMatrix<ElemType>& GPUMatrix<ElemType>::InplaceSoftThreshold(const ElemType threshold)
{
    if (IsEmpty())
        LogicError("InplaceSoftThreshold: Matrix is empty.");

    CUDA_LONG N = (CUDA_LONG) GetNumElements();
    int blocksPerGrid = (int) ceil(N * 1.0 / GridDim::maxThreadsPerBlock);
    PrepareDevice();
    SyncGuard syncGuard;
    _inplaceSoftThreshold<ElemType><<<blocksPerGrid, GridDim::maxThreadsPerBlock, 0, t_stream>>>(Data(), threshold, N);
    return *this;
}
template <class ElemType>
GPUMatrix<ElemType>& GPUMatrix<ElemType>::SetToZeroIfAbsLessThan(const ElemType threshold)
{
    if (IsEmpty())
        LogicError("SetToZeroIfAbsLessThan: Matrix is empty.");
    CUDA_LONG N = (CUDA_LONG) GetNumElements();
    int blocksPerGrid = (int) ceil(N * 1.0 / GridDim::maxThreadsPerBlock);
    PrepareDevice();
    SyncGuard syncGuard;
    _setToZeroIfAbsLessThan<ElemType><<<blocksPerGrid, GridDim::maxThreadsPerBlock, 0, t_stream>>>(Data(), threshold, N);
    return *this;
}

template <class ElemType>
ElemType GPUMatrix<ElemType>::SumOfAbsElements() const
{
    if (IsEmpty())
        LogicError("SumOfAbsElements: Matrix is empty");

    cublasHandle_t cuHandle = GetCublasHandle(GetComputeDeviceId());
    if (sizeof(ElemType) == sizeof(float))
    {
        float res = 0;
        CUBLAS_CALL(cublasSasum(cuHandle, (CUDA_LONG) GetNumElements(), reinterpret_cast<float*>(Data()), 1, &res));
        return res;
    }
    else
    {
        double res = 0;
        CUBLAS_CALL(cublasDasum(cuHandle, (CUDA_LONG) GetNumElements(), reinterpret_cast<double*>(Data()), 1, &res));
        return ElemType(res);
    }
}

template <class ElemType>
ElemType GPUMatrix<ElemType>::SumOfElements() const
{
    if (IsEmpty())
        LogicError("SumOfElements: Matrix is empty");

    ElemType* d_sum = TracingGPUMemoryAllocator::Allocate<ElemType>(GetComputeDeviceId(), 1);
    ElemType h_sum;

    // WARNING: THIS kernel is not the most efficient way!
    // note: kernel has hard-coded dimension of 1024
    _reductionSum1024Threads<ElemType> << <1, 1024, 0, t_stream >> >(Data(), d_sum, (CUDA_LONG)GetNumElements());
    CUDA_CALL(cudaMemcpy(&h_sum, d_sum, sizeof(ElemType), cudaMemcpyDeviceToHost));
    TracingGPUMemoryAllocator::Free<ElemType>(GetComputeDeviceId(), d_sum);
    return h_sum;
}

template <class ElemType>
GPUMatrix<ElemType>& GPUMatrix<ElemType>::AssignSumOfElements(const GPUMatrix<ElemType>& a)
{
    if (a.IsEmpty())
        LogicError("AssignSumOfElements: Matrix a is empty");

    RequireSize(1, 1);

    PrepareDevice();
    SyncGuard syncGuard;
    // WARNING: THIS kernel is not the most efficient way!
    // note: kernel has hard-coded dimension of 1024
    _reductionSumAndAssign1024Threads<ElemType> << <1, 1024 >> >(Data(), a.Data(), (CUDA_LONG)a.GetNumElements(), (CUDA_LONG)GetNumElements());
    return (*this);
}

template <class ElemType>
DeviceBoundNumber<ElemType> GPUMatrix<ElemType>::Sum_AsDeviceBoundNum() const
{
    if (IsEmpty())
        LogicError("Matrix is empty");
    ElemType* d_sum = TracingGPUMemoryAllocator::Allocate<ElemType>(GetComputeDeviceId(), 1);

    // WARNING: THIS kernel is not the most efficient way!
    // note: kernel has hard-coded dimension of 1024
    _reductionSum1024Threads<ElemType> << <1, 1024, 0, t_stream >> >(Data(), d_sum, (CUDA_LONG)GetNumElements());
    DeviceBoundNumber<ElemType> result;
    result.ShallowCopyFrom(d_sum, GetComputeDeviceId());
    return result;
}

template <class ElemType>
ElemType GPUMatrix<ElemType>::Max() const
{
    cublasHandle_t cuHandle = GetCublasHandle(GetComputeDeviceId());
    ElemType res;
    if (sizeof(ElemType) == sizeof(float))
    {
        int resInd = 0;
        cublasIsamax(cuHandle, (CUDA_LONG) GetNumElements(), reinterpret_cast<float*>(Data()), 1, &resInd);
        resInd--;
        CUDA_CALL(cudaMemcpy(reinterpret_cast<float*>(&res), reinterpret_cast<float*>(Data()+ resInd), sizeof(float), cudaMemcpyDeviceToHost));
        return res;
    }
    else
    {
        int resInd = 0;
        cublasIdamax(cuHandle, (CUDA_LONG) GetNumElements(), reinterpret_cast<double*>(Data()), 1, &resInd);
        resInd--;
        CUDA_CALL(cudaMemcpy(reinterpret_cast<double*>(&res), Data()+ resInd, sizeof(float), cudaMemcpyDeviceToHost));
        return res;
    }
}

template <class ElemType>
GPUMatrix<ElemType>& GPUMatrix<ElemType>::ElementMultiplyWith(const GPUMatrix<ElemType>& a)
{
    if (IsEmpty() || a.IsEmpty())
        LogicError("ElementMultiplyWith: Matrix is empty.");

    GPUMatrix<ElemType>& us = *this;
    assert(us.GetNumRows() == a.GetNumRows() && us.GetNumCols() == a.GetNumCols());
    if (us.GetNumRows() != a.GetNumRows() || us.GetNumCols() != a.GetNumCols())
        InvalidArgument("The matrix dimensions do not match.");

    CUDA_LONG N = (CUDA_LONG) GetNumElements();
    int blocksPerGrid = (int) ceil(((double) N) / GridDim::maxThreadsPerBlock);
    a.PrepareDevice();
    SyncGuard syncGuard;
    _elemMul<ElemType><<<blocksPerGrid, GridDim::maxThreadsPerBlock, 0, t_stream>>>(Data(), a.Data(), N);
    return *this;
}

template <class ElemType>
GPUMatrix<ElemType>& GPUMatrix<ElemType>::AssignElementProductOf(const GPUMatrix<ElemType>& a, const GPUMatrix<ElemType>& b)
{
    if (a.IsEmpty() || b.IsEmpty())
        LogicError("AssignElementProductOf: Matrix is empty.");

    assert(a.GetNumRows() == b.GetNumRows() && a.GetNumCols() == b.GetNumCols());
    if (!(a.GetNumRows() == b.GetNumRows() && a.GetNumCols() == b.GetNumCols()))
        InvalidArgument("The input matrix dimensions do not match.");

    RequireSize(a.GetNumRows(), a.GetNumCols());
    CUDA_LONG N = (CUDA_LONG) GetNumElements();
    int blocksPerGrid = (int) ceil(((double) N) / GridDim::maxThreadsPerBlock);
    a.PrepareDevice();
    SyncGuard syncGuard;
    _assignElementProductOf<ElemType><<<blocksPerGrid, GridDim::maxThreadsPerBlock, 0, t_stream>>>(Data(), a.Data(), b.Data(), N);
    return *this;
}

template <class ElemType>
GPUMatrix<ElemType>& GPUMatrix<ElemType>::ElementDivideBy(const GPUMatrix<ElemType>& a)
{
    return AssignElementDivisionOf(*this, a);
}

template <class ElemType>
GPUMatrix<ElemType>& GPUMatrix<ElemType>::AssignElementDivisionOf(const GPUMatrix<ElemType>& a, const GPUMatrix<ElemType>& b)
{
    if (a.IsEmpty() || b.IsEmpty())
        LogicError("AssignElementDivisionOf: Matrix is empty.");

    assert(a.GetNumRows() == b.GetNumRows() && a.GetNumCols() == b.GetNumCols());
    if (!(a.GetNumRows() == b.GetNumRows() && a.GetNumCols() == b.GetNumCols()))
        InvalidArgument("The input matrix dimensions do not match.");

    RequireSize(a.GetNumRows(), a.GetNumCols());
    CUDA_LONG N = (CUDA_LONG) GetNumElements();
    int blocksPerGrid = (int) ceil(((double) N) / GridDim::maxThreadsPerBlock);
    a.PrepareDevice();
    SyncGuard syncGuard;
    _assignElementDivisionOf<ElemType><<<blocksPerGrid, GridDim::maxThreadsPerBlock, 0, t_stream>>>(Data(), a.Data(), b.Data(), N);
    return *this;
}

template <class ElemType>
bool GPUMatrix<ElemType>::IsEqualTo(const GPUMatrix<ElemType>& a, const ElemType threshold /*= 1e-8*/) const
{
    return AreEqual(*this, a, threshold);
}

template <class ElemType>
void GPUMatrix<ElemType>::VectorSum(const GPUMatrix<ElemType>& a, GPUMatrix<ElemType>& c, const bool isColWise)
{
    if (a.GetComputeDeviceId() != c.GetComputeDeviceId())
    {
        InvalidArgument("All matrices must be on the same GPU");
    }

    a.PrepareDevice();

    if (a.IsEmpty())
        LogicError("VectorSum:  Input matrix is empty.");

    const CUDA_LONG n = (CUDA_LONG) a.GetNumRows();
    const CUDA_LONG m = (CUDA_LONG) a.GetNumCols();
    assert(m > 0 && n > 0); // converting from size_t to int may cause overflow

    int blocksPerGrid = 0;
    if (isColWise) // col-wise
    {
        c.RequireSize(1, m);
        blocksPerGrid = (int) ceil(1.0 * m / GridDim::maxThreadsPerBlock);
    }
    else
    {
        c.RequireSize(n, 1);
        blocksPerGrid = (int) ceil(1.0 * n / GridDim::maxThreadsPerBlock);
    }

    SyncGuard syncGuard;
    _vectorSum<ElemType><<<blocksPerGrid, GridDim::maxThreadsPerBlock, 0, t_stream>>>(c.Data(), a.Data(), n, m, isColWise);
}
template <class ElemType>
void GPUMatrix<ElemType>::VectorNorm1(GPUMatrix<ElemType>& c, const bool isColWise) const
{
    if (IsEmpty())
        LogicError("VectorNorm1: Matrix is empty.");

    const CUDA_LONG n = (CUDA_LONG) GetNumRows();
    const CUDA_LONG m = (CUDA_LONG) GetNumCols();
    assert(m > 0 && n > 0); // converting from size_t to int may cause overflow

    PrepareDevice();
    c.ChangeDeviceTo(GetComputeDeviceId());

    int blocksPerGrid = 0;
    if (isColWise) // col-wise
    {
        c.RequireSize(1, m);
        blocksPerGrid = (int) ceil(1.0 * m / GridDim::maxThreadsPerBlock);
    }
    else
    {
        c.RequireSize(n, 1);
        blocksPerGrid = (int) ceil(1.0 * n / GridDim::maxThreadsPerBlock);
    }

    SyncGuard syncGuard;
    _vectorNorm1<ElemType><<<blocksPerGrid, GridDim::maxThreadsPerBlock, 0, t_stream>>>(c.Data(), Data(), n, m, isColWise);
}

template <class ElemType>
GPUMatrix<ElemType>& GPUMatrix<ElemType>::AssignVectorNorm1Of(GPUMatrix<ElemType>& a, const bool isColWise)
{
    a.VectorNorm1(*this, isColWise);
    return *this;
}

template <class ElemType>
void GPUMatrix<ElemType>::VectorNorm2(GPUMatrix<ElemType>& c, const bool isColWise) const
{
    if (IsEmpty())
        LogicError("VectorNorm2: Matrix is empty.");

    const CUDA_LONG n = (CUDA_LONG) GetNumRows();
    const CUDA_LONG m = (CUDA_LONG) GetNumCols();
    assert(m > 0 && n > 0); // converting from size_t to int may cause overflow

    PrepareDevice();
    c.ChangeDeviceTo(GetComputeDeviceId());

    int blocksPerGrid = 0;
    if (isColWise) // col-wise
    {
        c.RequireSize(1, m);
        blocksPerGrid = (int) ceil(1.0 * m / GridDim::maxThreadsPerBlock);
    }
    else
    {
        c.RequireSize(n, 1);
        c.ChangeDeviceTo(GetComputeDeviceId());
        blocksPerGrid = (int) ceil(1.0 * n / GridDim::maxThreadsPerBlock);
    }

    SyncGuard syncGuard;
    _vectorNorm2<ElemType><<<blocksPerGrid, GridDim::maxThreadsPerBlock, 0, t_stream>>>(c.Data(), Data(), n, m, isColWise);
}

template <class ElemType>
GPUMatrix<ElemType>& GPUMatrix<ElemType>::AssignVectorNorm2Of(GPUMatrix<ElemType>& a, const bool isColWise)
{
    a.VectorNorm2(*this, isColWise);
    return *this;
}

template <class ElemType>
void GPUMatrix<ElemType>::VectorNormInf(GPUMatrix<ElemType>& c, const bool isColWise) const
{
    if (IsEmpty())
        LogicError("VectorMax: Matrix is empty.");

    // this implementation is not efficient
    GPUMatrix<ElemType> tmp(GetComputeDeviceId());
    GPUMatrix<ElemType> tmp1(GetComputeDeviceId());
    tmp.AssignAbsOf((*this));
    tmp.VectorMax(tmp1, c, isColWise);
}

template <class ElemType>
GPUMatrix<ElemType>& GPUMatrix<ElemType>::AssignVectorNormInfOf(GPUMatrix<ElemType>& a, const bool isColWise)
{
    a.VectorNormInf(*this, isColWise);
    return *this;
}

template <class ElemType>
GPUMatrix<ElemType>& GPUMatrix<ElemType>::AssignInnerProductOf(const GPUMatrix<ElemType>& a, const GPUMatrix<ElemType>& b, const bool isColWise)
{
    InnerProduct(a, b, *this, isColWise);
    return *this;
}

template <class ElemType>
GPUMatrix<ElemType>& GPUMatrix<ElemType>::AssignKhatriRaoProductOf(const GPUMatrix<ElemType>& a, const GPUMatrix<ElemType>& b)
{
    if (a.IsEmpty() || b.IsEmpty())
        LogicError("AssignKhatriRaoProductOf: Matrix is empty.");

    CUDA_LONG cols = a.GetNumCols();
    assert(cols == b.GetNumCols());
    if (!(cols == b.GetNumCols()))
        InvalidArgument("AssignKhatriRaoProductOf: The input matrix dimensions do not match.");

    CUDA_LONG rowsA = (CUDA_LONG) a.GetNumRows();
    CUDA_LONG rowsB = (CUDA_LONG) b.GetNumRows();
    RequireSize(rowsA * rowsB, cols);
    float N = (float) GetNumElements();
    int blocksPerGrid = (int) ceil(N / GridDim::maxThreadsPerBlock);
    a.PrepareDevice();
    SyncGuard syncGuard;
    _assignKhatriRaoProductOf<ElemType><<<blocksPerGrid, GridDim::maxThreadsPerBlock, 0, t_stream>>>(Data(), a.Data(), b.Data(), rowsA, rowsB, cols);
    return *this;
}

//column-wise reshaped product. Used to compute KhatriRaoProduct Gradient
//   this = reshape each column of a from (K1xK2,1) to (K1, K2)
//   if each column of a is not transposed, each (K1, K2) times each column of b (K2, frames).
//   the output is a (K1, frames) matrix
//   if each column of a is tranposed, each (K1, K2)^T times each column of b(K1, frames) and output is (K2, frames)
template <class ElemType>
GPUMatrix<ElemType>& GPUMatrix<ElemType>::AddColumnReshapeProductOf(const GPUMatrix<ElemType>& a, const GPUMatrix<ElemType>& b, const bool transposeAColumn)
{
    if (a.IsEmpty() || b.IsEmpty())
        LogicError("AddColumnReshapeProductOf: Matrix is empty.");

    CUDA_LONG cols = a.GetNumCols();
    assert(cols == b.GetNumCols());
    if (!(cols == b.GetNumCols()))
        InvalidArgument("AddColumnReshapeProductOf: The input matrix dimensions do not match.");

    CUDA_LONG rowsA = (CUDA_LONG) a.GetNumRows();
    CUDA_LONG rowsB = (CUDA_LONG) b.GetNumRows();
    if (rowsA % rowsB != 0)
        InvalidArgument("AddColumnReshapeProductOf: number of rows in a should be multiples of that in b.");

    CUDA_LONG rowsC = rowsA / rowsB;
    if (rowsC != GetNumRows() || cols != GetNumCols())
        InvalidArgument("AddColumnReshapeProductOf: This matrix does not have the right size.");

    float N = (float) GetNumElements();
    int blocksPerGrid = (int) ceil(N / GridDim::maxThreadsPerBlock);
    a.PrepareDevice();
    SyncGuard syncGuard;
    _addColumnReshapeProductOf<ElemType><<<blocksPerGrid, GridDim::maxThreadsPerBlock, 0, t_stream>>>(Data(), a.Data(), b.Data(), rowsB, rowsC, cols, transposeAColumn);
    return *this;
}

template <class ElemType>
GPUMatrix<ElemType>& GPUMatrix<ElemType>::AddWithScaleOf(ElemType alpha, const GPUMatrix<ElemType>& a)
{
    ScaleAndAdd(alpha, a, *this);
    return *this;
}

template <class ElemType>
ElemType GPUMatrix<ElemType>::FrobeniusNorm() const
{
    if (IsEmpty())
        LogicError("FrobeniusNorm: Matrix is empty.");

    ElemType* d_sum = TracingGPUMemoryAllocator::Allocate<ElemType>(GetComputeDeviceId(), 1);

    ElemType h_sum = 0;
    // WARNING: THIS kernel is not the most efficient way!
    // note: kernel has hard-coded dimension of 1024
    _reductionSum21024Threads<ElemType> << <1, 1024, 0, t_stream >> >(Data(), d_sum, (CUDA_LONG)GetNumElements(), true);
    CUDA_CALL(cudaMemcpy(&h_sum, d_sum, sizeof(ElemType), cudaMemcpyDeviceToHost));
    TracingGPUMemoryAllocator::Free<ElemType>(GetComputeDeviceId(), d_sum);

    return (h_sum);
}

template <class ElemType>
GPUMatrix<ElemType>& GPUMatrix<ElemType>::AssignFrobeniusNormOf(const GPUMatrix<ElemType>& a)
{
    if (a.IsEmpty())
        LogicError("AssignFrobeniusNormOf: Matrix a is empty.");

    RequireSize(1, 1);

    PrepareDevice();
    // WARNING: THIS kernel is not the most efficient way!
    // note: kernel has hard-coded dimension of 1024
    _reductionSum21024Threads<ElemType> << <1, 1024, 0, t_stream >> >(a.Data(), Data(), (CUDA_LONG)a.GetNumElements(), true);

    return *this;
}

template <class ElemType>
ElemType GPUMatrix<ElemType>::MatrixNormInf() const
{
    if (IsEmpty())
        LogicError("MatrixNormInf: Matrix is empty.");

    ElemType* d_maxAbs = TracingGPUMemoryAllocator::Allocate<ElemType>(GetComputeDeviceId(), 1);

    ElemType h_maxAbs = 0;
    // WARNING: THIS kernel is not the most efficient way!
    // note: kernel has hard-coded dimension of 1024
    _reductionMatrixNormInf1024Threads<ElemType> << <1, 1024, 0, t_stream >> >(Data(), d_maxAbs, (CUDA_LONG)GetNumElements());
    CUDA_CALL(cudaMemcpy(&h_maxAbs, d_maxAbs, sizeof(ElemType), cudaMemcpyDeviceToHost));
    TracingGPUMemoryAllocator::Free<ElemType>(GetComputeDeviceId(), d_maxAbs);
    return h_maxAbs;
}

template <class ElemType>
ElemType GPUMatrix<ElemType>::MatrixNorm1() const
{
    if (IsEmpty())
        LogicError("MatrixNorm1: Matrix is empty.");
    return SumOfAbsElements();
}

template <class ElemType>
ElemType GPUMatrix<ElemType>::MatrixNorm0() const
{
    if (IsEmpty())
        LogicError("MatrixNorm0: Matrix is empty.");

    ElemType* d_nz = TracingGPUMemoryAllocator::Allocate<ElemType>(GetComputeDeviceId(), 1);
    ElemType h_nz = 0;
    // WARNING: THIS kernel is not the most efficient way!
    // note: kernel has hard-coded dimension of 1024
    _reductionMatrixNorm01024Threads<ElemType> << <1, 1024, 0, t_stream >> >(Data(), d_nz, (CUDA_LONG)GetNumElements());
    CUDA_CALL(cudaMemcpy(&h_nz, d_nz, sizeof(ElemType), cudaMemcpyDeviceToHost));
    TracingGPUMemoryAllocator::Free<ElemType>(GetComputeDeviceId(), d_nz);
    return h_nz;
}

template <class ElemType>
GPUMatrix<ElemType>& GPUMatrix<ElemType>::AssignSignOf(const GPUMatrix<ElemType>& a)
{
    if (a.IsEmpty())
        LogicError("AssignSignOf: Matrix a is empty.");

    if (this != &a)
        RequireSize(a.GetNumRows(), a.GetNumCols());

    PrepareDevice();
    int blocksPerGrid = (int) ceil(1.0 * GetNumElements() / GridDim::maxThreadsPerBlock);
    SyncGuard syncGuard;
    _assignSignOf<ElemType><<<blocksPerGrid, GridDim::maxThreadsPerBlock, 0, t_stream>>>(Data(), a.Data(), (CUDA_LONG) GetNumElements());
    return *this;
}

template <class ElemType>
GPUMatrix<ElemType>& GPUMatrix<ElemType>::AddSignOf(const GPUMatrix<ElemType>& a)
{
    if (a.IsEmpty())
        LogicError("AddSignOf: Matrix a is empty.");

    if (this != &a)
        RequireSize(a.GetNumRows(), a.GetNumCols());

    PrepareDevice();
    int blocksPerGrid = (int) ceil(1.0 * GetNumElements() / GridDim::maxThreadsPerBlock);
    SyncGuard syncGuard;
    _addSignOf<ElemType><<<blocksPerGrid, GridDim::maxThreadsPerBlock, 0, t_stream>>>(Data(), a.Data(), (CUDA_LONG) GetNumElements());
    return *this;
}

template <class ElemType>
void GPUMatrix<ElemType>::VectorMax(GPUMatrix<ElemType>& maxIndexes, GPUMatrix<ElemType>& maxValues, const bool isColWise) const
{
    if (IsEmpty())
        LogicError("VectorMax: Matrix is empty.");

    const GPUMatrix<ElemType>& us = *this;
    const CUDA_LONG m = (CUDA_LONG) GetNumRows();
    const CUDA_LONG n = (CUDA_LONG) GetNumCols();
    assert(m > 0 && n > 0); // converting from size_t to int may cause overflow

    PrepareDevice();
    SyncGuard syncGuard;
    if (isColWise)
    {
        maxValues.RequireSize(1, n);
        maxIndexes.RequireSize(1, n);

        int blocksPerGrid = n; // we'll have 1 block processing 1 column
        // note: kernel has hard-coded dimension of 512
        _vectorMaxMinReduce512Threads<ElemType, true><<<blocksPerGrid, 512, 0, t_stream>>>(us.Data(), maxIndexes.Data(), maxValues.Data(), m, n);

        /*int blocksPerGrid=(int)ceil(1.0*n/GridDim::maxThreadsPerBlock);
            _vectorMax<ElemType><<<blocksPerGrid,GridDim::maxThreadsPerBlock,0,t_stream>>>(us.Data(),maxIndexes.Data(),maxValues.Data(),m,n,isColWise);*/
    }
    else
    {
        maxValues.RequireSize(m, 1);
        maxIndexes.RequireSize(m, 1);
        int blocksPerGrid = (int) ceil(1.0 * m / GridDim::maxThreadsPerBlock);
        _vectorMax<ElemType><<<blocksPerGrid, GridDim::maxThreadsPerBlock, 0, t_stream>>>(us.Data(), maxIndexes.Data(), maxValues.Data(), m, n, isColWise);
    }
}

__global__ void _initIndicesForSort(uint64_t* indexes, CUDA_LONG crow, CUDA_LONG ccol)
{
    CUDA_LONG id = blockDim.x * blockIdx.x + threadIdx.x;
    if (id >= crow * ccol)
        return;
    uint32_t irow = id % crow;
    uint32_t icol = id / crow;
    indexes[id] = (static_cast<uint64_t>(irow) << 32) | icol;
}

template <class ElemType>
void GPUMatrix<ElemType>::VectorMax(GPUMatrix<ElemType>& maxIndexes, GPUMatrix<ElemType>& maxValues, const bool isColWise, int topK) const
{
    if (IsEmpty())
        LogicError("VectorMax: Matrix is empty.");

    if (topK == 1)
    {
        VectorMax(maxIndexes, maxValues, isColWise);
        return;
    }

    if (!isColWise)
        RuntimeError("Row-wise TopK max is not supported.");

    const GPUMatrix<ElemType>& us = *this;
    const CUDA_LONG m = (CUDA_LONG) GetNumRows();
    const CUDA_LONG n = (CUDA_LONG) GetNumCols();
    assert(topK <= m);
    assert(m > 0 && n > 0); // converting from size_t to int may cause overflow

    PrepareDevice();
    SyncGuard syncGuard;
    maxValues.RequireSize(topK, n);
    maxIndexes.RequireSize(topK, n);

    // To sort matrix columns we use 2-pass _stable_ sort algorithm:
    // 1. Sort by values (descending) with corresponding row/col indexes.
    // 2. Sort by col indices (ascending) with corresponding values/row indices.
    // Indices are stored as 64-bit ints where low 32 bits represent column and high 32 bits - row index.
    // On the second pass only first 32 bits of the index are used in sorting, so SortPairs has
    // begin_bit and end_bit set accordingly.

    CUDA_LONG celt = static_cast<CUDA_LONG>(GetNumElements());
    ElemType* inVal = us.Data();
    ElemType* outVal1 = nullptr;
    ElemType* outVal2 = nullptr;
    uint64_t* inIdx = nullptr;
    uint64_t* outIdx = nullptr;
    // Determine temp buffer size needed for SortPairsDescending to sort values on the first pass.
    size_t cbtemp = 0;
    // If first param is nullptr then no actual work is done except writing result to cbtemp.
    CUDA_CALL(cub::DeviceRadixSort::SortPairsDescending(nullptr, cbtemp, inVal, outVal1, inIdx, outIdx, celt, 0, sizeof(ElemType) * 8, t_stream));
    size_t ctemp1 = (cbtemp + sizeof(ElemType) - 1) / sizeof(ElemType);
    // Determine temp buffer size needed for SortPairs to sort indices on the second pass.
    cbtemp = 0;
    CUDA_CALL(cub::DeviceRadixSort::SortPairs(nullptr, cbtemp, outIdx, inIdx, outVal1, outVal2, celt, 0, 32, t_stream));
    size_t ctemp2 = (cbtemp + sizeof(ElemType) - 1) / sizeof(ElemType);
    size_t ctemp = std::max(ctemp1, ctemp2);
    cbtemp = ctemp * sizeof(ElemType);
    // ElemType count needed to store indices, accounting for natural alignment for uint64_t type.
    size_t cidx = ((celt + 1) * sizeof(uint64_t) - 1 + sizeof(ElemType) - 1) / sizeof(ElemType);
    // Get temp workspace.
    auto workspace = GetOrCreateWorkspace();
    // RequireSize to store: output values for the 1st and 2nd passes, input indices, output indices, and temp storage.
    workspace->RequireSize(m, 2 * n + (2 * cidx + ctemp + m - 1) / m);
    outVal1 = workspace->Data();
    outVal2 = outVal1 + celt;
    inIdx = reinterpret_cast<uint64_t*>(outVal2 + celt);
    // Align indices pointer if needed.
    size_t cbAlign = reinterpret_cast<size_t>(inIdx) % sizeof(uint64_t);
    if (cbAlign != 0)
        reinterpret_cast<uint8_t*&>(inIdx) += sizeof(uint64_t) - cbAlign;
    outIdx = inIdx + celt;
    void* ptmp = outIdx + celt;
    assert(reinterpret_cast<ElemType*>(reinterpret_cast<uint8_t*>(ptmp) + cbtemp) <= workspace->Data() + workspace->GetNumElements());

    // Initialize indices.
    const int ThreadsPerBlock = 128;
    int cblock = (celt + ThreadsPerBlock - 1) / ThreadsPerBlock;
    _initIndicesForSort<<<cblock, ThreadsPerBlock, 0, t_stream>>>(inIdx, m, n);
    // Sort by values.
    CUDA_CALL(cub::DeviceRadixSort::SortPairsDescending(ptmp, cbtemp, inVal, outVal1, inIdx, outIdx, celt, 0, sizeof(ElemType) * 8, t_stream));
    // Sort by column indices. outIdx contains indices after the first pass so it's used as an input.
    CUDA_CALL(cub::DeviceRadixSort::SortPairs(ptmp, cbtemp, outIdx, inIdx, outVal1, outVal2, celt, 0, 32, t_stream));
    // Copy results.
    cblock = (topK * n + ThreadsPerBlock - 1) / ThreadsPerBlock;
    _copyTopKResults<<<cblock, ThreadsPerBlock, 0, t_stream>>>(inIdx, outVal2, maxIndexes.Data(), maxValues.Data(), m, n, topK);

    ReleaseWorkspace(std::move(workspace));

}

template <class ElemType>
void GPUMatrix<ElemType>::VectorMin(GPUMatrix<ElemType>& minIndexes, GPUMatrix<ElemType>& minValues, const bool isColWise) const
{
    if (IsEmpty())
        LogicError("VectorMax: Matrix is empty.");

    const GPUMatrix<ElemType>& us = *this;
    const int m = (int) GetNumRows();
    const int n = (int) GetNumCols();

    assert(m > 0 && n > 0); // converting from size_t to int may cause overflow
    PrepareDevice();
    SyncGuard syncGuard;
    if (isColWise)
    {
        minValues.RequireSize(1, n);
        minIndexes.RequireSize(1, n);

        int blocksPerGrid = n; // we'll have 1 block processing 1 column
        // note: kernel has hard-coded dimension of 512
        _vectorMaxMinReduce512Threads<ElemType, false> << <blocksPerGrid, 512, 0, t_stream >> >(us.Data(), minIndexes.Data(), minValues.Data(), m, n);

        /*
            int blocksPerGrid=(int)ceil(1.0*n/GridDim::maxThreadsPerBlock);
            _vectorMin<ElemType><<<blocksPerGrid,GridDim::maxThreadsPerBlock,0,t_stream>>>(us.Data(),minIndexes.Data(),minValues.Data(),m,n,isColWise);*/
    }
    else
    {
        minValues.RequireSize(m, 1);
        minIndexes.RequireSize(m, 1);
        int blocksPerGrid = (int) ceil(1.0 * m / GridDim::maxThreadsPerBlock);
        _vectorMin<ElemType><<<blocksPerGrid, GridDim::maxThreadsPerBlock, 0, t_stream>>>(us.Data(), minIndexes.Data(), minValues.Data(), m, n, isColWise);
    }
}

template <class ElemType>
GPUMatrix<ElemType>& GPUMatrix<ElemType>::AssignNumOfDiff(const GPUMatrix<ElemType>& a, const GPUMatrix<ElemType>& b, bool searchInCol)
{
    if (a.GetNumCols() != b.GetNumCols())
        InvalidArgument("AssignNumOfDiff: a and b must have the same number of columns.");
    if (!searchInCol && a.GetNumRows() != b.GetNumRows())
        InvalidArgument("AssignNumOfDiff: a and b must have the same number of rows.");

    RequireSize(1, 1); // result should be one element

    PrepareDevice();
    SyncGuard syncGuard;
    if (!searchInCol)
    {
        // int blocksPerGrid=(int)ceil(1.0*a.GetNumElements()/GridDim::maxThreadsPerBlock);
        // _assignNumOfDiff1024Threads<ElemType><<<blocksPerGrid,GridDim::maxThreadsPerBlock,0,t_stream>>>(a.Data(), b.Data(), Data(), a.GetNumElements());
        // note: kernel has hard-coded dimension of 1024
        _assignNumOfDiff1024Threads<ElemType> << <1, 1024, 0, t_stream >> >(a.Data(), b.Data(), Data(), (CUDA_LONG)a.GetNumElements());
    }
    else
    {
        const int blockSize = 1024;
        _assignNumOfDiffCol<blockSize><<<1, blockSize, 0, t_stream>>>(a.Data(), b.Data(), Data(),
                                                                      static_cast<CUDA_LONG>(b.GetNumRows()), static_cast<CUDA_LONG>(a.GetNumCols()));
    }
    return *this;
}

#pragma endregion Member BLAS Functions

#pragma region Other helper functions
template <class ElemType>
void GPUMatrix<ElemType>::Print(const char* /*matrixName*/, size_t /*rowStart*/, size_t /*rowEnd*/, size_t /*colStart*/, size_t /*colEnd*/) const
{
    NOT_IMPLEMENTED;
}

template <class ElemType>
void GPUMatrix<ElemType>::Print(const char* matrixName /*=nullptr*/) const
{
    Print(matrixName, 0, GetNumRows() - 1, 0, GetNumCols() - 1);
}

//helpfer function used for convolution neural network
template <class ElemType>
GPUMatrix<ElemType>& GPUMatrix<ElemType>::AssignPackedConvolutionInput(const GPUMatrix<ElemType>& inputSubBatch,
                                                                       const size_t inputWidth, const size_t inputHeight, const size_t inputChannels,
                                                                       const size_t outputWidth, const size_t outputHeight, const size_t outputChannels,
                                                                       const size_t kernelWidth, const size_t kernelHeight, const size_t horizontalSubsample, const size_t verticalSubsample,
                                                                       const bool zeroPadding)
{
    assert(verticalSubsample <= kernelHeight && horizontalSubsample <= kernelWidth);

    size_t packedInputRows = kernelWidth * kernelHeight * inputChannels;
    size_t packedInputColsPerSample = outputWidth * outputHeight;
    size_t smallBatchSize = inputSubBatch.GetNumCols();
    RequireSize(packedInputRows, packedInputColsPerSample * smallBatchSize);
    if (zeroPadding)
        SetValue((ElemType) 0);

    PrepareDevice();
    int numThreadPerBlock = GridDim::maxThreadsPerBlock;
#if 1
    int blocksPerGrid = (smallBatchSize * inputWidth * inputHeight * inputChannels + numThreadPerBlock - 1) / numThreadPerBlock;
#else
    dim3 blocksPerGrid((inputWidth * inputHeight * inputChannels + numThreadPerBlock - 1) / numThreadPerBlock, smallBatchSize);
#endif
    SyncGuard syncGuard;
    _assignPackedConvolutionInput<<<blocksPerGrid, numThreadPerBlock, 0, t_stream>>>(Data(),
                                                                                     inputSubBatch.Data(),
                                                                                     smallBatchSize,
                                                                                     inputWidth, inputHeight, inputChannels,
                                                                                     outputWidth, outputHeight, outputChannels,
                                                                                     kernelWidth, kernelHeight, horizontalSubsample, verticalSubsample, zeroPadding);

    return *this;
}

//helpfer function used for convolution neural network
template <class ElemType>
GPUMatrix<ElemType>& GPUMatrix<ElemType>::UnpackConvolutionInput(GPUMatrix<ElemType>& inputSubBatch,
                                                                 const size_t inputWidth, const size_t inputHeight, const size_t inputChannels,
                                                                 const size_t outputWidth, const size_t outputHeight, const size_t outputChannels,
                                                                 const size_t kernelWidth, const size_t kernelHeight, const size_t horizontalSubsample, const size_t verticalSubsample,
                                                                 const bool zeroPadding) const
{
    assert(verticalSubsample <= kernelHeight && horizontalSubsample <= kernelWidth);

    size_t smallBatchSize = inputSubBatch.GetNumCols();

    PrepareDevice();
    int numThreadPerBlock = GridDim::maxThreadsPerBlock;
#if 1
    int blocksPerGrid = (smallBatchSize * inputWidth * inputHeight * inputChannels + numThreadPerBlock - 1) / numThreadPerBlock;
#else
    dim3 blocksPerGrid((inputWidth * inputHeight * inputChannels + numThreadPerBlock - 1) / numThreadPerBlock, smallBatchSize);
#endif
    SyncGuard syncGuard;
    _unpackConvolutionInput<<<blocksPerGrid, numThreadPerBlock, 0, t_stream>>>(Data(),
                                                                               inputSubBatch.Data(),
                                                                               smallBatchSize,
                                                                               inputWidth, inputHeight, inputChannels,
                                                                               outputWidth, outputHeight, outputChannels,
                                                                               kernelWidth, kernelHeight, horizontalSubsample, verticalSubsample, zeroPadding);

    return inputSubBatch;
}

template <class ElemType>
GPUMatrix<ElemType>& GPUMatrix<ElemType>::AssignMaxPoolingResult(const GPUMatrix<ElemType>& inputBatch, const size_t channels,
                                                                 const size_t inputWidth, const size_t inputHeight, const size_t inputSizePerSample,
                                                                 const size_t outputWidth, const size_t outputHeight, const size_t outputSizePerSample,
                                                                 const size_t windowWidth, const size_t windowHeight, const size_t horizontalSubsample, const size_t verticalSubsample)
{
    assert(verticalSubsample <= windowHeight && horizontalSubsample <= windowWidth);

    unsigned int batchSize = inputBatch.GetNumCols();
    RequireSize(outputSizePerSample, batchSize);

    int numThreadPerBlock = GridDim::maxThreadsPerBlock;
    int blocksPerGrid = (batchSize * outputSizePerSample + numThreadPerBlock - 1) / numThreadPerBlock;

    PrepareDevice();
    SyncGuard syncGuard;
    _assignMaxPoolingResult<<<blocksPerGrid, numThreadPerBlock, 0, t_stream>>>(Data(), inputBatch.Data(), batchSize, channels,
                                                                               inputWidth, inputHeight, inputSizePerSample,
                                                                               outputWidth, outputHeight, outputSizePerSample,
                                                                               windowWidth, windowHeight, horizontalSubsample, verticalSubsample);

    return *this;
}

template <class ElemType>
GPUMatrix<ElemType>& GPUMatrix<ElemType>::AddMaxPoolingGradient(const GPUMatrix<ElemType>& outputGradientBatch, const GPUMatrix<ElemType>& inputBatch, const GPUMatrix<ElemType>& outputBatch,
                                                                const size_t channels,
                                                                const size_t inputWidth, const size_t inputHeight, const size_t inputSizePerSample,
                                                                const size_t outputWidth, const size_t outputHeight, const size_t outputSizePerSample,
                                                                const size_t windowWidth, const size_t windowHeight, const size_t horizontalSubsample, const size_t verticalSubsample)
{
    assert(verticalSubsample <= windowHeight && horizontalSubsample <= windowWidth);

    unsigned int batchSize = outputGradientBatch.GetNumCols();
    int numThreadPerBlock = GridDim::maxThreadsPerBlock;

    PrepareDevice();
    SyncGuard syncGuard;

    int blocksPerGrid = (batchSize * inputSizePerSample + numThreadPerBlock - 1) / numThreadPerBlock;
    _addMaxPoolingGradient<<<blocksPerGrid, numThreadPerBlock, 0, t_stream>>>(Data(), outputGradientBatch.Data(), inputBatch.Data(), outputBatch.Data(), batchSize, channels,
                                                                              inputWidth, inputHeight, inputSizePerSample,
                                                                              outputWidth, outputHeight, outputSizePerSample,
                                                                              windowWidth, windowHeight, horizontalSubsample, verticalSubsample);

    return *this;
}

template <class ElemType>
GPUMatrix<ElemType>& GPUMatrix<ElemType>::AssignAveragePoolingResult(const GPUMatrix<ElemType>& inputBatch, const size_t channels,
                                                                     const size_t inputWidth, const size_t inputHeight, const size_t inputSizePerSample,
                                                                     const size_t outputWidth, const size_t outputHeight, const size_t outputSizePerSample,
                                                                     const size_t windowWidth, const size_t windowHeight, const size_t horizontalSubsample, const size_t verticalSubsample)
{
    assert(verticalSubsample <= windowHeight && horizontalSubsample <= windowWidth);

    unsigned int batchSize = inputBatch.GetNumCols();
    RequireSize(outputSizePerSample, batchSize);

    int numThreadPerBlock = GridDim::maxThreadsPerBlock;
    int blocksPerGrid = (batchSize * outputSizePerSample + numThreadPerBlock - 1) / numThreadPerBlock;

    PrepareDevice();
    SyncGuard syncGuard;
    _assignAveragePoolingResult<<<blocksPerGrid, numThreadPerBlock, 0, t_stream>>>(Data(), inputBatch.Data(), batchSize, channels,
                                                                                   inputWidth, inputHeight, inputSizePerSample,
                                                                                   outputWidth, outputHeight, outputSizePerSample,
                                                                                   windowWidth, windowHeight, horizontalSubsample, verticalSubsample);

    return *this;
}

template <class ElemType>
GPUMatrix<ElemType>& GPUMatrix<ElemType>::AddAveragePoolingGradient(const GPUMatrix<ElemType>& outputGradientBatch,
                                                                    const size_t channels,
                                                                    const size_t inputWidth, const size_t inputHeight, const size_t inputSizePerSample,
                                                                    const size_t outputWidth, const size_t outputHeight, const size_t outputSizePerSample,
                                                                    const size_t windowWidth, const size_t windowHeight, const size_t horizontalSubsample, const size_t verticalSubsample)
{
    assert(verticalSubsample <= windowHeight && horizontalSubsample <= windowWidth);

    size_t batchSize = outputGradientBatch.GetNumCols();
    int numThreadPerBlock = GridDim::maxThreadsPerBlock;

    PrepareDevice();
    SyncGuard syncGuard;
    size_t blocksPerGrid = (batchSize * inputSizePerSample + numThreadPerBlock - 1) / numThreadPerBlock;
    _addAveragePoolingGradient<<<blocksPerGrid, numThreadPerBlock, 0, t_stream>>>(Data(), outputGradientBatch.Data(), (CUDA_LONG) batchSize, channels,
                                                                                  inputWidth, inputHeight, inputSizePerSample,
                                                                                  outputWidth, outputHeight, outputSizePerSample,
                                                                                  windowWidth, windowHeight, horizontalSubsample, verticalSubsample);

    return *this;
}

#pragma endregion Other helper functions

template <class ElemType>
void GPUMatrix<ElemType>::ConvolutionForward(const GPUMatrix<ElemType>& kernel, const GPUMatrix<int>& mpRowCol, const GPUMatrix<int>& mpRowIwht,
                                             const GPUMatrix<int>& mpRowRun, const GPUMatrix<int>& runs, GPUMatrix<ElemType>& output) const
{
    const int BlockSize = 128;
    auto gdim = dim3((output.GetNumRows() + BlockSize - 1)/ BlockSize, std::min((int)GetNumCols(), 65535));
    PrepareDevice();
    SyncGuard syncGuard;
    kConvolutionForward<<<gdim, BlockSize, 0, t_stream>>>((int)GetNumCols(), kernel.Data(), mpRowCol.Data(), mpRowIwht.Data(), mpRowRun.Data(),
                                                            runs.Data(), Data(), (int)GetNumRows(), output.Data(), (int)output.GetNumRows());
}

template <class ElemType>
void GPUMatrix<ElemType>::ConvolutionBackwardData(const GPUMatrix<ElemType>& kernel, const GPUMatrix<int>& mpRowCol, const GPUMatrix<int>& mpRowIwht,
                                                  const GPUMatrix<int>& mpRowRun, const GPUMatrix<int>& runs, GPUMatrix<ElemType>& grad) const
{
    const int BlockSize = 128;
    auto gdim = dim3((GetNumRows() + BlockSize - 1)/ BlockSize, std::min((int)GetNumCols(), 65535));
    PrepareDevice();
    SyncGuard syncGuard;
    kConvolutionBackwardData<<<gdim, BlockSize, 0, t_stream>>>((int)GetNumCols(), kernel.Data(), mpRowCol.Data(), mpRowIwht.Data(), mpRowRun.Data(),
                                                                 runs.Data(), Data(), (int)GetNumRows(), grad.Data(), (int)grad.GetNumRows());
}

template <class ElemType>
void GPUMatrix<ElemType>::ConvolutionBackwardKernel(const GPUMatrix<ElemType>& in, const GPUMatrix<int>& mpRowCol, const GPUMatrix<int>& mpRowIwht,
                                                    const GPUMatrix<int>& mpRowRun, const GPUMatrix<int>& runs, GPUMatrix<ElemType>& kernelGrad) const
{
    const int BlockSize = 128;
    auto gdim = dim3((GetNumRows() + BlockSize - 1)/ BlockSize, std::min((int)GetNumCols(), 65535));
    PrepareDevice();
    SyncGuard syncGuard;
    kConvolutionBackwardKernel<<<gdim, BlockSize, 0, t_stream>>>((int)GetNumCols(), (int)in.GetNumRows(), (int)GetNumRows(),
                                                                   in.Data(), mpRowCol.Data(), mpRowIwht.Data(), mpRowRun.Data(),
                                                                   runs.Data(), Data(), kernelGrad.Data());
}

template <class ElemType>
void GPUMatrix<ElemType>::MaxPoolingForward(const GPUMatrix<int>& mpRowCol, const GPUMatrix<int>& mpRowIndices, const GPUMatrix<int>& indices, GPUMatrix<ElemType>& output) const
{
    const int BlockSize = 128;
    auto gdim = dim3((output.GetNumRows() + BlockSize - 1)/ BlockSize, std::min((int)GetNumCols(), 65535));
    PrepareDevice();
    SyncGuard syncGuard;
    kMaxPoolingForward<<<gdim, BlockSize, 0, t_stream>>>((int)GetNumCols(), mpRowCol.Data(), mpRowIndices.Data(), indices.Data(),
                                                           Data(), (int)GetNumRows(), output.Data(), (int)output.GetNumRows());
}

template <class ElemType>
void GPUMatrix<ElemType>::MaxPoolingBackward(const GPUMatrix<ElemType>& out, const GPUMatrix<ElemType>& in,
                                             const GPUMatrix<int>& mpRowCol, const GPUMatrix<int>& mpRowIndices, const GPUMatrix<int>& indices,
                                             GPUMatrix<ElemType>& grad) const
{
    const int BlockSize = 128;
    auto gdim = dim3((GetNumRows() + BlockSize - 1)/ BlockSize, std::min((int)GetNumCols(), 65535));
    PrepareDevice();
    SyncGuard syncGuard;
    kMaxPoolingBackward<<<gdim, BlockSize, 0, t_stream>>>((int)GetNumCols(), out.Data(), in.Data(),
                                                            mpRowCol.Data(), mpRowIndices.Data(), indices.Data(),
                                                            Data(), (int)GetNumRows(), grad.Data(), (int)grad.GetNumRows());
}

template <class ElemType>
void GPUMatrix<ElemType>::MaxUnpooling(const GPUMatrix<int>& mpRowCol, const GPUMatrix<int>& mpRowIndices, const GPUMatrix<int>& indices, const GPUMatrix<ElemType>& poolInput, GPUMatrix<ElemType>& input) const
{
    const int BlockSize = 128;
    auto gdim = dim3((GetNumRows() + BlockSize - 1)/ BlockSize, std::min((int)GetNumCols(), 65535));
    PrepareDevice();
    SyncGuard syncGuard;
    kMaxUnpooling<<<gdim, BlockSize, 0, t_stream>>>((int)GetNumCols(), mpRowCol.Data(), mpRowIndices.Data(), indices.Data(),
                                                     Data(), poolInput.Data(), (int)GetNumRows(), input.Data(), (int)input.GetNumRows());
}

template <class ElemType>
void GPUMatrix<ElemType>::AveragePoolingForward(const GPUMatrix<int>& mpRowCol, const GPUMatrix<int>& mpRowIndices, const GPUMatrix<int>& indices, GPUMatrix<ElemType>& output) const
{
    const int BlockSize = 128;
    auto gdim = dim3((output.GetNumRows() + BlockSize - 1)/ BlockSize, std::min((int)GetNumCols(), 65535));
    PrepareDevice();
    SyncGuard syncGuard;
    kAveragePoolingForward<<<gdim, BlockSize, 0, t_stream>>>((int)GetNumCols(), mpRowCol.Data(), mpRowIndices.Data(), indices.Data(),
                                                               Data(), (int)GetNumRows(), output.Data(), (int)output.GetNumRows());
}

template <class ElemType>
void GPUMatrix<ElemType>::AveragePoolingBackward(const GPUMatrix<int>& mpRowCol, const GPUMatrix<int>& mpRowIndices, const GPUMatrix<int>& indices, GPUMatrix<ElemType>& grad) const
{
    const int BlockSize = 128;
    auto gdim = dim3((GetNumRows() + BlockSize - 1)/ BlockSize, std::min((int)GetNumCols(), 65535));
    PrepareDevice();
    SyncGuard syncGuard;
    kAveragePoolingBackward<<<gdim, BlockSize, 0, t_stream>>>((int)GetNumCols(), mpRowCol.Data(), mpRowIndices.Data(), indices.Data(),
                                                                Data(), (int)GetNumRows(), grad.Data(), (int)grad.GetNumRows());
}

// returns savedMean/savedInvStdDev which are the actual values used to perform the normalization, except for blendFactor 1, in which case they are unused and set to empty
template <class ElemType>
<<<<<<< HEAD
void GPUMatrix<ElemType>::BatchNormalizationForward(const GPUMatrix<ElemType>& scale, const GPUMatrix<ElemType>& bias, double expAvgFactor, double blendFactor,
                                                    GPUMatrix<ElemType>& runMean, GPUMatrix<ElemType>& runVariance, GPUMatrix<ElemType>& out, double epsilon,
                                                    GPUMatrix<ElemType>& saveMean, GPUMatrix<ElemType>& saveInvStdDev) const
=======
void GPUMatrix<ElemType>::BatchNormalizationForward(const GPUMatrix<ElemType>& scale, const GPUMatrix<ElemType>& bias, bool inferenceOnly, double expAvgFactor, double blendFactor,
                                                    GPUMatrix<ElemType>& runMean, GPUMatrix<ElemType>& runVariance, GPUMatrix<ElemType>& out, double epsilon,
                                                    GPUMatrix<ElemType>& savedMean, GPUMatrix<ElemType>& savedInvStdDev) const
>>>>>>> 8dfb1e28
{
    UNUSED(inferenceOnly); // TODO
    assert((GetNumRows() % scale.GetNumRows()) == 0);

    bool spatial = GetNumRows() != scale.GetNumRows();
    size_t vectorSize = GetNumRows();
    size_t spatialSize = spatial ? (GetNumRows() / scale.GetNumRows()) : 1;
    size_t batchSize = GetNumCols();
    bool normalizeRunningStats;

    assert(0 < vectorSize && vectorSize <= std::numeric_limits<int>::max());
    assert(0 < batchSize  && batchSize  <= std::numeric_limits<int>::max());

    SyncGuard syncGuard;
<<<<<<< HEAD
    if (expAvgFactor > 0 || blendFactor < 1)
    {
        // Compute data mean and inverse standard deviation (into saveMean and
        // saveInvStdDev), and update running mean and variance.
        normalizeRunningStats = false;
        saveMean.RequireSize(runMean);
        saveInvStdDev.RequireSize(runMean);
=======
    //if (expAvgFactor > 0 || blendFactor < 1)
    if (inferenceOnly)
    {
        // Pick running statistics for normalizing. No update reuqired, and
        // saved statistics do not need to be produced.
        assert(expAvgFactor == 0 && blendFactor == 1);
        normalizeRunningStats = true;
        savedMean.RequireSize(0, 0);
        savedInvStdDev.RequireSize(0, 0);
    }
    else
    {
        // Compute data mean and inverse standard deviation (into savedMean and
        // savedInvStdDev), and update running mean and variance.
        // TODO expAvgFactor == 0 && blendFactor == 1 can be optimized (no need for update).
        normalizeRunningStats = false;
        savedMean.RequireSize(runMean);
        savedInvStdDev.RequireSize(runMean);
>>>>>>> 8dfb1e28
        if (spatial)
        {
            Call<ComputeSpatialBatchMeanAndInvStdDev, ElemType>(spatialSize, vectorSize, spatialSize, batchSize, Data(),
                                                                expAvgFactor, blendFactor,
                                                                runMean.Data(), runVariance.Data(), epsilon,
<<<<<<< HEAD
                                                                saveMean.Data(), saveInvStdDev.Data(), GetStream());
=======
                                                                savedMean.Data(), savedInvStdDev.Data(), GetStream());
>>>>>>> 8dfb1e28
        }
        else
        {
            Call<ComputeBatchMeanAndInvStdDev, ElemType>(vectorSize, vectorSize, batchSize, Data(),
                                                         expAvgFactor, blendFactor,
                                                         runMean.Data(), runVariance.Data(), epsilon,
<<<<<<< HEAD
                                                         saveMean.Data(), saveInvStdDev.Data(), GetStream());
        }
    }
    else
    {
        // With expAvgFactor == 0 and blendFactor == 1 the running statistics
        // do not need to be updated. CNTK engine in this case returns saveMean
        // and saveInvStdDev empty, but cuDNN engine does not.
        normalizeRunningStats = true;
        saveMean.RequireSize(0, 0);
        saveInvStdDev.RequireSize(0, 0);
    }
=======
                                                         savedMean.Data(), savedInvStdDev.Data(), GetStream());
        }
    }
>>>>>>> 8dfb1e28

    Call<NormalizeBatchTraining, ElemType>(spatial ? spatialSize : vectorSize, vectorSize, spatialSize, batchSize, spatial,
                                           normalizeRunningStats, epsilon,
                                           Data(), out.Data(),
                                           scale.Data(), bias.Data(),
                                           runMean.Data(), runVariance.Data(),
<<<<<<< HEAD
                                           saveMean.Data(), saveInvStdDev.Data(),
                                           GetStream());
}

// saveMean/saveInvStdDev are the interpolated mean/inverse standard deviation as used in ForwardProp().
=======
                                           savedMean.Data(), savedInvStdDev.Data(),
                                           GetStream());
}

// savedMean/savedInvStdDev are the interpolated mean/inverse standard deviation as used in ForwardProp().
>>>>>>> 8dfb1e28
// For blendFactor=1, they are not used and can be uninitialized or empty.
template <class ElemType>
void GPUMatrix<ElemType>::BatchNormalizationBackward(const GPUMatrix<ElemType>& in, GPUMatrix<ElemType>& grad, const GPUMatrix<ElemType>& scale, double blendFactor,
                                                     const GPUMatrix<ElemType>& savedMean, const GPUMatrix<ElemType>& savedInvStdDev,
                                                     GPUMatrix<ElemType>& scaleGrad, GPUMatrix<ElemType>& biasGrad) const
{
    assert((GetNumRows() % scale.GetNumRows()) == 0);

    bool spatial = GetNumRows() != scale.GetNumRows();
    size_t vectorSize = GetNumRows();
    size_t spatialSize = spatial ? (GetNumRows() / scale.GetNumRows()) : 1;
    size_t batchSize = GetNumCols();

    assert(0 < vectorSize && vectorSize <= std::numeric_limits<int>::max());
    assert(0 < batchSize  && batchSize  <= std::numeric_limits<int>::max());

    SyncGuard syncGuard;
    if (spatial)
    {
        Call<ComputeSpatialScaleAndBiasGradients, ElemType>(spatialSize, vectorSize, spatialSize, batchSize, in.Data(), Data(), scaleGrad.Data(), biasGrad.Data(),
                                                            savedMean.Data(), savedInvStdDev.Data(), GetStream());
    }
    else
    {
        Call<ComputeScaleAndBiasGradients, ElemType>(vectorSize, vectorSize, batchSize, in.Data(), Data(), scaleGrad.Data(), biasGrad.Data(),
                                                     savedMean.Data(), savedInvStdDev.Data(), GetStream());
    }
    ElemType mbStatsWeight = (ElemType)(1 - blendFactor); // weight for contribution from actual MB stats (0 if none, e.g. locked BN node)
    Call<BackpropagateBatchNormGradients, ElemType>(spatial ? spatialSize : vectorSize, vectorSize, spatialSize, batchSize, spatial,
                                                    in.Data(), Data(), grad.Data(), scale.Data(), mbStatsWeight, scaleGrad.Data(), biasGrad.Data(), savedMean.Data(), savedInvStdDev.Data(), GetStream());
}

#pragma region RNN Functions

template<class ElemType>
struct GPUMatrix<ElemType>::RNNWrapper
{
    std::unique_ptr<CuDnnRNNExecutor<ElemType>> m_rnnExecutor;
};

template <class ElemType>
void GPUMatrix<ElemType>::RNNForward(const GPUMatrix<ElemType> &inputX, const GPUMatrix<ElemType> &paramW, size_t xDim, size_t yDim, const vector<size_t>& numSequencesForFrame, const RnnAttributes& rnnAttributes, GPUMatrix<ElemType>& reserve, GPUMatrix<ElemType>& workspace)
{
    // numLayers, hiddenSize are input parameters
    if (!m_RNNWrapper)
        m_RNNWrapper = std::make_unique<RNNWrapper>();
    if (!m_RNNWrapper->m_rnnExecutor)
        m_RNNWrapper->m_rnnExecutor = std::make_unique<CuDnnRNNExecutor<ElemType>>(xDim, yDim, rnnAttributes);
    m_RNNWrapper->m_rnnExecutor->ForwardCore(paramW, inputX, *this, numSequencesForFrame, rnnAttributes, reserve, workspace);
}

template <class ElemType>
void GPUMatrix<ElemType>::RNNBackwardData(const GPUMatrix<ElemType>& outputDY, const GPUMatrix<ElemType>& paramW, GPUMatrix<ElemType>& outputDX, const RnnAttributes& rnnAttributes, GPUMatrix<ElemType>& reserve, GPUMatrix<ElemType>& workspace)
{
    if (!m_RNNWrapper)
        LogicError("RNNBackwardData called, but RNNWrapper object is not yet initialized");
    m_RNNWrapper->m_rnnExecutor->BackwardDataCore(*this, outputDY, paramW, outputDX, rnnAttributes, reserve, workspace);
}

template <class ElemType>
void GPUMatrix<ElemType>::RNNBackwardWeights(const GPUMatrix<ElemType>& inputX, const GPUMatrix<ElemType>& outputY, GPUMatrix<ElemType>& dw, const RnnAttributes& rnnAttributes, GPUMatrix<ElemType>& reserve, GPUMatrix<ElemType>& workspace)
{
    if (!m_RNNWrapper)
        LogicError("RNNBackwardWeights called, but RNNWrapper object is not yet initialized");
    m_RNNWrapper->m_rnnExecutor->BackwardWeightsCore(inputX, outputY, dw, rnnAttributes, reserve, workspace);
}

#pragma region Static BLAS Functions
// float/double overloads of cublasSgemm()/cublasDgemm()
static cublasStatus_t cublas_gemm(cublasHandle_t handle, cublasOperation_t transa, cublasOperation_t transb, int m, int n, int k, const float* alpha, const float* A, int lda, const float* B, int ldb, const float* beta, float* C, int ldc)
{
    return cublasSgemm(handle, transa, transb, m, n, k, alpha, A, lda, B, ldb, beta, C, ldc);
}
static cublasStatus_t cublas_gemm(cublasHandle_t handle, cublasOperation_t transa, cublasOperation_t transb, int m, int n, int k, const double* alpha, const double* A, int lda, const double* B, int ldb, const double* beta, double* C, int ldc)
{
    return cublasDgemm(handle, transa, transb, m, n, k, alpha, A, lda, B, ldb, beta, C, ldc);
}
static cublasStatus_t cublas_axpy(cublasHandle_t handle, int n, const float* alpha, const float* x, int incx, float* y, int incy)
{
    return cublasSaxpy(handle, n, alpha, x, incx, y, incy);
}
static cublasStatus_t cublas_axpy(cublasHandle_t handle, int n, const double* alpha, const double* x, int incx, double* y, int incy)
{
    return cublasDaxpy(handle, n, alpha, x, incx, y, incy);
}

template <class ElemType>
void GPUMatrix<ElemType>::MultiplyAndWeightedAdd(ElemType alpha, const GPUMatrix<ElemType>& a, const bool transposeA, const GPUMatrix<ElemType>& b, const bool transposeB,
                                                 ElemType beta, GPUMatrix<ElemType>& c)
{
    a.PrepareDevice();
    if ((a.GetComputeDeviceId() != b.GetComputeDeviceId()) || (b.GetComputeDeviceId() != c.GetComputeDeviceId())) // different GPUs
        InvalidArgument("All matrices must be on the same GPU");

    cublasHandle_t cuHandle = GetCublasHandle(b.GetComputeDeviceId());
    cublasOperation_t transA = transposeA ? CUBLAS_OP_T : CUBLAS_OP_N;
    cublasOperation_t transB = transposeB ? CUBLAS_OP_T : CUBLAS_OP_N;
    int m = int(transposeA ? a.m_numCols : a.m_numRows);
    int n = int(transposeB ? b.m_numRows : b.m_numCols);
    int k = int(transposeA ? a.m_numRows : a.m_numCols);
    int l = int(transposeB ? b.m_numCols : b.m_numRows);

    c.RequireSize(m, n);

    if (!(m > 0 && k > 0 && l > 0 && n > 0))
        RuntimeError("!(m>0 && k>0 && l>0 && n>0)"); // converting from size_t to int may cause overflow
    if (k != l)
        RuntimeError("matrix dim mismatch in MultiplyAndWeightedAdd");
    CUBLAS_CALL(cublas_gemm(cuHandle, transA, transB, m, n, k, &alpha, a.Data(), (int) a.m_numRows, b.Data(), (int) b.m_numRows, &beta, c.Data(), (int) c.m_numRows));
    c.m_numRows = m;
    c.m_numCols = n;
}

template <class ElemType>
void GPUMatrix<ElemType>::Multiply1x1AndWeightedAdd(ElemType alpha, const GPUMatrix<ElemType>& a, const GPUMatrix<ElemType>& b, ElemType beta, GPUMatrix<ElemType>& c)
{
    a.PrepareDevice();
    if ((a.GetComputeDeviceId() != b.GetComputeDeviceId()) || (b.GetComputeDeviceId() != c.GetComputeDeviceId())) // different GPUs
        InvalidArgument("All matrices must be on the same GPU");
    CUDA_LONG N = (CUDA_LONG) c.GetNumElements();
    int blocksPerGrid = (int) ceil(1.0 * N / GridDim::maxThreadsPerBlock);
    SyncGuard syncGuard;
    _multiply1x1AndWeightedAdd<ElemType><<<blocksPerGrid, GridDim::maxThreadsPerBlock, 0, t_stream>>>(alpha, a.Data(), b.Data(), beta, c.Data(), N);
}

template <class ElemType>
void GPUMatrix<ElemType>::MultiplyAndAdd(const GPUMatrix<ElemType>& a, const bool transposeA, const GPUMatrix<ElemType>& b, const bool transposeB, GPUMatrix<ElemType>& c)
{
    return GPUMatrix<ElemType>::MultiplyAndWeightedAdd(1, a, transposeA, b, transposeB, 1, c);
}

template <class ElemType>
void GPUMatrix<ElemType>::Multiply(const GPUMatrix<ElemType>& a, const bool transposeA, const GPUMatrix<ElemType>& b, const bool transposeB, GPUMatrix<ElemType>& c)
{
    return GPUMatrix<ElemType>::MultiplyAndWeightedAdd(1, a, transposeA, b, transposeB, 0, c);
}

template <class ElemType>
void GPUMatrix<ElemType>::Multiply(const GPUMatrix<ElemType>& a, const GPUMatrix<ElemType>& b, GPUMatrix<ElemType>& c)
{
    return GPUMatrix<ElemType>::MultiplyAndWeightedAdd(1, a, false, b, false, 0, c);
}

/// <summary>Matrix-scalar multiply with col-major matrices: c = alpha * a + c</summary>
/// if a is a column vector, add to all columns of c
/// if a is a row vector, add to all rows of c
/// if a is a scalar, add to all elements of c
/// <param name="alpha">Scalar</param>
/// <param name="a">Input matrix</param>
/// <param name="c">Resulting matrix, user is responsible for allocating this</param>
template <class ElemType>
/*static*/ void GPUMatrix<ElemType>::ScaleAndAdd(ElemType alpha, const GPUMatrix<ElemType>& a, GPUMatrix<ElemType>& c)
{
    if (a.GetComputeDeviceId() != c.GetComputeDeviceId())
    {
        InvalidArgument("All matrices must be on the same GPU");
    }
    else
    {
        if (a.IsEmpty() && c.IsEmpty())
            return;
        a.PrepareDevice();
        if (a.IsEmpty() || c.IsEmpty())
            LogicError("ScaleAndAdd:  one of the input matrices is empty.");
        // if (a.GetNumRows() != 1 && a.GetNumCols() != 1) // a is not a col or row vector
        if (a.GetNumRows() == c.GetNumRows() && a.GetNumCols() == c.GetNumCols()) // dimensions match
        {
            const int m = (int) a.GetNumRows();
            const int n = (int) a.GetNumCols();
            const int len = m * n;
            const int incx = 1;
            const int incy = 1;

            assert(m > 0 && n > 0 && len > 0); // converting from size_t to int may cause overflow
            assert((int) c.GetNumRows() == m && (int) c.GetNumCols() == n);
            if ((int) c.GetNumRows() != m || (int) c.GetNumCols() != n)
                InvalidArgument("dimension of matrix c does not match dimension of matrix a.");

            cublasHandle_t cuHandle = GetCublasHandle(a.GetComputeDeviceId());
            // TODO: Overload the call to cublas_axpy to remove these ugly if/else statements.
            if (sizeof(ElemType) == sizeof(float))
            {
                CUBLAS_CALL(cublasSaxpy(cuHandle, len, reinterpret_cast<float*>(&alpha), reinterpret_cast<float*>(a.Data()), incx, reinterpret_cast<float*>(c.Data()), incy));
            }
            else if (sizeof(ElemType) == sizeof(double))
            {
                CUBLAS_CALL(cublasDaxpy(cuHandle, len, reinterpret_cast<double*>(&alpha), reinterpret_cast<double*>(a.Data()), incx, reinterpret_cast<double*>(c.Data()), incy));
            }
            else
            {
                RuntimeError("Unsupported template argument in GPUMatrix");
            }
        }
        else if (a.GetNumElements() == 1)
        {
            CUDA_LONG N = (CUDA_LONG) c.GetNumElements();
            int blocksPerGrid = (int) ceil(1.0 * N / GridDim::maxThreadsPerBlock);
            c.PrepareDevice();
            SyncGuard syncGuard;
            _scaleAndAddScalar<ElemType><<<blocksPerGrid, GridDim::maxThreadsPerBlock, 0, t_stream>>>(c.Data(), N, alpha, a.Data(), c.Data());
                                }
        else if (a.GetNumCols() == 1) // col vector, add it to all columns
        {
            CUDA_LONG m = (CUDA_LONG) c.GetNumRows();
            CUDA_LONG n = (CUDA_LONG) c.GetNumCols();
            if (m != (CUDA_LONG) a.GetNumRows())
                InvalidArgument("To add column vector, rows should match.");

            int blocksPerGrid = (int) (ceil(1.0 * m * n / GridDim::maxThreadsPerBlock));
            SyncGuard syncGuard;
#ifdef VALIDATION
            printf(">>>> CUDA compute device is %d\n", a.GetComputeDeviceId());
            printf(">>>> a.Data()= %p, c.Data()= %p, alpha = %f, m = %ld, n = %ld\n", a.Data(), c.Data(), alpha, m, n);
            for (int i = 0; i < 2; i++)
            {
                ElemType buffer[10] = {-1.234f};
                cudaError_t error = cudaMemcpy(buffer, !i ? a.Data(): c.Data(), sizeof(buffer), cudaMemcpyKind::cudaMemcpyDeviceToHost);
                if (error == cudaError::cudaSuccess)
                    printf("buffer valid\n");
            }
#endif

            _matrixVectorColumnWiseAddWithThreadPerElem<ElemType><<<blocksPerGrid, GridDim::maxThreadsPerBlock, 0, t_stream>>>(a.Data(), c.Data(), c.Data(), alpha, m, n);

                                }
        else if (a.GetNumRows() == 1) // row vector, add it to all rows
        {
            cublasHandle_t cuHandle = GetCublasHandle(a.GetComputeDeviceId());
            int m = (int) c.GetNumRows();
            int n = (int) c.GetNumCols();
            assert(n == (int) a.GetNumCols());
            if (n != (int) a.GetNumCols())
                InvalidArgument("To add row vector, cols should match.");

            // TODO: Overload the call to cublas_axpy to remove these ugly if/else statements.
            if (sizeof(ElemType) == sizeof(double))
            {
                foreach_row (i, c)
                {
                    CUBLAS_CALL(cublasDaxpy(cuHandle, n, reinterpret_cast<double*>(&alpha), reinterpret_cast<double*>(a.Data()), 1, reinterpret_cast<double*>(c.Data()+ i), m));
                }
            }
            else
            {
                foreach_row (i, c)
                {
                    CUBLAS_CALL(cublasSaxpy(cuHandle, n, reinterpret_cast<float*>(&alpha), reinterpret_cast<float*>(a.Data()), 1, reinterpret_cast<float*>(c.Data()+ i), m));
                }
            }
        }
        else
            InvalidArgument("dimension of matrix c does not match dimension of matrix a.");
    }
}

/// <summary>Matrix-scalar multiply with col-major matrices: c = alpha * a + b</summary>
/// if a is a column vector, add to all columns of b
/// if a is a row vector, add to all rows of b
/// if a is a scalar, add to all elements of b
/// <param name="alpha">Scalar</param>
/// <param name="a">Input matrix</param>
/// <param name="b">Input matrix</param>
/// <param name="c">Resulting matrix, user is responsible for allocating this</param>
template <class ElemType>
/*static*/ void GPUMatrix<ElemType>::ScaleAndAdd(ElemType alpha, const GPUMatrix<ElemType>& a, const GPUMatrix<ElemType>& b, GPUMatrix<ElemType>& c)
{
    if (a.GetComputeDeviceId() != c.GetComputeDeviceId() || a.GetComputeDeviceId() != b.GetComputeDeviceId())
    {
        InvalidArgument("All matrices must be on the same GPU");
    }
    else
    {
        if (a.IsEmpty() && b.IsEmpty())
            return;
        a.PrepareDevice();
        if (a.IsEmpty() || b.IsEmpty())
            LogicError("ScaleAndAdd: One of the input matrices is empty.");
        c.RequireSize(b.GetNumRows(), b.GetNumCols());
        // if (a.GetNumRows() != 1 && a.GetNumCols() != 1) // a is not a col or row vector
        if (a.GetNumRows() == b.GetNumRows() && a.GetNumCols() == b.GetNumCols()) // dimensions match
        {
            /*
                const int m = (int)a.GetNumRows();
                const int n = (int)a.GetNumCols();
                const int len = m * n;
                const int incx = 1;
                const int incy = 1;
                assert (m>0 && n>0 && len>0); // converting from size_t to int may cause overflow
                */
            CUDA_LONG N = (CUDA_LONG) c.GetNumElements();
            int blocksPerGrid = (int) ceil(1.0 * N / GridDim::maxThreadsPerBlock);
            c.PrepareDevice();
            SyncGuard syncGuard;
            _matrixMatrixAddOnCuda<ElemType><<<blocksPerGrid, GridDim::maxThreadsPerBlock, 0, t_stream>>>(alpha, a.Data(), b.Data(), c.Data(), N);
        }
        else if (a.GetNumElements() == 1)
        {
            CUDA_LONG N = (CUDA_LONG) c.GetNumElements();
            int blocksPerGrid = (int) ceil(1.0 * N / GridDim::maxThreadsPerBlock);
            c.PrepareDevice();
            SyncGuard syncGuard;
            _scaleAndAddScalar<ElemType><<<blocksPerGrid, GridDim::maxThreadsPerBlock, 0, t_stream>>>(c.Data(), N, alpha, a.Data(), b.Data());
        }
        else if (a.GetNumCols() == 1) // col vector, add it to all columns
        {
            CUDA_LONG m = (CUDA_LONG) c.GetNumRows();
            CUDA_LONG n = (CUDA_LONG) c.GetNumCols();
            if (m != (CUDA_LONG) a.GetNumRows())
                InvalidArgument("To add column vector, rows should match.");

            int blocksPerGrid = (int) (ceil(1.0 * m * n / GridDim::maxThreadsPerBlock));
            SyncGuard syncGuard;
            _matrixVectorColumnWiseAddWithThreadPerElem<ElemType><<<blocksPerGrid, GridDim::maxThreadsPerBlock, 0, t_stream>>>(a.Data(), b.Data(), c.Data(), alpha, m, n);

        }
        else if (a.GetNumRows() == 1) // row vector, add it to all rows
        {
            CUDA_LONG m = (CUDA_LONG) c.GetNumRows();
            CUDA_LONG n = (CUDA_LONG) c.GetNumCols();
            if (m != (CUDA_LONG) a.GetNumRows())
                InvalidArgument("To add column vector, rows should match.");

            int blocksPerGrid = (int) (ceil(1.0 * m * n / GridDim::maxThreadsPerBlock));
            SyncGuard syncGuard;
            _matrixVectorRowWiseAddWithThreadPerElem<ElemType><<<blocksPerGrid, GridDim::maxThreadsPerBlock, 0, t_stream>>>(a.Data(), b.Data(), c.Data(), alpha, m, n);
        }
        else
            InvalidArgument("Dimension of matrix c does not match dimension of matrix a.");
    }
}

/// <summary>c += alpha * (a-b)</summary>
/// if a, b, c  must have same dim
/// <param name="alpha">Scalar</param>
/// <param name="a">Input matrix</param>
/// <param name="b">Input matrix</param>
/// <param name="c">Resulting matrix, user is responsible for allocating this</param>
template <class ElemType>
void GPUMatrix<ElemType>::AddScaledDifference(const ElemType alpha, const GPUMatrix<ElemType>& a, const GPUMatrix<ElemType>& b, GPUMatrix<ElemType>& c)
{
    if (a.GetComputeDeviceId() != c.GetComputeDeviceId())
    {
        InvalidArgument("All matrices must be on the same GPU");
    }
    else
    {
        a.PrepareDevice();

        assert(a.GetNumRows() == b.GetNumRows() && a.GetNumRows() == c.GetNumRows() &&
               a.GetNumCols() == b.GetNumCols() && a.GetNumCols() == c.GetNumCols());

        if (!(a.GetNumRows() == b.GetNumRows() && a.GetNumRows() == c.GetNumRows() &&
              a.GetNumCols() == b.GetNumCols() && a.GetNumCols() == c.GetNumCols()))
        {
            InvalidArgument("AddScaledDifference: a, b, and c must have same dimension.");
        }

        if (a.IsEmpty())
            LogicError("AddScaledDifference: Input matrix a is empty.");

        CUDA_LONG n = (CUDA_LONG) a.GetNumElements();
        int blocksPerGrid = (int) ceil(1.0 * n / GridDim::maxThreadsPerBlock);
        SyncGuard syncGuard;
        _addScaledDifference<ElemType><<<blocksPerGrid, GridDim::maxThreadsPerBlock, 0, t_stream>>>(alpha, a.Data(), b.Data(), c.Data(), n);
    }
}

/// <summary> c = alpha * (a-b)</summary>
/// if a, b, c  must have same dim
/// <param name="alpha">Scalar</param>
/// <param name="a">Input matrix</param>
/// <param name="b">Input matrix</param>
/// <param name="c">Resulting matrix, user is responsible for allocating this</param>
template <class ElemType>
void GPUMatrix<ElemType>::AssignScaledDifference(const ElemType alpha, const GPUMatrix<ElemType>& a, const GPUMatrix<ElemType>& b, GPUMatrix<ElemType>& c)
{
    if (a.GetComputeDeviceId() != c.GetComputeDeviceId())
    {
        InvalidArgument("All matrices must be on the same GPU");
    }
    else
    {
        a.PrepareDevice();

        assert(a.GetNumRows() == b.GetNumRows() && a.GetNumCols() == b.GetNumCols());

        if (!(a.GetNumRows() == b.GetNumRows() && a.GetNumCols() == b.GetNumCols()))
            InvalidArgument("AssignScaledDifference: a, b must have same dimension.");

        if (a.IsEmpty())
            LogicError("AssignScaledDifference: Input matrix a is empty.");

        if (&c != &a && &c != &b)
            c.RequireSize(a.GetNumRows(), a.GetNumCols());

        CUDA_LONG n = (CUDA_LONG) a.GetNumElements();
        int blocksPerGrid = (int) ceil(1.0 * n / GridDim::maxThreadsPerBlock);
        SyncGuard syncGuard;
        _assignScaledDifference<ElemType><<<blocksPerGrid, GridDim::maxThreadsPerBlock, 0, t_stream>>>(alpha, a.Data(), b.Data(), c.Data(), n);
    }
}

/// <summary>c += alpha * (a-b)</summary>
/// if a, b, c  must have same dim
/// <param name="alpha">1X1 matrix</param>
/// <param name="a">Input matrix</param>
/// <param name="b">Input matrix</param>
/// <param name="c">Resulting matrix, user is responsible for allocating this</param>
template <class ElemType>
void GPUMatrix<ElemType>::AddScaledDifference(const GPUMatrix<ElemType>& alpha, const GPUMatrix<ElemType>& a, const GPUMatrix<ElemType>& b, GPUMatrix<ElemType>& c)
{
    assert(alpha.GetNumElements() == 1);
    if (!(alpha.GetNumElements() == 1))
        InvalidArgument("AddScaledDifference: alpha must be a 1X1 matrix.");

    if (a.GetComputeDeviceId() != c.GetComputeDeviceId())
    {
        InvalidArgument("All matrices must be on the same GPU");
    }
    else
    {
        a.PrepareDevice();

        assert(a.GetNumRows() == b.GetNumRows() && a.GetNumRows() == c.GetNumRows() &&
               a.GetNumCols() == b.GetNumCols() && a.GetNumCols() == c.GetNumCols());

        if (!(a.GetNumRows() == b.GetNumRows() && a.GetNumRows() == c.GetNumRows() &&
              a.GetNumCols() == b.GetNumCols() && a.GetNumCols() == c.GetNumCols()))
        {
            InvalidArgument("AddScaledDifference: a, b, and c must have same dimension.");
        }

        if (a.IsEmpty())
            LogicError("AddScaledDifference: Input matrix a is empty.");

        CUDA_LONG n = (CUDA_LONG) a.GetNumElements();
        int blocksPerGrid = (int) ceil(1.0 * n / GridDim::maxThreadsPerBlock);
        SyncGuard syncGuard;
        _addScaledDifference<ElemType><<<blocksPerGrid, GridDim::maxThreadsPerBlock, 0, t_stream>>>(alpha.Data(), a.Data(), b.Data(), c.Data(), n);
    }
}

/// <summary> c = alpha * (a-b)</summary>
/// if a, b, c  must have same dim
/// <param name="alpha">Scalar</param>
/// <param name="a">Input matrix</param>
/// <param name="b">Input matrix</param>
/// <param name="c">Resulting matrix, user is responsible for allocating this</param>
template <class ElemType>
void GPUMatrix<ElemType>::AssignScaledDifference(const GPUMatrix<ElemType>& alpha, const GPUMatrix<ElemType>& a, const GPUMatrix<ElemType>& b, GPUMatrix<ElemType>& c)
{
    assert(alpha.GetNumElements() == 1);
    if (!(alpha.GetNumElements() == 1))
        InvalidArgument("AddScaledDifference: alpha must be a 1X1 matrix.");

    if (a.GetComputeDeviceId() != c.GetComputeDeviceId())
    {
        InvalidArgument("All matrices must be on the same GPU");
    }
    else
    {
        a.PrepareDevice();

        assert(a.GetNumRows() == b.GetNumRows() && a.GetNumCols() == b.GetNumCols());

        if (!(a.GetNumRows() == b.GetNumRows() && a.GetNumCols() == b.GetNumCols()))
        {
            InvalidArgument("AssignScaledDifference: a, b must have same dimension.");
        }

        if (a.IsEmpty())
            LogicError("AssignScaledDifference: Input matrix a is empty.");

        c.RequireSize(a.GetNumRows(), a.GetNumCols());

        CUDA_LONG n = (CUDA_LONG) a.GetNumElements();
        int blocksPerGrid = (int) ceil(1.0 * n / GridDim::maxThreadsPerBlock);
        SyncGuard syncGuard;
        _assignScaledDifference<ElemType><<<blocksPerGrid, GridDim::maxThreadsPerBlock, 0, t_stream>>>(alpha.Data(), a.Data(), b.Data(), c.Data(), n);
    }
}

//c[ci,cj] += a[ai,aj]
template <class ElemType>
void GPUMatrix<ElemType>::AddElementToElement(ElemType beta, const GPUMatrix<ElemType>& a, const size_t ai, const size_t aj, GPUMatrix<ElemType>& c, const size_t ci, const size_t cj)
{
    if (ai >= a.GetNumRows() || aj >= a.GetNumCols() ||
        ci >= c.GetNumRows() || cj >= c.GetNumCols())
        InvalidArgument("AddElementToElement: Index out of range.");

    a.PrepareDevice();
    SyncGuard syncGuard;
    _addElementToElement<ElemType><<<1, 1, 0, t_stream>>>(beta, a.Data(), (CUDA_LONG) a.LocateElement(ai, aj), c.Data(), (CUDA_LONG) c.LocateElement(ci, cj));
}

template <class ElemType>
/*static*/ void GPUMatrix<ElemType>::Scale(ElemType alpha, GPUMatrix<ElemType>& a)
{
    if (alpha == 0) // if 0 then do not access the value, so that we can use this to multiply uninitialized matrices with beta=0
    {
        CUDA_CALL(cudaMemset(a.Data(), 0, a.m_numRows * a.m_numCols * sizeof(ElemType)));
        return;
    }

    cublasHandle_t cuHandle = GetCublasHandle(a.GetComputeDeviceId());
    // TODO: Overload the call to cublas_axpy to remove these ugly if/else statements.
    if (sizeof(ElemType) == sizeof(float))
    {
        float alph = (float) alpha;
        CUBLAS_CALL(cublasSscal(cuHandle, int(a.m_numRows * a.m_numCols), &alph, (float*) a.Data(), 1));
    }
    else if (sizeof(ElemType) == sizeof(double))
    {
        double alph = alpha;
        CUBLAS_CALL(cublasDscal(cuHandle, int(a.m_numRows * a.m_numCols), &alph, (double*) a.Data(), 1));
    }
    else
    {
        RuntimeError("Unsupported template argument in GPUMatrix");
    }
}

template <class ElemType>
/*static*/ void GPUMatrix<ElemType>::Scale(GPUMatrix<ElemType>& alpha, GPUMatrix<ElemType>& a)
{
    if (alpha.GetNumElements() != 1)
    {
        RuntimeError("Matrix alpha must be 1x1");
    }
    cublasHandle_t cuHandle = GetCublasHandle(a.GetComputeDeviceId());
    cublasSetPointerMode(cuHandle, CUBLAS_POINTER_MODE_DEVICE);
    if (sizeof(ElemType) == sizeof(float))
    {
        CUBLAS_CALL(cublasSscal(cuHandle, int(a.m_numRows * a.m_numCols), (float*) alpha.Data(), (float*) a.Data(), 1));
    }
    else if (sizeof(ElemType) == sizeof(double))
    {
        CUBLAS_CALL(cublasDscal(cuHandle, int(a.m_numRows * a.m_numCols), (double*) alpha.Data(), (double*) a.Data(), 1));
    }
    else
    {
        cublasSetPointerMode(cuHandle, CUBLAS_POINTER_MODE_HOST);
        RuntimeError("Unsupported template argument in GPUMatrix");
    }
    cublasSetPointerMode(cuHandle, CUBLAS_POINTER_MODE_HOST);
}

template <class ElemType> // c = alpha * a
/*static*/ void GPUMatrix<ElemType>::Scale(ElemType alpha, const GPUMatrix<ElemType>& a, GPUMatrix<ElemType>& c)
{
    c = a;
    Scale(alpha, c);
}

template <class ElemType>
void GPUMatrix<ElemType>::InnerProduct(const GPUMatrix<ElemType>& a, const GPUMatrix<ElemType>& b, GPUMatrix<ElemType>& c, const bool isColWise)
{
    if (a.GetComputeDeviceId() != b.GetComputeDeviceId() || b.GetComputeDeviceId() != c.GetComputeDeviceId()) // different GPUs
        InvalidArgument("All matrices must be on the same GPU");

    if (a.IsEmpty() || b.IsEmpty())
        LogicError("Scale:  one of the input matrices is empty.");

    const int m = (int) a.GetNumRows();
    const int n = (int) a.GetNumCols();
    const int k = (int) b.GetNumRows();
    const int l = (int) b.GetNumCols();

    assert(m > 0 && n > 0 && k > 0 && l > 0); // converting from size_t to int may cause overflow
    assert(m == k && n == l);                 // converting from size_t to int may cause overflow
    if (m != k || n != l)
        InvalidArgument("Matrices a and b should have same dimension.");

    if (isColWise)
        c.RequireSize(1, n);
    else
        c.RequireSize(m, 1);

    if ((isColWise && m == 1) || !isColWise && n == 1) // in this case it's equivalent to element-wise product
    {
        c.AssignElementProductOf(a, b);
    }
    else
    {
        c.PrepareDevice();

        int blocksPerGrid = 0;
        if (isColWise) // col-wise
        {
            c.RequireSize(1, n);
            blocksPerGrid = (int) ceil(1.0 * n / GridDim::maxThreadsPerBlock);
        }
        else
        {
            c.RequireSize(m, 1);
            blocksPerGrid = (int) ceil(1.0 * m / GridDim::maxThreadsPerBlock);
        }

        SyncGuard syncGuard;
        _innerProduct<ElemType><<<blocksPerGrid, GridDim::maxThreadsPerBlock, 0, t_stream>>>(c.Data(), a.Data(), b.Data(), m, n, isColWise);
    }
}

template <class ElemType>
ElemType GPUMatrix<ElemType>::InnerProductOfMatrices(const GPUMatrix<ElemType>& a, const GPUMatrix<ElemType>& b)
{
    if (a.IsEmpty() || b.IsEmpty())
        LogicError("InnerProductOfMatrices:  one of the input matrices is empty.");

    const int m = (int) a.GetNumRows();
    const int n = (int) a.GetNumCols();
    const int k = (int) b.GetNumRows();
    const int l = (int) b.GetNumCols();

    assert(m > 0 && n > 0 && k > 0 && l > 0); // converting from size_t to int may cause overflow
    assert(m == k && n == l);                 // converting from size_t to int may cause overflow
    if (m != k || n != l)
        InvalidArgument("InnerProductOfMatrices: Matrices a and b should have same dimension.");

    cublasHandle_t cuHandle = GetCublasHandle(a.GetComputeDeviceId());
    if (sizeof(ElemType) == sizeof(double))
    {
        double tmp = 0;
        CUBLAS_CALL(cublasDdot(cuHandle, m * n, reinterpret_cast<double*>(a.Data()), 1, reinterpret_cast<double*>(b.Data()), 1, &tmp));
        return ElemType(tmp);
        // return (ElemType)ddot((int)a.GetNumElements(), reinterpret_cast <double*>(a.Data()), 1, reinterpret_cast <double*>(b.Data()), 1);
    }
    else
    {
        float tmp = 0;
        CUBLAS_CALL(cublasSdot(cuHandle, m * n, reinterpret_cast<float*>(a.Data()), 1, reinterpret_cast<float*>(b.Data()), 1, &tmp));
        return tmp;
        // return (ElemType)sdot((int)a.GetNumElements(), reinterpret_cast <float*>(a.Data()), 1, reinterpret_cast <float*>(b.Data()), 1);
    }
}

template <class ElemType>
GPUMatrix<ElemType>& GPUMatrix<ElemType>::AssignInnerProductOfMatrices(const GPUMatrix<ElemType>& a, const GPUMatrix<ElemType>& b)
{
    if (a.IsEmpty() || b.IsEmpty())
        LogicError("InnerProductOfMatrices:  one of the input matrices is empty.");

    RequireSize(1, 1);

    const int m = (int) a.GetNumRows();
    const int n = (int) a.GetNumCols();
    const int k = (int) b.GetNumRows();
    const int l = (int) b.GetNumCols();

    assert(m > 0 && n > 0 && k > 0 && l > 0); // converting from size_t to int may cause overflow
    assert(m == k && n == l);                 // converting from size_t to int may cause overflow
    if (m != k || n != l)
        InvalidArgument("InnerProductOfMatrices: Matrices a and b should have same dimension.");

    cublasHandle_t cuHandle = GetCublasHandle(a.GetComputeDeviceId());
    cublasSetPointerMode(cuHandle, CUBLAS_POINTER_MODE_DEVICE);
    if (sizeof(ElemType) == sizeof(double))
    {
        CUBLAS_CALL(cublasDdot(cuHandle, m * n, reinterpret_cast<double*>(a.Data()), 1, reinterpret_cast<double*>(b.Data()), 1, reinterpret_cast<double*>(Data())));
    }
    else
    {
        CUBLAS_CALL(cublasSdot(cuHandle, m * n, reinterpret_cast<float*>(a.Data()), 1, reinterpret_cast<float*>(b.Data()), 1, reinterpret_cast<float*>(Data())));
    }
    cublasSetPointerMode(cuHandle, CUBLAS_POINTER_MODE_HOST);
    return *this;
}

template <class ElemType>
void GPUMatrix<ElemType>::ElementWisePower(ElemType alpha, const GPUMatrix<ElemType>& a, GPUMatrix<ElemType>& c)
{
    if (a.GetComputeDeviceId() != c.GetComputeDeviceId())
    {
        InvalidArgument("All matrices must be on the same GPU");
    }
    else
    {
        if (a.IsEmpty())
            LogicError("ElementWisePower:  The input matrix a is empty.");

        c.RequireSize(a.GetNumRows(), a.GetNumCols());

        a.PrepareDevice();
        SyncGuard syncGuard;
        CUDA_LONG N = (CUDA_LONG) a.GetNumElements();
        int blocksPerGrid = (int) ceil(1.0 * N / GridDim::maxThreadsPerBlock);
        _elementWisePowerOnCuda<ElemType><<<blocksPerGrid, GridDim::maxThreadsPerBlock, 0, t_stream>>>(alpha, a.Data(), c.Data(), N);
    }
}

template <class ElemType>
bool GPUMatrix<ElemType>::AreEqual(const GPUMatrix<ElemType>& a, const GPUMatrix<ElemType>& b, const ElemType threshold /*= 1e-8*/)
{
    if (a.IsEmpty() || b.IsEmpty())
        LogicError("AreEqual: one of the input matrices is empty.");

    if (a.GetNumRows() != b.GetNumRows() || a.GetNumCols() != b.GetNumCols())
        return false;

    bool bResult = false;

    long* res = new long[1];
    res[0] = 1;
    long* d_res = TracingGPUMemoryAllocator::Allocate<long>(a.GetComputeDeviceId(), 1);
    CUDA_CALL(cudaMemcpy(d_res, res, sizeof(long) * 1, cudaMemcpyHostToDevice));
    CUDA_LONG N = (CUDA_LONG) a.GetNumElements();
    int blocksPerGrid = (int) ceil(1.0 * N / GridDim::maxThreadsPerBlock);
    _areEqual<ElemType><<<blocksPerGrid, GridDim::maxThreadsPerBlock, 0, t_stream>>>(a.Data(), b.Data(), N, threshold, d_res);
    CUDA_CALL(cudaMemcpy(res, d_res, sizeof(long) * 1, cudaMemcpyDeviceToHost));
    TracingGPUMemoryAllocator::Free<long>(a.GetComputeDeviceId(), d_res);
    if (res[0] != 0)
        bResult = true;
    delete[] res;
    return bResult;
}

// see Matrix<ElemType>::TensorShuffleScaleAndAdd() for comments
template <class ElemType>
void GPUMatrix<ElemType>::TensorShuffleScaleAndAdd(ElemType keepWeight, const GPUMatrix<ElemType>& a, size_t D, size_t S, size_t M, size_t K, size_t T, ElemType scaleFactor, const GPUMatrix<ElemType>& b, GPUMatrix<ElemType>& c)
{
    CUDA_LONG N = (CUDA_LONG) c.GetNumElements();
    assert(N == (CUDA_LONG) a.GetNumElements() && N == (CUDA_LONG) b.GetNumElements());
    assert(a.GetComputeDeviceId() == c.GetComputeDeviceId() && b.GetComputeDeviceId() == c.GetComputeDeviceId());
    a.PrepareDevice();
    SyncGuard syncGuard;
    int blocksPerGrid = (int) ceil(1.0 * N / GridDim::maxThreadsPerBlock);
    _tensorShuffleScaleAndAdd<ElemType><<<blocksPerGrid, GridDim::maxThreadsPerBlock, 0, t_stream>>>(keepWeight, a.Data(), D, S, M, K, T, scaleFactor, b.Data(), c.Data());
}

template <class ElemType>
bool GPUMatrix<ElemType>::HasElement(const GPUMatrix<ElemType>& a, const ElemType v)
{
    if (a.IsEmpty())
        LogicError("HasElement: the input matrix is empty.");

    bool bResult = false;
    ElemType* res = new ElemType[2];
    res[0] = v;
    res[1] = 0;
    ElemType* d_res = TracingGPUMemoryAllocator::Allocate<ElemType>(a.GetComputeDeviceId(), 2);
    CUDA_CALL(cudaMemcpy(d_res, res, sizeof(ElemType) * 2, cudaMemcpyHostToDevice));
    CUDA_LONG N = (CUDA_LONG) a.GetNumElements();
    int blocksPerGrid = (int) ceil(1.0 * N / GridDim::maxThreadsPerBlock);
    _hasElement<ElemType><<<blocksPerGrid, GridDim::maxThreadsPerBlock, 0, t_stream>>>(a.Data(), N, d_res);
    CUDA_CALL(cudaMemcpy(res, d_res, sizeof(ElemType) * 2, cudaMemcpyDeviceToHost));
    TracingGPUMemoryAllocator::Free<ElemType>(a.GetComputeDeviceId(), d_res);
    if (res[1] != 0)
        bResult = true;
    else
        bResult = false;

    delete[] res;
    return bResult;
}

template <class ElemType>
void GPUMatrix<ElemType>::CreateCurandObject(unsigned long seed, const char* caller)
{
    assert(caller != nullptr);

    if (s_curandGenerator == NULL)
    {
        unsigned long long cudaSeed = (seed == USE_TIME_BASED_SEED) ? time(NULL) : seed;
        fprintf(stderr, "%s (GPU): creating curand object with seed %llu, sizeof(ElemType)==%lu\n",
                caller, cudaSeed, (unsigned long)sizeof(ElemType));
        s_curandGenerator = new curandGenerator_t;
        // Create pseudo-random number generator
        CURAND_CALL(curandCreateGenerator(&(((curandGenerator_t*) s_curandGenerator)[0]), CURAND_RNG_PSEUDO_XORWOW));
        CURAND_CALL(curandSetPseudoRandomGeneratorSeed(((curandGenerator_t*) s_curandGenerator)[0], cudaSeed));
        CURAND_CALL(curandSetGeneratorOrdering(((curandGenerator_t*) s_curandGenerator)[0], CURAND_ORDERING_PSEUDO_SEEDED));
    }
}

template <class ElemType>
void GPUMatrix<ElemType>::ResetCurandObject(unsigned long seed, const char* caller)
{
    assert(caller != nullptr);

    if (s_curandGenerator && (seed != USE_TIME_BASED_SEED))
    {
        // Note: this might be slow.
        CURAND_CALL(curandSetPseudoRandomGeneratorSeed(((curandGenerator_t*) s_curandGenerator)[0], seed));
        CURAND_CALL(curandSetGeneratorOffset(((curandGenerator_t*) s_curandGenerator)[0], 0));
    }
    else
    {
        CreateCurandObject(seed, caller);
    }
}

template <class ElemType>
GPUMatrix<ElemType> GPUMatrix<ElemType>::Ones(const size_t rows, const size_t cols, int deviceId)
{
    GPUMatrix<ElemType> c(rows, cols, deviceId); // will initialize to 0
    c.SetValue(1);
    return c;
}

template <class ElemType>
GPUMatrix<ElemType> GPUMatrix<ElemType>::Zeros(const size_t rows, const size_t cols, int deviceId)
{
    GPUMatrix<ElemType> c(rows, cols, deviceId); // will initialize to 0
    // c.SetValue(0);
    return c;
}

template <class ElemType>
GPUMatrix<ElemType> GPUMatrix<ElemType>::Eye(const size_t rows, int deviceId)
{
    GPUMatrix<ElemType> c(rows, rows, deviceId); // will initialize to 0
    c.SetDiagonalValue(1);
    return c;
}

template <class ElemType>
GPUMatrix<ElemType> GPUMatrix<ElemType>::RandomUniform(const size_t rows, const size_t cols, int deviceId, const ElemType low, const ElemType high, unsigned long seed)
{
    GPUMatrix<ElemType> c(rows, cols, deviceId); // will initialize to 0
    c.SetUniformRandomValue(low, high, seed);
    return c;
}

template <class ElemType>
GPUMatrix<ElemType> GPUMatrix<ElemType>::RandomGaussian(const size_t rows, const size_t cols, int deviceId, const ElemType mean, const ElemType sigma, unsigned long seed)
{
    GPUMatrix<ElemType> c(rows, cols, deviceId); // will initialize to 0
    c.SetGaussianRandomValue(mean, sigma, seed);
    return c;
}

template <class ElemType>
ElemType GPUMatrix<ElemType>::GetLearnRateForBlock_Helper(const GPUMatrix<ElemType>& Gradients, const GPUMatrix<ElemType>& SmoothedGradients)
{
    ElemType* d_res = TracingGPUMemoryAllocator::Allocate<ElemType>(Gradients.GetComputeDeviceId(), 1);

    // Compute inner product of matrices and keep it on device
    const int m = (int) Gradients.GetNumRows();
    const int n = (int) Gradients.GetNumCols();
    const int k = (int) SmoothedGradients.GetNumRows();
    const int l = (int) SmoothedGradients.GetNumCols();
    assert(m > 0 && n > 0 && k > 0 && l > 0); // converting from size_t to int may cause overflow
    assert(m == k && n == l);                 // converting from size_t to int may cause overflow
    if (m != k || n != l)
        InvalidArgument("InnerProductOfMatrices: Matrices a and b should have same dimension.");

    if (sizeof(ElemType) == sizeof(double))
    {
        cublasHandle_t cuHandle = GetCublasHandle(Gradients.GetComputeDeviceId());
        cublasSetPointerMode(cuHandle, CUBLAS_POINTER_MODE_DEVICE);
        CUBLAS_CALL(cublasDdot(cuHandle, m * n, reinterpret_cast<double*>(Gradients.Data()), 1, reinterpret_cast<double*>(SmoothedGradients.Data()), 1, reinterpret_cast<double*>(d_res)));
        cublasSetPointerMode(cuHandle, CUBLAS_POINTER_MODE_HOST);
    }
    else
    {
        cublasHandle_t cuHandle = GetCublasHandle(Gradients.GetComputeDeviceId());
        cublasSetPointerMode(cuHandle, CUBLAS_POINTER_MODE_DEVICE);
        CUBLAS_CALL(cublasSdot(cuHandle, m * n, reinterpret_cast<float*>(Gradients.Data()), 1, reinterpret_cast<float*>(SmoothedGradients.Data()), 1, reinterpret_cast<float*>(d_res)));
        cublasSetPointerMode(cuHandle, CUBLAS_POINTER_MODE_HOST);
    }
    // d_res[0] should now contain inner product of matrices
    // Compute squared Frobenius norms (squared sums of elements)
    // note: kernel has hard-coded dimension of 512
    _lrHelper512Threads<ElemType> << <1, 512, 0, t_stream >> >(Gradients.Data(), SmoothedGradients.Data(), (CUDA_LONG)Gradients.GetNumElements(), d_res);
    ElemType res;
    CUDA_CALL(cudaMemcpy(&res, d_res, sizeof(ElemType), cudaMemcpyDeviceToHost));
    TracingGPUMemoryAllocator::Free<ElemType>(Gradients.GetComputeDeviceId(), d_res);
    return res;
}
// The inputs are two row vectors [a1 a2 a3 a4] [b1 b2 b3 b4]
// The outputs are one matrix of size (nt+1)*4
// The first row is just element multiplication
// The rest rows will be with shift
template <class ElemType>
GPUMatrix<ElemType>& GPUMatrix<ElemType>::AssignElementProductOfWithShiftNeg(const GPUMatrix<ElemType>& a, const GPUMatrix<ElemType>& b, const size_t shift, const size_t nt)
{
    if (a.IsEmpty() || b.IsEmpty())
        LogicError("AssignElementProductOf: Matrix is empty.");

    assert(a.GetNumRows() == b.GetNumRows() && a.GetNumCols() == b.GetNumCols());
    if (!(a.GetNumRows() == b.GetNumRows() && a.GetNumCols() == b.GetNumCols()))
        InvalidArgument("The input matrix dimensions do not match.");

    if (!(a.GetNumRows() == 1))
        InvalidArgument("The input matrix must be a row vector.");

    RequireSize(nt + 1, a.GetNumCols());
    int BS = a.GetNumCols();

    // the output matrix is of size (nt+1, BS)
    dim3 thread_tail(DEFAULT_THREAD_PER_DIM, DEFAULT_THREAD_PER_DIM);
    dim3 block_tail((nt + 1 + DEFAULT_THREAD_PER_DIM - 1) / DEFAULT_THREAD_PER_DIM, (BS + DEFAULT_THREAD_PER_DIM - 1) / DEFAULT_THREAD_PER_DIM);

    a.PrepareDevice();
    SyncGuard syncGuard;
    _assignElementProductOfWithShiftNeg<ElemType><<<block_tail, thread_tail, 0, t_stream>>>(Data(), a.Data(), b.Data(), shift, nt + 1, BS);
    //      _assignElementProductOf<ElemType> << <block_tail, thread_tail, 0, t_stream >> >(Data(), a.Data(), b.Data(), nt);

    return *this;
}

template <class ElemType>
void GPUMatrix<ElemType>::InnerProductWithShiftNeg(const GPUMatrix<ElemType>& a, const GPUMatrix<ElemType>& b, GPUMatrix<ElemType>& c, const size_t shift, const size_t nt)
{
    if (a.GetComputeDeviceId() != b.GetComputeDeviceId() || b.GetComputeDeviceId() != c.GetComputeDeviceId()) // different GPUs
        InvalidArgument("All matrices must be on the same GPU");

    if (a.IsEmpty() || b.IsEmpty())
        LogicError("Scale:  one of the input matrices is empty.");

    const int m = (int) a.GetNumRows();
    const int n = (int) a.GetNumCols();
    const int k = (int) b.GetNumRows();
    const int l = (int) b.GetNumCols();

    assert(m > 0 && n > 0 && k > 0 && l > 0); // converting from size_t to int may cause overflow
    assert(m == k && n == l);                 // converting from size_t to int may cause overflow
    if (m != k || n != l)
        InvalidArgument("Matrices a and b should have same dimension.");

    c.RequireSize(nt + 1, n);

    if (true)
    {
        c.PrepareDevice();

        dim3 thread_tail(DEFAULT_THREAD_PER_DIM, DEFAULT_THREAD_PER_DIM);
        dim3 block_tail((nt + 1 + DEFAULT_THREAD_PER_DIM - 1) / DEFAULT_THREAD_PER_DIM, (n + DEFAULT_THREAD_PER_DIM - 1) / DEFAULT_THREAD_PER_DIM);

        SyncGuard syncGuard;
        _innerProductWithShiftNeg<ElemType><<<block_tail, thread_tail, 0, t_stream>>>(c.Data(), a.Data(), b.Data(), m, n, shift, nt + 1);
    }
}

template <class ElemType>
GPUMatrix<ElemType>& GPUMatrix<ElemType>::GetARowByIndex(const GPUMatrix<ElemType>& a, const size_t m)
{
    if (a.IsEmpty())
        LogicError("GetARowByIndex: Matrix is empty.");

    RequireSize(1, a.GetNumCols());

    int n = a.GetNumRows();
    int P = a.GetNumCols();

    if (m >= n)
        LogicError("GetARowByIndex: m is out of range.");

    int blocksPerGrid = (int) ceil(((double) P) / GridDim::maxThreadsPerBlock);

    a.PrepareDevice();
    SyncGuard syncGuard;
    _getARowByIndex<ElemType><<<blocksPerGrid, GridDim::maxThreadsPerBlock, 0, t_stream>>>(Data(), a.Data(), n, P, m);
    //      _assignElementProductOf<ElemType> << <block_tail, thread_tail, 0, t_stream >> >(Data(), a.Data(), b.Data(), nt);
    return *this;
}

template <class ElemType>
void GPUMatrix<ElemType>::ConductRowElementMultiplyWithShift(const GPUMatrix<ElemType>& a, const GPUMatrix<ElemType>& b, GPUMatrix<ElemType>& c, const size_t shift, const bool isafixed)
{
    if (a.GetComputeDeviceId() != b.GetComputeDeviceId() || b.GetComputeDeviceId() != c.GetComputeDeviceId()) // different GPUs
        InvalidArgument("All matrices must be on the same GPU");

    if (a.IsEmpty() || b.IsEmpty())
        LogicError("Scale:  one of the input matrices is empty.");

    const int m = (int) a.GetNumRows();
    const int n = (int) a.GetNumCols();
    const int O = (int) b.GetNumRows();
    const int P = (int) b.GetNumCols();

    assert(m > 0 && n > 0 && O > 0 && P > 0); // converting from size_t to int may cause overflow
    if (m != 1 || n != P)
        InvalidArgument("Matrices a and b should have same dimension.");

    c.RequireSize(O, P);

    if (true)
    {
        c.PrepareDevice();

        dim3 thread_tail(DEFAULT_THREAD_PER_DIM, DEFAULT_THREAD_PER_DIM);
        dim3 block_tail((O + DEFAULT_THREAD_PER_DIM - 1) / DEFAULT_THREAD_PER_DIM, (P + DEFAULT_THREAD_PER_DIM - 1) / DEFAULT_THREAD_PER_DIM);

        SyncGuard syncGuard;
        _conductRowElementMultiplyWithShift<ElemType><<<block_tail, thread_tail, 0, t_stream>>>(c.Data(), a.Data(), b.Data(), O, P, shift, isafixed);
    }
}

template <class ElemType>
GPUMatrix<ElemType>& GPUMatrix<ElemType>::AssignElementProductOfWithShift(const GPUMatrix<ElemType>& a, const GPUMatrix<ElemType>& b, const size_t shift)
{
    if (a.IsEmpty() || b.IsEmpty())
        LogicError("AssignElementProductOfWithShift: Matrix is empty.");

    assert(a.GetNumRows() == b.GetNumRows() && a.GetNumCols() == b.GetNumCols());
    if (!(a.GetNumRows() == b.GetNumRows() && a.GetNumCols() == b.GetNumCols()))
        InvalidArgument("The input matrix dimensions do not match.");

    // int O = a.GetNumRows();
    int P = a.GetNumCols();

    RequireSize(1, P);
    CUDA_LONG N = (CUDA_LONG) GetNumElements();
    int blocksPerGrid = (int) ceil(((double) N) / GridDim::maxThreadsPerBlock);
    a.PrepareDevice();
    SyncGuard syncGuard;
    _assignElementProductOfWithShift<ElemType><<<blocksPerGrid, GridDim::maxThreadsPerBlock, 0, t_stream>>>(Data(), a.Data(), b.Data(), shift, N);
    return *this;
}

//sequence training
template <class ElemType>
GPUMatrix<ElemType>& GPUMatrix<ElemType>::DropFrame(const GPUMatrix<ElemType>& label, const GPUMatrix<ElemType>& gamma, const ElemType& threshhold)
{
    if (IsEmpty())
        LogicError("DropFrame: Matrix is empty.");

    PrepareDevice();

    long N = (long) GetNumCols(); // one kernel per column
    int blocksPerGrid = (int) ceil(N * 1.0 / GridDim::maxThreadsPerBlock);
    SyncGuard syncGuard;
    _DropFrame<<<blocksPerGrid, GridDim::maxThreadsPerBlock, 0, t_stream>>>(Data(), label.Data(), gamma.Data(), threshhold, (long) m_numCols, (long) m_numRows);
    return *this;
}

template <class ElemType>
GPUMatrix<ElemType>& GPUMatrix<ElemType>::AssignSequenceError(const ElemType hsmoothingWeight, const GPUMatrix<ElemType>& label,
                                                              const GPUMatrix<ElemType>& dnnoutput, const GPUMatrix<ElemType>& gamma, ElemType alpha)
{
    if (IsEmpty())
        LogicError("AssignSequenceError: Matrix is empty.");

    PrepareDevice();

    SyncGuard syncGuard;
    long N = (LONG64) label.GetNumElements();
    int blocksPerGrid = (int) ceil(1.0 * N / GridDim::maxThreadsPerBlock);
    _AssignSequenceError<<<blocksPerGrid, GridDim::maxThreadsPerBlock, 0, t_stream>>>(hsmoothingWeight, Data(), label.Data(), dnnoutput.Data(), gamma.Data(), alpha, N);
    return *this;
}

#pragma endregion Static BLAS Functions

/// f = logadd(f, vec) to get the logadd sum of vector elments
template <class ElemType>
ElemType GPUMatrix<ElemType>::LogSumOfElements() const
{
    if (IsEmpty())
        LogicError("SumOfElements: Matrix is empty");

    ElemType* d_sum = TracingGPUMemoryAllocator::Allocate<ElemType>(GetComputeDeviceId(), 1);

    ElemType h_sum;
    CUDA_LONG N = (CUDA_LONG) GetNumElements();
    int blocksPerGrid = (int) ceil(((double) N) / GridDim::maxThreadsPerBlock);

    _reductionLogAddSum<ElemType><<<blocksPerGrid, GridDim::maxThreadsPerBlock>>>(Data(),
                                                                                  d_sum, 1, N);
    CUDA_CALL(cudaMemcpy(&h_sum, d_sum, sizeof(ElemType), cudaMemcpyDeviceToHost));
    TracingGPUMemoryAllocator::Free<ElemType>(GetComputeDeviceId(), d_sum);

    return h_sum;
}

template <class ElemType>
void GPUMatrix<ElemType>::RCRFBackwardCompute(
    const GPUMatrix<ElemType>& alpha, GPUMatrix<ElemType>& beta,
    const GPUMatrix<ElemType>& /*lbls*/,
    const GPUMatrix<ElemType>& pos_scores, const GPUMatrix<ElemType>& pair_scores, const int shift)
{
    if (alpha.IsEmpty() || pos_scores.IsEmpty() || pair_scores.IsEmpty())
        LogicError("RCRFBackwardCompute: one of the input matrices is empty.");

    if (alpha.GetNumRows() != pos_scores.GetNumRows() || alpha.GetNumCols() != pos_scores.GetNumCols())
        LogicError("RCRFBackwardCompute: matrix dimensions mismatched.");

    size_t iNumLab = alpha.GetNumRows();
    size_t iNumPos = alpha.GetNumCols();

    alpha.PrepareDevice();
    beta.RequireSize(iNumLab, iNumPos);

    ElemType* d_zeta = TracingGPUMemoryAllocator::Allocate<ElemType>(alpha.GetComputeDeviceId(), iNumLab);

    CUDA_LONG N = iNumLab;
    // TODO: change all three '512' to 'GridDim::maxThreadsPerBlock' (not doing this now since I cannot test it)
    int blocksPerGrid = (int) ceil(1.0 * N / 512);
    size_t szMemSize;
    for (int t = iNumPos - 1; t >= 0; t--)
    {
        szMemSize = sizeof(ElemType) * iNumLab;
        // This function assumes iNumLab <= 1024 and that shared memory == total (!) number of threads == iNumLab.
        assert(iNumLab <= 1024);
        _rcrfBackwardComputeZetaMax1024Labels<ElemType> << <blocksPerGrid, 512, szMemSize >> >(t, iNumPos, alpha.Data(), d_zeta, pair_scores.Data(), iNumLab, shift);
        szMemSize = iNumLab * 3;
        szMemSize *= sizeof(ElemType);
        // This function assumes iNumLab <= 1024 and that shared memory == total (!) number of threads == 3 * iNumLab.
        assert(iNumLab <= 1024);
        _rcrfBackwardComputeMax1024Labels<ElemType> << <blocksPerGrid, 512, szMemSize >> >(t, iNumPos, alpha.Data(), beta.Data(),
                                                                                           d_zeta, pair_scores.Data(), iNumLab, shift);
    }
    /*
        error = cudaGetErrorString(cudaPeekAtLastError());
        printf("%s\n", error);
        error = cudaGetErrorString(cudaThreadSynchronize());
        printf("%s\n", error);
        */

    TracingGPUMemoryAllocator::Free<ElemType>(alpha.GetComputeDeviceId(), d_zeta);
}

/**
    Compute the gradient for the first order Markov transition probabilities
    It uses equations derived in R. Collobert's paper "Natural language processing (almost) from scratch"
    */
template <class ElemType>
void GPUMatrix<ElemType>::RCRFTransGrdCompute(const GPUMatrix<ElemType>& lbls,
                                              const GPUMatrix<ElemType>& alpha,
                                              const GPUMatrix<ElemType>& beta,
                                              const GPUMatrix<ElemType>& pair_scores,
                                              GPUMatrix<ElemType>& grd,
                                              const int startLbl,
                                              const int shift)
{
    assert(shift == 1);
    int iNumPos = alpha.GetNumCols();
    int iNumLab = alpha.GetNumRows();

    ElemType* d_zeta = TracingGPUMemoryAllocator::Allocate<ElemType>(alpha.GetComputeDeviceId(), iNumLab);

    CUDA_LONG N = iNumLab;
    // TODO: change all three '512' to 'GridDim::maxThreadsPerBlock' (not doing this now since I cannot test it)
    int blocksPerGrid = (int)ceil(1.0 * N / 512);
    size_t szMemSize;
    for (int t = 0; t < iNumPos; t++)
    {
        szMemSize = sizeof(ElemType) * iNumLab;
        // This function assumes iNumLab <= 1024 and that shared memory == total (!) number of threads == iNumLab.
        assert(iNumLab <= 1024);
        // BUGBUG: This is launched with 512 threads per block, but allocates shared mem as if there is only one block. Likewise for all 4 of these functions.
        _rcrfTransGrdComputeZetaMax1024Labels<ElemType> << <blocksPerGrid, 512, szMemSize >> >(t - 1, iNumPos, alpha.Data(), d_zeta, pair_scores.Data(), iNumLab, startLbl, shift);
        szMemSize = iNumLab * 3;
        szMemSize *= sizeof(ElemType);
        // This function assumes iNumLab <= 1024 and that shared memory == total (!) number of threads == iNumLab.
        assert(iNumLab <= 1024);
        _rcrfTransGrdComputeMax1024Labels<ElemType> << <blocksPerGrid, 512, szMemSize >> >(t, startLbl, alpha.Data(), beta.Data(),
                                                                                           d_zeta, pair_scores.Data(), lbls.Data(), grd.Data(), iNumPos, iNumLab, shift);
    }
    TracingGPUMemoryAllocator::Free<ElemType>(alpha.GetComputeDeviceId(), d_zeta);
};

// -----------------------------------------------------------------------
// TensorView entry points from Matrix.cpp
// -----------------------------------------------------------------------

// helper to provide a vector of ones of at least the given number of elements
// TODO: Use this to implement ComputationNode::ConstOnes? Or do we even need that anymore?
template <class ElemType>
static shared_ptr<GPUMatrix<ElemType>> GetOnesVector(size_t N, DEVICEID_TYPE deviceId)
{
    // using a dynamically allocated array so this will never get freed, avoiding free-after-DLL-unload issues.
    // and using shared_ptrs since we don't want to leak more than CacheSize elements
    // when using a plain array we would have to control lifetime of the object and destructor would be called for every element in the array at the end
    const int CacheSize = 32;
    static shared_ptr<GPUMatrix<ElemType>> * onesCache = new shared_ptr<GPUMatrix<ElemType>>[CacheSize]; // cache of objects

    if (deviceId >= CacheSize){
        LogicError("GetOnesVector: onesCache[] too small (%d entries), increase (you need %d) and recompile.", CacheSize, (int)deviceId + 1);
    }

    auto p = onesCache[deviceId];
    if (!p || p->GetNumRows() < N) // must (re-)allocate
    {
        p = make_shared<GPUMatrix<ElemType>>(GPUMatrix<ElemType>::Ones(N, 1, deviceId));
        onesCache[deviceId] = p; // this will replace the pointer thread-safely (although weird race conditions may happen where a larger entry is overwritten by a smaller one; will still run correctly)
    }
    return p;
}

// perform unary operation 'op' on a giving 'this', reinterpreting the matrices as tensors as specified by the dims and strides
// This binds the N-ariness to a template parameter N, and gets the data pointers out from the matrix objects.
template <class ElemType>
void GPUMatrix<ElemType>::TensorOp(ElemType beta, const GPUMatrix<ElemType>& a, ElemType alpha, ElementWiseOperator op, ElementWiseOperator reductionOp,
                                   const array<size_t, 2>& offsets,
                                   const SmallVector<size_t>& regularOpDims, const array<SmallVector<ptrdiff_t>, 2>& regularStrides,
                                   const SmallVector<size_t>& reducingOpDims, const array<SmallVector<ptrdiff_t>, 2>& reducingStrides)
{
    if (reductionOp != ElementWiseOperator::opSum    &&
        reductionOp != ElementWiseOperator::opLogSum &&
        reductionOp != ElementWiseOperator::opMin    &&
        reductionOp != ElementWiseOperator::opMax)
        InvalidArgument("TensorOp: Unary reduction operations other than opMax, opMin, opSum, and opLogSum are not implemented.");

    a.PrepareDevice();
    if (a.GetComputeDeviceId() != GetComputeDeviceId())
        InvalidArgument("All matrices must be on the same GPU");

    // special case: linear processing
    // The case statement has measurable impact for unary ops (but not for binary ops it seems, due to double mem access).
    // Linear gap-free unary ops happen so regularly that we will eliminate the case statement from the CUDA kernel, and instead expand all.
    if (regularOpDims.size() == 1 && regularStrides[0][0] == 1 && regularStrides[1][0] == 1 && reducingOpDims.size() == 0)
    {
        // special case: for copy, use cudaMemcpy() instead, or cublas_axpy()
        // TODO: We should observe if these actually make a speed difference, and if not, remove these special cases.
        if (op == ElementWiseOperator::opCopy && beta == 0 && alpha == 1)
            return CUDA_CALL(cudaMemcpy(Data()+ offsets[1], a.Data()+ offsets[0], sizeof(ElemType) * regularOpDims[0], cudaMemcpyDeviceToDevice));
        else if (op == ElementWiseOperator::opCopy && beta == 1)
            return CUBLAS_CALL(cublas_axpy(GetCublasHandle(GetComputeDeviceId()), (int) regularOpDims[0], &alpha, a.Data()+ offsets[0], 1, Data()+ offsets[1], 1));
        else
            return LaunchUnaryTensorOp<ElemType>(beta, a.Data()+ offsets[0], Data()+ offsets[1], alpha, op, regularOpDims[0]);
    }

    // special case: sum-reducing a matrix onto a column vector; can be done with SGEMM
    // Note: A minor risk is that with this, our own reduction function will rarely be used.
    // That function was tested to give the same results with 'double', and nearly the same with 'float' (different summation order matters).
    else if (op == ElementWiseOperator::opCopy && // we are just adding to target without any further operation
             reductionOp == ElementWiseOperator::opSum &&
#ifdef _DEBUG
             sizeof(ElemType) == sizeof(float) && // in debug don't shortcut 'double' so we have some test of our own codepath
#endif
             regularOpDims.size() == 1 && regularStrides[0][0] == 1 && regularStrides[1][0] == 1 && // we are processing a column
             reducingOpDims.size() == 1 && reducingStrides[0][0] >= (ptrdiff_t) regularOpDims[0])   // reducing across columns and no overlap
    {
        assert(reducingStrides[1][0] == 0);
        auto ARows = regularOpDims[0];    // vertical steps
        auto ACols = reducingOpDims[0];   // horizontal steps (reduction)
        auto ALd = reducingStrides[0][0]; // horizontal step width through matrix
        cublasHandle_t cuHandle = GetCublasHandle(a.GetComputeDeviceId());
        CUBLAS_CALL(cublas_gemm(cuHandle, CUBLAS_OP_N, CUBLAS_OP_N, (int) /*CRows=*/ARows, /*CCols=*/1, (int) ACols, &alpha,
                                /*A00=*/a.Data()+ offsets[0], (int) ALd,
                                /*B00=*/GetOnesVector<ElemType>(ACols, a.GetComputeDeviceId())->Data(), (int) /*BRows=*/ACols, &beta,
                                /*C00=*/Data()+ offsets[1], (int) /*CRows=*/ARows));
        return;
    }

    // TODO: Add a special case for tensor bias reduction. cudnn is ~7% faster on Image/QuickE2E.

    // regular case
    else
        return TensorOpN<ElemType, 2>(beta, array<ElemType*, 2>{a.Data(), Data()}, alpha, op, reductionOp, offsets, regularOpDims, regularStrides, reducingOpDims, reducingStrides);
}

// perform binary operation 'op' on a and b giving 'this', reinterpreting the matrices as tensors as specified by the dims and strides
template <class ElemType>
void GPUMatrix<ElemType>::TensorOp(ElemType beta, const GPUMatrix<ElemType>& a, const GPUMatrix<ElemType>& b, ElemType alpha, ElementWiseOperator op, ElementWiseOperator reductionOp,
                                   const array<size_t, 3>& offsets,
                                   const SmallVector<size_t>& regularOpDims, const array<SmallVector<ptrdiff_t>, 3>& regularStrides,
                                   const SmallVector<size_t>& reducingOpDims, const array<SmallVector<ptrdiff_t>, 3>& reducingStrides)
{
    if (reductionOp != ElementWiseOperator::opSum)
        InvalidArgument("TensorOp: The only permitted binary reduction operation is opSum.");

    a.PrepareDevice();
    if (a.GetComputeDeviceId() != GetComputeDeviceId() || b.GetComputeDeviceId() != GetComputeDeviceId())
        InvalidArgument("All matrices must be on the same GPU");

    return TensorOpN<ElemType, 3>(beta, array<ElemType*, 3>{a.Data(), b.Data(), Data()}, alpha, op, reductionOp, offsets, regularOpDims, regularStrides, reducingOpDims, reducingStrides);
}

// perform ternary operation 'op' on a, and c giving 'this', reinterpreting the matrices as tensors as specified by the dims and strides
template <class ElemType>
void GPUMatrix<ElemType>::TensorOp(ElemType beta, const GPUMatrix<ElemType>& a, const GPUMatrix<ElemType>& b, const GPUMatrix<ElemType>& c, ElemType alpha, ElementWiseOperator op, ElementWiseOperator reductionOp,
                                   const array<size_t, 4>& offsets,
                                   const SmallVector<size_t>& regularOpDims, const array<SmallVector<ptrdiff_t>, 4>& regularStrides,
                                   const SmallVector<size_t>& reducingOpDims, const array<SmallVector<ptrdiff_t>, 4>& reducingStrides)
{
    if (reductionOp != ElementWiseOperator::opSum)
        InvalidArgument("TensorOp: The only permitted ternary reduction operation is opSum.");

    a.PrepareDevice();
    if (a.GetComputeDeviceId() != GetComputeDeviceId() || b.GetComputeDeviceId() != GetComputeDeviceId() || c.GetComputeDeviceId() != GetComputeDeviceId())
        InvalidArgument("All matrices must be on the same GPU");
    return TensorOpN<ElemType, 4>(beta, array<ElemType*, 4>{a.Data(), b.Data(), c.Data(), Data()}, alpha, op, reductionOp, offsets, regularOpDims, regularStrides, reducingOpDims, reducingStrides);
}

// =======================================================================
// explicit instantiations business
// =======================================================================

template class GPUMatrix<float>;
template class GPUMatrix<double>;
template class DeviceBoundNumber<float>;
template class DeviceBoundNumber<double>;

template <class ElemType>
cublasHandle_t GPUMatrix<ElemType>::s_cuHandle[GPUMatrix<ElemType>::MaxGpus] = {0};

template <class ElemType>
void* GPUMatrix<ElemType>::s_curandGenerator = NULL;

// We use Matrix<char> as the backing store for QuantizedMatrix
// Let's explicitly instantiate the methods we need for that purpose
template GPUMatrix<char>::GPUMatrix(const size_t numRows, const size_t numCols, int deviceId);
template GPUMatrix<char>::GPUMatrix(const size_t numRows, const size_t numCols, int deviceId, char* pArray, const size_t matrixFlags);
template GPUMatrix<char>::GPUMatrix(const GPUMatrix<char>&);
template GPUMatrix<char>::GPUMatrix(GPUMatrix<char>&&);
template char* GPUMatrix<char>::CopyToArray() const;
template void GPUMatrix<char>::ChangeDeviceTo(int);
template void GPUMatrix<char>::Resize(size_t, size_t, bool);
template void GPUMatrix<char>::RequireSize(size_t, size_t, bool);

template GPUMatrix<char>::~GPUMatrix();
template GPUMatrix<char> GPUMatrix<char>::ColumnSlice(size_t startColumn, size_t numCols) const;
template GPUMatrix<char>& GPUMatrix<char>::operator=(GPUMatrix<char>&&);
template GPUMatrix<char>::GPUMatrix(int);
template void GPUMatrix<char>::SetValue(const char);
template void GPUMatrix<char>::SetValue(const size_t numRows, const size_t numCols, int deviceId, char* pArray, size_t matrixFlags);
//template void GPUMatrix<char>::SetValue(CPUMatrix<char> const&);
template void GPUMatrix<char>::SetValue(GPUMatrix<char> const&);
//template void GPUMatrix<char>::SetValue(CPUSparseMatrix<char> const&);
//template void GPUMatrix<char>::SetValue(GPUSparseMatrix<char> const&);
template void GPUMatrix<char>::CopySection(size_t numRows, size_t numCols, char* dst, size_t colStride) const;
template void GPUMatrix<char>::Reshape(const size_t, const size_t);
template GPUMatrix<char>& GPUMatrix<char>::operator*=(char);
template DEVICEID_TYPE GPUMatrix<char>::PrepareDevice(DEVICEID_TYPE deviceId) const;

// Support <short>
template GPUMatrix<short>::GPUMatrix(const size_t numRows, const size_t numCols, int deviceId);
template GPUMatrix<short>::GPUMatrix(const size_t numRows, const size_t numCols, int deviceId, short* pArray, const size_t matrixFlags);
template GPUMatrix<short>::GPUMatrix(const GPUMatrix<short>&);
template GPUMatrix<short>::GPUMatrix(GPUMatrix<short>&&);
template short* GPUMatrix<short>::CopyToArray() const;
template void GPUMatrix<short>::ChangeDeviceTo(int);
template void GPUMatrix<short>::Resize(size_t, size_t, bool);
template void GPUMatrix<short>::RequireSize(size_t, size_t, bool);

template GPUMatrix<short>::~GPUMatrix();
template GPUMatrix<short> GPUMatrix<short>::ColumnSlice(size_t startColumn, size_t numCols) const;
template GPUMatrix<short>& GPUMatrix<short>::operator=(GPUMatrix<short>&&);
template GPUMatrix<short>::GPUMatrix(int);
template void GPUMatrix<short>::SetValue(const short);
template void GPUMatrix<short>::SetValue(const size_t numRows, const size_t numCols, int deviceId, short* pArray, size_t matrixFlags);
//template void GPUMatrix<short>::SetValue(CPUMatrix<short> const&);
template void GPUMatrix<short>::SetValue(GPUMatrix<short> const&);
//template void GPUMatrix<short>::SetValue(CPUSparseMatrix<short> const&);
//template void GPUMatrix<short>::SetValue(GPUSparseMatrix<short> const&);
template void GPUMatrix<short>::CopySection(size_t numRows, size_t numCols, short* dst, size_t colStride) const;
template void GPUMatrix<short>::Reshape(const size_t, const size_t);
template GPUMatrix<short>& GPUMatrix<short>::operator*=(short);
template DEVICEID_TYPE GPUMatrix<short>::PrepareDevice(DEVICEID_TYPE deviceId) const;

template GPUMatrix<int>::GPUMatrix(const size_t, const size_t, int, int*, const size_t);
template GPUMatrix<int>::~GPUMatrix();

template int* TracingGPUMemoryAllocator::Allocate<int>(int, size_t);
template size_t* TracingGPUMemoryAllocator::Allocate<size_t>(int, size_t);
template long* TracingGPUMemoryAllocator::Allocate<long>(int, size_t);
template short* TracingGPUMemoryAllocator::Allocate<short>(int, size_t);
template char* TracingGPUMemoryAllocator::Allocate<char>(int, size_t);
template float* TracingGPUMemoryAllocator::Allocate<float>(int, size_t);
template double* TracingGPUMemoryAllocator::Allocate<double>(int, size_t);

template void TracingGPUMemoryAllocator::Free<int>(int, int*, bool);
template void TracingGPUMemoryAllocator::Free<size_t>(int, size_t*, bool);
template void TracingGPUMemoryAllocator::Free<short>(int, short*, bool);
template void TracingGPUMemoryAllocator::Free<char>(int, char*, bool);
template void TracingGPUMemoryAllocator::Free<float>(int, float*, bool);
template void TracingGPUMemoryAllocator::Free<double>(int, double*, bool);

}}}

// !!!!This is from helper_cuda.h which comes with CUDA samples!!!! Consider if it is beneficial to just include all helper_cuda.h
// TODO: This is duplicated in BestGpu.cpp
// Beginning of GPU Architecture definitions
int _ConvertSMVer2Cores(int major, int minor)
{
    // Defines for GPU Architecture types (using the SM version to determine the # of cores per SM
    typedef struct
    {
        int SM; // 0xMm (hexidecimal notation), M = SM Major version, and m = SM minor version
        int Cores;
    } sSMtoCores;

    sSMtoCores nGpuArchCoresPerSM[] =
        {
            {0x10, 8},   // Tesla Generation (SM 1.0) G80 class
            {0x11, 8},   // Tesla Generation (SM 1.1) G8x class
            {0x12, 8},   // Tesla Generation (SM 1.2) G9x class
            {0x13, 8},   // Tesla Generation (SM 1.3) GT200 class
            {0x20, 32},  // Fermi Generation (SM 2.0) GF100 class
            {0x21, 48},  // Fermi Generation (SM 2.1) GF10x class
            {0x30, 192}, // Kepler Generation (SM 3.0) GK10x class
            {0x35, 192}, // Kepler Generation (SM 3.5) GK11x class
            {-1, -1}};

    int index = 0;

    while (nGpuArchCoresPerSM[index].SM != -1)
    {
        if (nGpuArchCoresPerSM[index].SM == ((major << 4) + minor))
        {
            return nGpuArchCoresPerSM[index].Cores;
        }

        index++;
    }
    return nGpuArchCoresPerSM[7].Cores;
};
// end of GPU Architecture definitions

//inline CUDA_LONG _GetFreeMemoryOnCUDADevice(int devId)
//{
//    CUdevice cudaDevice;
//    CUresult result = cuDeviceGet(&cudaDevice, devId);
//    if(result!= CUDA_SUCCESS)
//    {
//        return 0;
//    }
//
//    // create cuda context
//    CUcontext cudaContext;
//    result = cuCtxCreate(&cudaContext, CU_CTX_SCHED_AUTO, cudaDevice);
//    if(result != CUDA_SUCCESS)
//    {
//        return 0;
//    }
//
//    // get the amount of free memory on the graphics card
//    size_t free;
//    size_t total;
//    result = cuMemGetInfo(&free, &total);
//    if (result!=CUDA_SUCCESS)
//    {
//        return 0;
//    }
//    else
//        return (CUDA_LONG)free;
//}

#endif // CPUONLY<|MERGE_RESOLUTION|>--- conflicted
+++ resolved
@@ -3163,15 +3163,9 @@
 
 // returns savedMean/savedInvStdDev which are the actual values used to perform the normalization, except for blendFactor 1, in which case they are unused and set to empty
 template <class ElemType>
-<<<<<<< HEAD
-void GPUMatrix<ElemType>::BatchNormalizationForward(const GPUMatrix<ElemType>& scale, const GPUMatrix<ElemType>& bias, double expAvgFactor, double blendFactor,
-                                                    GPUMatrix<ElemType>& runMean, GPUMatrix<ElemType>& runVariance, GPUMatrix<ElemType>& out, double epsilon,
-                                                    GPUMatrix<ElemType>& saveMean, GPUMatrix<ElemType>& saveInvStdDev) const
-=======
 void GPUMatrix<ElemType>::BatchNormalizationForward(const GPUMatrix<ElemType>& scale, const GPUMatrix<ElemType>& bias, bool inferenceOnly, double expAvgFactor, double blendFactor,
                                                     GPUMatrix<ElemType>& runMean, GPUMatrix<ElemType>& runVariance, GPUMatrix<ElemType>& out, double epsilon,
                                                     GPUMatrix<ElemType>& savedMean, GPUMatrix<ElemType>& savedInvStdDev) const
->>>>>>> 8dfb1e28
 {
     UNUSED(inferenceOnly); // TODO
     assert((GetNumRows() % scale.GetNumRows()) == 0);
@@ -3186,15 +3180,6 @@
     assert(0 < batchSize  && batchSize  <= std::numeric_limits<int>::max());
 
     SyncGuard syncGuard;
-<<<<<<< HEAD
-    if (expAvgFactor > 0 || blendFactor < 1)
-    {
-        // Compute data mean and inverse standard deviation (into saveMean and
-        // saveInvStdDev), and update running mean and variance.
-        normalizeRunningStats = false;
-        saveMean.RequireSize(runMean);
-        saveInvStdDev.RequireSize(runMean);
-=======
     //if (expAvgFactor > 0 || blendFactor < 1)
     if (inferenceOnly)
     {
@@ -3213,60 +3198,32 @@
         normalizeRunningStats = false;
         savedMean.RequireSize(runMean);
         savedInvStdDev.RequireSize(runMean);
->>>>>>> 8dfb1e28
         if (spatial)
         {
             Call<ComputeSpatialBatchMeanAndInvStdDev, ElemType>(spatialSize, vectorSize, spatialSize, batchSize, Data(),
                                                                 expAvgFactor, blendFactor,
                                                                 runMean.Data(), runVariance.Data(), epsilon,
-<<<<<<< HEAD
-                                                                saveMean.Data(), saveInvStdDev.Data(), GetStream());
-=======
                                                                 savedMean.Data(), savedInvStdDev.Data(), GetStream());
->>>>>>> 8dfb1e28
         }
         else
         {
             Call<ComputeBatchMeanAndInvStdDev, ElemType>(vectorSize, vectorSize, batchSize, Data(),
                                                          expAvgFactor, blendFactor,
                                                          runMean.Data(), runVariance.Data(), epsilon,
-<<<<<<< HEAD
-                                                         saveMean.Data(), saveInvStdDev.Data(), GetStream());
-        }
-    }
-    else
-    {
-        // With expAvgFactor == 0 and blendFactor == 1 the running statistics
-        // do not need to be updated. CNTK engine in this case returns saveMean
-        // and saveInvStdDev empty, but cuDNN engine does not.
-        normalizeRunningStats = true;
-        saveMean.RequireSize(0, 0);
-        saveInvStdDev.RequireSize(0, 0);
-    }
-=======
                                                          savedMean.Data(), savedInvStdDev.Data(), GetStream());
         }
     }
->>>>>>> 8dfb1e28
 
     Call<NormalizeBatchTraining, ElemType>(spatial ? spatialSize : vectorSize, vectorSize, spatialSize, batchSize, spatial,
                                            normalizeRunningStats, epsilon,
                                            Data(), out.Data(),
                                            scale.Data(), bias.Data(),
                                            runMean.Data(), runVariance.Data(),
-<<<<<<< HEAD
-                                           saveMean.Data(), saveInvStdDev.Data(),
-                                           GetStream());
-}
-
-// saveMean/saveInvStdDev are the interpolated mean/inverse standard deviation as used in ForwardProp().
-=======
                                            savedMean.Data(), savedInvStdDev.Data(),
                                            GetStream());
 }
 
 // savedMean/savedInvStdDev are the interpolated mean/inverse standard deviation as used in ForwardProp().
->>>>>>> 8dfb1e28
 // For blendFactor=1, they are not used and can be uninitialized or empty.
 template <class ElemType>
 void GPUMatrix<ElemType>::BatchNormalizationBackward(const GPUMatrix<ElemType>& in, GPUMatrix<ElemType>& grad, const GPUMatrix<ElemType>& scale, double blendFactor,

--- conflicted
+++ resolved
@@ -1014,7 +1014,6 @@
 template class StopGradientNode<double>;
 
 // -----------------------------------------------------------------------
-<<<<<<< HEAD
 // AssignNode (RefInput, Input)
 // -----------------------------------------------------------------------
 template <class ElemType>
@@ -1050,7 +1049,40 @@
     {
         auto& refValue = InputRef(0).Value();
         refValue.AssignValuesOf(*m_result);
-=======
+    }
+
+    virtual void BackpropToNonLooping(size_t inputIndex) override
+    {
+        if (inputIndex == 1)
+            Input(1)->Gradient() += Gradient();
+    }
+
+    virtual void /*ComputationNodeBase::*/ Validate(bool isFinalValidationPass) override
+    {
+        ValidateBinaryZip(isFinalValidationPass, false);
+
+        if (Input(0)->HasMBLayout() || Input(1)->HasMBLayout())
+            InvalidArgument("AssignNode: None of the inputs can have dynamic axes.");
+
+        if (Input(0)->GetSampleLayout() != Input(1)->GetSampleLayout())
+            InvalidArgument("AssignNode: All inputs should have same sample layout.");
+    }
+
+    // request matrices needed to do node function value evaluation
+    virtual void RequestMatricesBeforeForwardProp(MatrixPool& matrixPool)
+    {
+        Base::RequestMatricesBeforeForwardProp(matrixPool);
+        RequestMatrixFromPool(m_result, matrixPool);
+    }
+
+    virtual bool OutputUsedInComputingInputNodesGradients() const override { return false; }
+    virtual bool InputUsedInComputingInputNodesGradients(size_t /*childIndex*/) const override { return false; }
+};
+
+template class AssignNode<float>;
+template class AssignNode<double>;
+
+// -----------------------------------------------------------------------
 // OutputMultiplexerNode(userDefinedV2FunctionNode, outputIndex)
 // ComputationNode for selecting one of the multiple outputs of UserDefinedV2FunctionNode
 // This is needed since the CNTK computation engin natively does not support
@@ -1081,41 +1113,10 @@
         // is not reused until all dependents of this node are finished.
         auto inputNode = Input(0)->template As<MultiOutputNode<ElemType>>();
         Value().AssignValuesOf(*inputNode->m_outputsValue[m_outputIndex]);
->>>>>>> a6850117
     }
 
     virtual void BackpropToNonLooping(size_t inputIndex) override
     {
-<<<<<<< HEAD
-        if (inputIndex == 1)
-            Input(1)->Gradient() += Gradient();
-    }
-
-    virtual void /*ComputationNodeBase::*/ Validate(bool isFinalValidationPass) override
-    {
-        ValidateBinaryZip(isFinalValidationPass, false);
-
-        if (Input(0)->HasMBLayout() || Input(1)->HasMBLayout())
-            InvalidArgument("AssignNode: None of the inputs can have dynamic axes.");
-
-        if (Input(0)->GetSampleLayout() != Input(1)->GetSampleLayout())
-            InvalidArgument("AssignNode: All inputs should have same sample layout.");
-    }
-
-    // request matrices needed to do node function value evaluation
-    virtual void RequestMatricesBeforeForwardProp(MatrixPool& matrixPool)
-    {
-        Base::RequestMatricesBeforeForwardProp(matrixPool);
-        RequestMatrixFromPool(m_result, matrixPool);
-    }
-
-    virtual bool OutputUsedInComputingInputNodesGradients() const override { return false; }
-    virtual bool InputUsedInComputingInputNodesGradients(size_t /*childIndex*/) const override { return false; }
-};
-
-template class AssignNode<float>;
-template class AssignNode<double>;
-=======
         // TODO: We should avoid this copy but that requires carefully managing the 
         // lifetimes of the Gradient objects since to be able to directly use the 
         // Gradient as input's gradient, we have to make sure that the Gradient
@@ -1140,5 +1141,4 @@
 template class OutputMultiplexerNode<float>;
 template class OutputMultiplexerNode<double>;
 
->>>>>>> a6850117
 } } }
//
// Copyright (c) Microsoft. All rights reserved.
// Licensed under the MIT license. See LICENSE.md file in the project root for full license information.
//
#pragma once

#include "Basics.h"
#include "ComputationNode.h"
#include "BatchNormalizationEngine.h"
#include "RNGHandle.h"

#define __STDC_FORMAT_MACROS
#include <inttypes.h>
#include <map>
#include <string>
#include <vector>
#include <stdexcept>
#include <list>
#include <memory>

namespace Microsoft { namespace MSR { namespace CNTK {

// -----------------------------------------------------------------------
// SquareErrorNode (left, right)
// = SumElements ((left - right) .* (left - right))
// -----------------------------------------------------------------------

template <class ElemType>
class SquareErrorNode : public ComputationNodeNonLooping /*ComputationNode*/<ElemType>, public NumInputs<2>
{
    typedef ComputationNodeNonLooping<ElemType> Base; UsingComputationNodeMembersBoilerplate;
    static const std::wstring TypeName() { return L"SquareError"; }

public:
    DeclareConstructorFromConfigWithNumInputs(SquareErrorNode);
    SquareErrorNode(DEVICEID_TYPE deviceId, const wstring& name)
        : Base(deviceId, name)
    {
    }

    virtual void UpdateFunctionMBSize() override
    {
        m_leftMinusRight->Resize(Input(0)->Value());
    }

    virtual void /*ComputationNodeNonLooping::*/ ForwardPropNonLooping() override
    {
        FrameRange fr(Input(0)->GetMBLayout());
        m_leftMinusRight->AssignDifferenceOf(Input(0)->ValueFor(fr), Input(1)->ValueFor(fr));
        MaskMissingColumnsToZero(*m_leftMinusRight, Input(0)->GetMBLayout(), fr); // we are fine since it will only be called with full minibatch.
        ElemType v = m_leftMinusRight->FrobeniusNorm(); // v = sqrt( sum{ (I0[i] - I1[i])^2 } )
        Value().VerifySize(1, 1);
        Value().SetValue(v * v);  // Value = sum{ (I0[i] - I1[i])^2 }
#if NANCHECK
        Value().HasNan("SquareError");
#endif
    }

    virtual void BackpropToNonLooping(size_t inputIndex) override
    {
        FrameRange fr(Input(0)->GetMBLayout());
        auto gradient = Input(inputIndex)->GradientFor(fr);
        Matrix<ElemType>::Multiply1x1AndWeightedAdd(inputIndex == 0 ? 2.0f : -2.0f, Gradient() /*1x1*/, *m_leftMinusRight, 1.0f, gradient); // O = (I0-I1)^2; dO/dI0 = 2*(I0-I1); dO/dI1 = -2*(I0-I1)
    }

    virtual bool OutputUsedInComputingInputNodesGradients() const override { return false; }
    virtual bool InputUsedInComputingInputNodesGradients(size_t /*childIndex*/) const override { return false; }

    virtual void /*ComputationNodeBase::*/ Validate(bool isFinalValidationPass) override
    {
        ValidateBinaryReduce(isFinalValidationPass);
    }

    virtual void CopyTo(ComputationNodeBasePtr nodeP, const std::wstring& newName, const CopyNodeFlags flags) const override
    {
        Base::CopyTo(nodeP, newName, flags);
        if (flags & CopyNodeFlags::copyNodeValue)
        {
            auto node = dynamic_pointer_cast<SquareErrorNode<ElemType>>(nodeP);
            node->m_leftMinusRight->SetValue(*m_leftMinusRight);
        }
    }

    // request matrices needed to do node function value evaluation
    virtual void RequestMatricesBeforeForwardProp(MatrixPool& matrixPool)
    {
        Base::RequestMatricesBeforeForwardProp(matrixPool);
        RequestMatrixFromPool(m_leftMinusRight, matrixPool);
    }

    // release gradient and temp matrices that no longer needed after all the children's gradients are computed.
    virtual void ReleaseMatricesAfterBackprop(MatrixPool& matrixPool)
    {
        Base::ReleaseMatricesAfterBackprop(matrixPool);
        ReleaseMatrixToPool(m_leftMinusRight, matrixPool);
    }

private:
    shared_ptr<Matrix<ElemType>> m_leftMinusRight;
};

template class SquareErrorNode<float>;
template class SquareErrorNode<double>;

// -----------------------------------------------------------------------
// CrossEntropyWithSoftmaxNode (labels, prediction)
// calculates: -sum(left_i * log(softmax_i(right)))
// -----------------------------------------------------------------------

template <class ElemType>
class CrossEntropyWithSoftmaxNode : public ComputationNodeNonLooping /*ComputationNode*/<ElemType>, public NumInputs<2>
{
    typedef ComputationNodeNonLooping<ElemType> Base;
    UsingComputationNodeMembersBoilerplate;
    static const std::wstring TypeName()
    {
        return L"CrossEntropyWithSoftmax";
    }

public:
    DeclareConstructorFromConfigWithNumInputs(CrossEntropyWithSoftmaxNode);
    CrossEntropyWithSoftmaxNode(DEVICEID_TYPE deviceId, const wstring& name)
        : Base(deviceId, name)
    {
    }

    virtual void BackpropToNonLooping(size_t inputIndex) override
    {
        FrameRange fr(Input(0)->GetMBLayout());
        // left input is scalar
        if (inputIndex == 0) // left derivative
        {
#if DUMPOUTPUT
            m_logSoftmaxOfRight->Print("CrossEntropyWithSoftmax Partial-logSoftmaxOfRight");
            Gradient().Print("CrossEntropyWithSoftmax Partial-gradientValues");
            Input(0)->GradientFor(fr).Print("CrossEntropyWithSoftmaxNode Partial-Left-in");
#endif

            auto gradient = Input(0)->GradientFor(fr);
            Matrix<ElemType>::Multiply1x1AndWeightedAdd(-1.0f, Gradient() /*1x1*/, *m_logSoftmaxOfRight, 1.0f, gradient);
#if DUMPOUTPUT
            Input(0)->GradientFor(fr).Print("CrossEntropyWithSoftmaxNode Partial-Left-out");
#endif
        }

        else if (inputIndex == 1) // right derivative
        {
#if DUMPOUTPUT
            m_softmaxOfRight->Print("CrossEntropyWithSoftmax Partial-softmaxOfRight");
            Input(0)->ValueFor(fr).Print("CrossEntropyWithSoftmax Partial-inputFunctionValues");
            Gradient().Print("CrossEntropyWithSoftmax Partial-gradientValues");
            Input(1)->GradientFor(fr).Print("CrossEntropyWithSoftmaxNode Partial-Right-in");
#endif

            auto gradient = Input(1)->GradientFor(fr);
            Matrix<ElemType>::AddScaledDifference(Gradient(), *m_softmaxOfRight, Input(0)->ValueFor(fr), gradient);
#if DUMPOUTPUT
            Input(1)->GradientFor(fr).Print("CrossEntropyWithSoftmaxNode Partial-Right");
#endif
#ifdef _DEBUG
            Input(1)->InvalidateMissingGradientColumns(fr); // TODO: This should not be necessary.
#endif
        }
    }

    virtual bool OutputUsedInComputingInputNodesGradients() const override
    {
        return false;
    }

    virtual void UpdateFunctionMBSize() override
    {
        m_logSoftmaxOfRight->Resize(Input(1)->Value());
        m_softmaxOfRight->Resize(*m_logSoftmaxOfRight);
    }

    virtual void /*ComputationNodeNonLooping::*/ ForwardPropNonLooping() override // -sum(left_i * log(softmax_i(right)))
    {
        FrameRange fr(Input(0)->GetMBLayout());
        // first compute the softmax (column-wise)
        // Note that we need both log and non-log for gradient computation.
        m_logSoftmaxOfRight->AssignLogSoftmaxOf(Input(1)->ValueFor(fr), true);
        // BUGBUG: No need to compute m_softmaxOfRight in ForwardProp, should be moved to BackpropTo().
        m_softmaxOfRight->SetValue(*m_logSoftmaxOfRight);
        m_softmaxOfRight->InplaceExp();
        // flatten all gaps to zero, such that gaps will contribute zero to the sum
        MaskMissingColumnsToZero(*m_logSoftmaxOfRight, Input(1)->GetMBLayout(), fr);
        // reduce over all frames
        Value().AssignInnerProductOfMatrices(Input(0)->MaskedValueFor(fr), *m_logSoftmaxOfRight);
        Value() *= -1;
#if NANCHECK
        Value().HasNan("CrossEntropyWithSoftmax");
#endif
#if DUMPOUTPUT
        Value().Print("CrossEntropyWithSoftmaxNode");
#endif
    }

    virtual void /*ComputationNodeBase::*/ Validate(bool isFinalValidationPass) override
    {
        ValidateBinaryReduce(isFinalValidationPass);
    }

    virtual void CopyTo(ComputationNodeBasePtr nodeP, const std::wstring& newName, const CopyNodeFlags flags) const override
    {
        Base::CopyTo(nodeP, newName, flags);
        if (flags & CopyNodeFlags::copyNodeValue)
        {
            auto node = dynamic_pointer_cast<CrossEntropyWithSoftmaxNode<ElemType>>(nodeP);
            node->m_logSoftmaxOfRight->SetValue(*m_logSoftmaxOfRight);
            node->m_softmaxOfRight->SetValue(*m_softmaxOfRight);
        }
    }

    // request matrices needed to do node function value evaluation
    virtual void RequestMatricesBeforeForwardProp(MatrixPool& matrixPool)
    {
        Base::RequestMatricesBeforeForwardProp(matrixPool);
        RequestMatrixFromPool(m_logSoftmaxOfRight, matrixPool);
        RequestMatrixFromPool(m_softmaxOfRight, matrixPool);
    }

protected:
    shared_ptr<Matrix<ElemType>> m_logSoftmaxOfRight;
    shared_ptr<Matrix<ElemType>> m_softmaxOfRight;
};

template class CrossEntropyWithSoftmaxNode<float>;
template class CrossEntropyWithSoftmaxNode<double>;

// -----------------------------------------------------------------------
/// CrossEntropyNode (labels, prediction)
// -----------------------------------------------------------------------

// calculates: -sum(left_i * log(right_i))
// assume softmax is already done
// You probably want to use CrossEntropyWithSoftMaxNode instead, it is more efficient in most cases.
template <class ElemType>
class CrossEntropyNode : public ComputationNodeNonLooping /*ComputationNode*/<ElemType>, public NumInputs<2>
{
    typedef ComputationNodeNonLooping<ElemType> Base;
    UsingComputationNodeMembersBoilerplate;
    static const std::wstring TypeName()
    {
        return L"CrossEntropy";
    }

public:
    DeclareConstructorFromConfigWithNumInputs(CrossEntropyNode);
    CrossEntropyNode(DEVICEID_TYPE deviceId, const wstring& name)
        : Base(deviceId, name)
    {
    }

    virtual void /*ComputationNodeNonLooping::*/ BackpropToNonLooping(size_t inputIndex) override
    {
        FrameRange fr(Input(0)->GetMBLayout());
        // left Node must be a scalar
        if (inputIndex == 0) // left derivative
        {
            BackpropToLeft(*m_logOfRight, Input(0)->GradientFor(fr), Gradient());
        }
        else
        {
            BackpropToRight(*m_leftDivRight, Input(0)->ValueFor(fr), Input(1)->ValueFor(fr), Input(1)->GradientFor(fr), Gradient());
        }
    }

    virtual bool OutputUsedInComputingInputNodesGradients() const override
    {
        return false;
    }

    /*TODO: merge with call site*/ void BackpropToLeft(const Matrix<ElemType>& logOfRight, Matrix<ElemType> inputGradientValues,
                                                       const Matrix<ElemType>& gradientValues)
    {
        Matrix<ElemType>::Multiply1x1AndWeightedAdd(-1.0f, gradientValues /*1x1*/, logOfRight, 1.0f, inputGradientValues);
    }

    /*TODO: merge with call site*/ void BackpropToRight(Matrix<ElemType>& leftDivRight,
                                                        const Matrix<ElemType> inputFunctionValues0, const Matrix<ElemType> inputFunctionValues1,
                                                        Matrix<ElemType> inputGradientValues, const Matrix<ElemType>& gradientValues)
    {
        FrameRange fr(Input(0)->GetMBLayout());
        leftDivRight.AssignElementDivisionOf(inputFunctionValues0, inputFunctionValues1);
        MaskMissingColumnsToZero(leftDivRight, Input(0)->GetMBLayout(), fr);
        Matrix<ElemType>::Multiply1x1AndWeightedAdd(-1.0f, gradientValues /*1x1*/, leftDivRight, 1.0f, inputGradientValues);
    }

    virtual void UpdateFunctionMBSize() override
    {
        m_logOfRight->Resize(Input(1)->Value());
        m_leftDivRight->Resize(Input(1)->Value());
    }

    // -sum(left_i * log(right_i))
    virtual void /*ComputationNodeNonLooping::*/ ForwardPropNonLooping() override
    {
        FrameRange fr(Input(0)->GetMBLayout());
        m_logOfRight->SetValue(Input(1)->ValueFor(fr));
        m_logOfRight->InplaceLog();
        MaskMissingColumnsToZero(*m_logOfRight, Input(1)->GetMBLayout(), fr);
        Value().AssignInnerProductOfMatrices(Input(0)->MaskedValueFor(fr), *m_logOfRight);
        Value() *= -1;
#if NANCHECK
        Value().HasNan("CrossEntropy");
#endif
    }

    virtual void /*ComputationNodeBase::*/ Validate(bool isFinalValidationPass) override
    {
        ValidateBinaryReduce(isFinalValidationPass);
    }

    virtual void CopyTo(ComputationNodeBasePtr nodeP, const std::wstring& newName, const CopyNodeFlags flags) const override
    {
        Base::CopyTo(nodeP, newName, flags);
        if (flags & CopyNodeFlags::copyNodeValue)
        {
            auto node = dynamic_pointer_cast<CrossEntropyNode<ElemType>>(nodeP);
            node->m_logOfRight->SetValue(*m_logOfRight);
            node->m_leftDivRight->SetValue(*m_leftDivRight);
        }
    }

    // request matrices needed to do node function value evaluation
    virtual void RequestMatricesBeforeForwardProp(MatrixPool& matrixPool)
    {
        Base::RequestMatricesBeforeForwardProp(matrixPool);
        RequestMatrixFromPool(m_logOfRight, matrixPool);
    }

    // request matrices that are needed for gradient computation
    virtual void RequestMatricesBeforeBackprop(MatrixPool& matrixPool)
    {
        Base::RequestMatricesBeforeBackprop(matrixPool);
        RequestMatrixFromPool(m_leftDivRight, matrixPool);
    }

    // release gradient and temp matrices that no longer needed after all the children's gradients are computed.
    virtual void ReleaseMatricesAfterBackprop(MatrixPool& matrixPool)
    {
        Base::ReleaseMatricesAfterBackprop(matrixPool);
        ReleaseMatrixToPool(m_logOfRight, matrixPool);
        ReleaseMatrixToPool(m_leftDivRight, matrixPool);
    }

private:
    // matrix value passed from evaluate to computePartial
    shared_ptr<Matrix<ElemType>> m_logOfRight;
    // temporary
    shared_ptr<Matrix<ElemType>> m_leftDivRight;
};

template class CrossEntropyNode<float>;
template class CrossEntropyNode<double>;

// -----------------------------------------------------------------------
// MatrixL1RegNode (input)
// TODO: share most code with MatrixL2RegNode
// -----------------------------------------------------------------------

template <class ElemType>
class MatrixL1RegNode : public ComputationNodeNonLooping /*ComputationNode*/<ElemType>, public NumInputs<1>
{
    typedef ComputationNodeNonLooping<ElemType> Base; UsingComputationNodeMembersBoilerplate;
    static const std::wstring TypeName() { return L"MatrixL1Reg"; }

public:
    DeclareConstructorFromConfigWithNumInputs(MatrixL1RegNode);
    MatrixL1RegNode(DEVICEID_TYPE deviceId, const wstring& name)
        : Base(deviceId, name)
    {
    }

    virtual void /*ComputationNodeNonLooping::*/ BackpropToNonLooping(size_t inputIndex) override // scale by number of cols (or samples)
    {
        FrameRange fr(Input(0)->GetMBLayout());
        assert(inputIndex == 0);
        inputIndex;
        BackpropToS(*m_gradientOfL1Norm, Input(0)->GradientFor(fr), Gradient(), Input(0)->ValueFor(fr));
    }

    virtual bool OutputUsedInComputingInputNodesGradients() const override
    {
        return false;
    }

    /*TODO: merge with call site*/ void BackpropToS(Matrix<ElemType>& gradientOfL1Norm,
                                                    Matrix<ElemType> inputGradientValues, const Matrix<ElemType>& gradientValues, const Matrix<ElemType>& inputFunctionValues)
    {
        gradientOfL1Norm.AssignSignOf(inputFunctionValues);
        Matrix<ElemType>::Multiply1x1AndWeightedAdd(+1.0f, gradientValues /*1x1*/, gradientOfL1Norm, 1.0f, inputGradientValues);
    }

    virtual void UpdateFunctionMBSize() override
    {
        m_gradientOfL1Norm->Resize(Input(0)->Value());
    }

    virtual void /*ComputationNodeNonLooping::*/ ForwardPropNonLooping() override
    {
        FrameRange fr(Input(0)->GetMBLayout());
        Value().VerifySize(1, 1);
        Value().SetValue(Input(0)->MaskedValueFor(fr).MatrixNorm1());
#if NANCHECK
        Value().HasNan("MatrixL1Reg");
#endif
    }

    virtual void /*ComputationNodeBase::*/ Validate(bool isFinalValidationPass) override
    {
        ValidateUnaryReduce(isFinalValidationPass);
    }

    virtual void CopyTo(ComputationNodeBasePtr nodeP, const std::wstring& newName, const CopyNodeFlags flags) const override
    {
        Base::CopyTo(nodeP, newName, flags);
        if (flags & CopyNodeFlags::copyNodeValue)
        {
            auto node = dynamic_pointer_cast<MatrixL1RegNode<ElemType>>(nodeP);
            node->m_gradientOfL1Norm->SetValue(*m_gradientOfL1Norm);
        }
    }

    // request matrices that are needed for gradient computation
    virtual void RequestMatricesBeforeBackprop(MatrixPool& matrixPool)
    {
        Base::RequestMatricesBeforeBackprop(matrixPool);
        RequestMatrixFromPool(m_gradientOfL1Norm, matrixPool);
    }

    // release gradient and temp matrices that no longer needed after all the children's gradients are computed.
    virtual void ReleaseMatricesAfterBackprop(MatrixPool& matrixPool)
    {
        Base::ReleaseMatricesAfterBackprop(matrixPool);
        ReleaseMatrixToPool(m_gradientOfL1Norm, matrixPool);
    }

private:
    shared_ptr<Matrix<ElemType>> m_gradientOfL1Norm; // temporary
};

template class MatrixL1RegNode<float>;
template class MatrixL1RegNode<double>;

// -----------------------------------------------------------------------
// MatrixL2RegNode (input)
// TODO: share most code with MatrixL1RegNode
// -----------------------------------------------------------------------

template <class ElemType>
class MatrixL2RegNode : public ComputationNodeNonLooping /*ComputationNode*/<ElemType>, public NumInputs<1>
{
    typedef ComputationNodeNonLooping<ElemType> Base; UsingComputationNodeMembersBoilerplate;
    static const std::wstring TypeName() { return L"MatrixL2Reg"; }

public:
    DeclareConstructorFromConfigWithNumInputs(MatrixL2RegNode);
    MatrixL2RegNode(DEVICEID_TYPE deviceId, const wstring& name)
        : Base(deviceId, name)
    {
    }

    virtual void /*ComputationNodeNonLooping::*/ BackpropToNonLooping(size_t inputIndex) override // scale by number of cols (or samples)
    {
        FrameRange fr(Input(0)->GetMBLayout());
        assert(inputIndex == 0);
        inputIndex;
        BackpropToS(Input(0)->GradientFor(fr), Gradient(), Input(0)->ValueFor(fr), Value());
    }

    /*TODO: merge with call site*/ void BackpropToS(Matrix<ElemType> inputGradientValues, const Matrix<ElemType>& gradientValues, const Matrix<ElemType>& inputFunctionValues, const Matrix<ElemType>& functionValues)
    {
        ElemType v = gradientValues.Get00Element() / (functionValues.Get00Element() + EPS_IN_INVERSE); // TODO: GPU inefficiency
        inputGradientValues.AddWithScaleOf(v, inputFunctionValues);
    }

    virtual void /*ComputationNodeNonLooping::*/ ForwardPropNonLooping() override
    {
        FrameRange fr(Input(0)->GetMBLayout());
        Value().VerifySize(1, 1);
        Value().SetValue(Input(0)->MaskedValueFor(fr).FrobeniusNorm());
#if NANCHECK
        Value().HasNan("MatrixL2Reg");
#endif
    }

    virtual void /*ComputationNodeBase::*/ Validate(bool isFinalValidationPass) override
    {
        ValidateUnaryReduce(isFinalValidationPass);
    }
};

template class MatrixL2RegNode<float>;
template class MatrixL2RegNode<double>;

// -----------------------------------------------------------------------
// NoiseContrastiveEstimationNode (labels, input, inputWeights, biasWeights)
//  -labels: label in dense matrix in [4 x T]
//           the first row is the word index, the second row is the class index, the third row is the first word index of the class
//           the last row is the first word index of the next class
//  - input: hidden layer activity to the node in [hdsize x T]. for a simple rnn, this is the hidden layer activty
//  - inputWeights: weight matrix in [hdsize x vocab_size], for speed-up, as per word matrix can be simply obtained as column slice
//  - biasWeights: clsprob in dense matrix in [nbr_cls x T]. this is the output from logsoftmax node for the log-posterior probabilty of class given observations
// */
// BUGBUG: This node has not been converted to memshare conventions.
// -----------------------------------------------------------------------

enum NCEEvalMode
{
    Softmax = 0,
    Unnormalized = 1,
    None = 2
};
template <class ElemType>
class NoiseContrastiveEstimationNode : public ComputationNodeNonLooping /*ComputationNode*/<ElemType>, public NumInputs<4>
{
    typedef ComputationNodeNonLooping<ElemType> Base;
    UsingComputationNodeMembersBoilerplate;
    static const std::wstring TypeName()
    {
        return L"NCEBasedCrossEntropyWithSoftmax";
    }

public:
    DeclareConstructorFromConfigWithNumInputs(NoiseContrastiveEstimationNode);
    NoiseContrastiveEstimationNode(DEVICEID_TYPE deviceId, const wstring& name)
        : Base(deviceId, name),
          m_logSoftmax(deviceId),
          m_softMax(deviceId),
          m_grdToSoftMaxInput(deviceId),
          m_ncePrediction(deviceId),
          m_evalMode(NCEEvalMode::None)
    {
    }
    NoiseContrastiveEstimationNode(DEVICEID_TYPE deviceId, const wstring& name, NCEEvalMode xm_evalMode)
        : Base(deviceId, name),
          m_logSoftmax(deviceId),
          m_softMax(deviceId),
          m_grdToSoftMaxInput(deviceId),
          m_ncePrediction(deviceId),
          m_evalMode(xm_evalMode)
    {
    }
    // ^^ TODO: we can merge these two

    virtual void Save(File& fstream) const override
    {
        Base::Save(fstream);
        fstream << m_evalMode;
    }

    virtual void Load(File& fstream, size_t modelVersion) override
    {
        Base::Load(fstream, modelVersion);
        fstream >> m_evalMode;
        if (m_evalMode > NCEEvalMode::None)
        {
            m_evalMode = NCEEvalMode::None;
            fstream.SetPosition(fstream.GetPosition() - sizeof(m_evalMode));
        }
    }

    void SetEvalMode(NCEEvalMode& xevMode)
    {
        m_evalMode = xevMode;
    }
    NCEEvalMode& EvalMode()
    {
        return m_evalMode;
    } // TODO: really? Return a reference to a local? TODO: change to const? and call it GetEvalMode()

    /**
        compute gradients to input observations, the weights to the observations, and the class log posterior probabilities
        */
    virtual void BackpropToNonLooping(size_t inputIndex) override
    {
        FrameRange fr(Input(0)->GetMBLayout());
        m_needRecomputeGradientToSoftmaxInput = false;
        // gradient computation@yinggongzhao
        // inputIndex should be 2 this time
        if (m_evalMode != NCEEvalMode::None)
            LogicError("BackpropTo should only be called in training mode");
        if (inputIndex == 0)
            InvalidArgument("ComputeInput partial should not be called for label");
        //                                                                              samples+probs                   hidden                  embedding
        // Input(inputIndex)->GradientFor(fr).AssignNCEDerivative(m_ncePrediction, Input(0)->ValueFor(fr), Input(1)->ValueFor(fr), Input(2)->Value(), inputIndex);
        if (inputIndex >= 2)
            Input(inputIndex)->Gradient().AssignNCEDerivative(m_ncePrediction, Input(0)->ValueFor(fr), Input(1)->ValueFor(fr), Input(2)->ValueAsMatrix(), inputIndex);
        else
            Input(inputIndex)->GradientFor(fr).AssignNCEDerivative(m_ncePrediction, Input(0)->ValueFor(fr), Input(1)->ValueFor(fr), Input(2)->ValueAsMatrix(), inputIndex);
    }

    virtual bool OutputUsedInComputingInputNodesGradients() const override
    {
        return false;
    }

    virtual void UpdateFunctionMBSize() override
    {
        // TODO (this does not really break it since for full matrices, class Matrix will resize by itself)
    }

    virtual void /*ComputationNodeNonLooping::*/ ForwardPropNonLooping() override // -sum(left_i * log(softmax_i(right)))
    {
        FrameRange fr(Input(0)->GetMBLayout());
        if (Input(0)->HasMBLayout() && Input(0)->GetMBLayout()->HasGaps())
            LogicError("%ls %ls operation does not handle multiple parallel sequences with gaps correctly. Contact fseide@microsoft.com if you have a need and a test case.", NodeName().c_str(), OperationName().c_str());

        int positive = 0, negative = 0;
        if (Input(0)->GetSampleLayout().GetNumElements() == 1)
        {
            for (int i = 0; i < Input(0)->Value().GetNumCols(); i++) // BUGBUG: Loops must be over frames, not columns. Columns may contain gaps.
            {
                if (Input(0)->Value()(0, i) > 0)
                    positive++;
                else if (Input(0)->Value()(0, i) < 0)
                    negative++;
            }
            assert(positive * negative == 0);
        }
        if (m_evalMode == NCEEvalMode::Softmax || (Input(0)->GetSampleLayout().GetNumElements() == 1 && positive > 0))
        {
            // evaluation uses softmax
            m_logSoftmax.AssignProductOf(Input(1)->Value(), true, Input(2)->ValueAsMatrix(), false);
            m_logSoftmax += Input(3)->Value();
            m_logSoftmax.InplaceLogSoftmax(false);
            MaskMissingColumnsToZero(m_logSoftmax, Input(1)->GetMBLayout(), fr); // TODO: is this the right way to neutralize gaps?
            Value().AssignSoftmaxSum(Input(0)->Value(), m_logSoftmax);
        }
        else if (m_evalMode == NCEEvalMode::Unnormalized || (Input(0)->GetSampleLayout().GetNumElements() == 1 && negative > 0))
        {
            // TODO: are we treating gaps correctly here?
            Value().AssignNceUnnormalizedEval(Input(0)->Value(), Input(1)->Value(), Input(2)->ValueAsMatrix(), Input(3)->Value());
        }
        else
        {
            // TODO: are we treating gaps correctly here?
            // training criterion uses NCE
            // likelihood                                         samples+probs                        hidden                       embedding            bias
            Value().AssignNoiseContrastiveEstimation(Input(0)->Value(), Input(1)->Value(), Input(2)->ValueAsMatrix(), Input(3)->Value(), m_ncePrediction);
        }
        m_needRecomputeGradientToSoftmaxInput = true;
    }

    virtual void /*ComputationNodeBase::*/ Validate(bool isFinalValidationPass) override
    {
        Base::Validate(isFinalValidationPass);
        m_pMBLayout = nullptr; // this node does not hold mini-batch data

        if (isFinalValidationPass)
        {
            if (Input(1)->GetSampleMatrixNumRows() != Input(2)->GetAsMatrixNumRows())
                LogicError("The Matrix dimension for observation and weight in the NoiseContrastiveEstimationNode operation does not match.");
            if (!Input(0)->HasMBLayout() || !Input(1)->HasMBLayout() || Input(2)->HasMBLayout() || !Input(3)->HasMBLayout())
                LogicError("%ls %ls operation requires inputs 0, 1, and 3 to be a minibatch, and input 2 to be a matrix.", NodeName().c_str(), OperationName().c_str());
        }

        SetDims(TensorShape(1), false);
    }

protected:
    Matrix<ElemType> m_logSoftmax;
    Matrix<ElemType> m_softMax;
    Matrix<ElemType> m_ncePrediction;

    // gradient of cross entropy with respect to the input of softmax
    // a 1 row by \sum_t m_nbrWordsInEachTime[t] vector
    // one slice of size m_nbrWordsInEachTime[t] saves the input to softmax for word y_t
    Matrix<ElemType> m_grdToSoftMaxInput;
    bool m_needRecomputeGradientToSoftmaxInput;

    size_t m_nbrNoise;
    size_t m_totalNbrWords;

private:
    NCEEvalMode m_evalMode;
};
template class NoiseContrastiveEstimationNode<float>;
template class NoiseContrastiveEstimationNode<double>;

// -----------------------------------------------------------------------
// ClassBasedCrossEntropyWithSoftmaxNode (labeldata(.,t), inputdata(.,t), embeddingMatrix, clsProbBeforeSoftmaxData(.,t))
//  - Input(0) [4 x T] label in dense matrix in
//              (0,t) the first row is the word index
//              (1,t) the second row is the class index
//              (2,t) the third row is the first word index of the class
//              (3,t) the last row is the first word index of the next class
//  - Input(1) [hdsize x T] hidden layer activation to the node in. for a simple rnn, this is the hidden layer activty
//  - Input(2) [hdsize x vocab_size] weight matrix in, for speed-up, as per word matrix can be simply obtained as column slice
//  - Input(3) [nbr_cls x T] clsprob in dense matrix in. This input, if applied softmax on, is the posterior probabilty of class given observations
// -----------------------------------------------------------------------

// calculates: -sum(left_i * log(softmax_i(right))) for class given history and for word given history
// need to provide class probabilty from external node
template <class ElemType>
class ClassBasedCrossEntropyWithSoftmaxNode : public ComputationNodeNonLooping /*ComputationNode*/<ElemType>, public NumInputs<4>
{
    typedef ComputationNodeNonLooping<ElemType> Base; UsingComputationNodeMembersBoilerplate;
    static const std::wstring TypeName() { return L"ClassBasedCrossEntropyWithSoftmax"; }

    // our inputs
    static const size_t LABELDATA = 0;
    static const size_t INPUTDATA = 1;
    static const size_t EMBEDDINGMATRIX = 2;
    static const size_t CLASSPROBINDATA = 3;

public:
    DeclareConstructorFromConfigWithNumInputs(ClassBasedCrossEntropyWithSoftmaxNode);
    ClassBasedCrossEntropyWithSoftmaxNode(DEVICEID_TYPE deviceId, const wstring& name)
        : Base(deviceId, name),
          m_logSoftmax(deviceId),
          m_softMax(deviceId),
          m_grdToSoftMaxInput(deviceId),
          m_clsLogSoftmax(deviceId),
          m_clsSoftmax(deviceId)
    {
    }

private:
    // iterate over a large workspace that contains all class-conditioned probs concatenated
    // 'sz' is the offset into that vector. We will iterate over these vectors at a few places. Always use this same boilerplate code.
    template<class F>
    size_t ForColumnsWithClass(const F& op)
    {
        const size_t nT = Input(LABELDATA)->GetNumTimeSteps();
        const size_t nS = Input(LABELDATA)->GetNumParallelSequences();
        size_t sz = 0; // iterate over the packed concatenated class-conditioned prob vectors
        for (size_t s = 0; s < nS; s++)
            for (size_t t = 0; t < nT; t++)
            {
                FrameRange fr = FrameRange(Input(LABELDATA)->GetMBLayout(), t).Sequence(s);
                if (Input(LABELDATA)->GetMBLayout()->IsGap(fr)) // skip gaps
                    continue;

                const Matrix<ElemType>& lbl_t = Input(LABELDATA)->ValueFor(fr);
                size_t y_t = (size_t)lbl_t(0, 0);     // current word token index
                size_t c_t = (size_t)lbl_t(1, 0);     // current word token's class index
                size_t lft_bnd = (size_t)lbl_t(2, 0); // index of first word belonging to current word token's class
                size_t rgt_bnd = (size_t)lbl_t(3, 0); // and end of that range
                size_t nbr_wrd = (rgt_bnd - lft_bnd); // number of words in the class

                // perform the operation
                op(s, t, fr, y_t, c_t, sz, lft_bnd, nbr_wrd);

                sz += nbr_wrd;
            }
        return sz;
    }

    // compute gradients to input observations, the weights to the observations, and the class log posterior probabilites
    virtual void BackpropToNonLooping(size_t inputIndex) override
    {
        // this should never be called for input[0], which is controlled through learningRateMultiplier == 0
        if (inputIndex != 1 && inputIndex != 2 && inputIndex != 3)
            InvalidArgument("ClassCrossEntropyWithSoftmaxNode criterion only takes with respect to input, weight to the input and class log posterior probability.");

        ComputeSoftMaxPartial(); // Note: Flag m_needRecomputeGradientToSoftmaxInput guards so that this computes only once.

        ForColumnsWithClass([&](size_t /*s*/, size_t /*t*/, const FrameRange& fr, size_t /*y_t*/, size_t c_t, size_t sz, size_t lft_bnd, size_t nbr_wrd)
        {
            // compute prb - 1 and prb
            Matrix<ElemType> weightForClass = Input(EMBEDDINGMATRIX)->ValueAsMatrix().ColumnSlice(lft_bnd, nbr_wrd);
            Matrix<ElemType> obs = Input(INPUTDATA)->ValueFor(fr); // hidden activation vector for current word token
            Matrix<ElemType> grd_to_soft_max_input = m_grdToSoftMaxInput.ColumnSlice(sz, nbr_wrd);

            switch (inputIndex)
            {
                case 1:
                {
                    // gradient to input
                    Matrix<ElemType> grd_t = Input(INPUTDATA)->GradientFor(fr);
                    Matrix<ElemType>::MultiplyAndAdd(weightForClass, false, grd_to_soft_max_input, true, grd_t);
                    break;
                }
                case 2:
                {
                    // gradient to input weight
                    Matrix<ElemType> grd_to_wgt_t = Input(EMBEDDINGMATRIX)->GradientAsMatrix().ColumnSlice(lft_bnd, nbr_wrd);
                    Matrix<ElemType>::MultiplyAndAdd(obs, false, grd_to_soft_max_input, false, grd_to_wgt_t);
                    break;
                }
                case 3:
                {
                    Matrix<ElemType> grd_t = Input(CLASSPROBINDATA)->GradientFor(fr);
                    grd_t.AssignValuesOf(Input(CLASSPROBINDATA)->DataFor(m_clsSoftmax, fr));
                    ComputeCEPartialToSoftmaxInputs(grd_t, Gradient(), c_t);
                    break;
                }
            }
        });
    }

    virtual bool OutputUsedInComputingInputNodesGradients() const override { return false; }

private:
    void ComputeCEPartialToSoftmaxInputs(Matrix<ElemType>& inputGradientValues, Matrix<ElemType>& gradientValues, size_t y_t)
    {
        Matrix<ElemType>::MinusOneAt(inputGradientValues, y_t);
        Matrix<ElemType>::Scale(gradientValues, inputGradientValues);
    }

    // gradient of cross entropy w.r.t. to input to softmax
    void ComputeSoftMaxPartial()
    {
        if (m_needRecomputeGradientToSoftmaxInput)
        {
            m_grdToSoftMaxInput.Resize(1, m_totalNbrWords); // buffer that contains a concatenation of class-conditional values

            ForColumnsWithClass([&](size_t /*s*/, size_t /*t*/, const FrameRange& /*fr*/, size_t y_t, size_t /*c_t*/, size_t sz, size_t lft_bnd, size_t nbr_wrd)
            {
                Matrix<ElemType> softMax = m_softMax.ColumnSlice(sz, nbr_wrd);

                size_t idx_in_class = y_t - lft_bnd;
                ComputeCEPartialToSoftmaxInputs(softMax, Gradient(), idx_in_class);

                m_grdToSoftMaxInput.ColumnSlice(sz, nbr_wrd).AssignValuesOf(softMax);
            });

            m_needRecomputeGradientToSoftmaxInput = false;
        }
    }

public:
    virtual void UpdateFunctionMBSize() override
    {
        // TODO: Resize temp matrices here (not doing so does not really fail since for full matrices, class Matrix will resize by itself)
    }

    // -sum(left_i * log(softmax_i(right)))
    virtual void /*ComputationNodeNonLooping::*/ ForwardPropNonLooping() override
    {
        // get the label matrix to CPU, ideally in location=BOTH state
        Input(LABELDATA)->Value().TransferToDeviceIfNotThere(CPUDEVICE, /*ismoved =*/ false/*means: BOTH state OK*/, /*emptyTransfer =*/ false, /*updatePreferredDevice =*/ false);

        auto& functionValues = Value();

        const size_t hdSize = Input(INPUTDATA)->GetSampleMatrixNumRows();
        assert(m_nbrCls == Input(CLASSPROBINDATA)->GetSampleMatrixNumRows());

        // compute the class posteriors
        m_clsLogSoftmax.SetValue(Input(CLASSPROBINDATA)->Value());
        m_clsLogSoftmax.InplaceLogSoftmax(true);   // log
        m_clsSoftmax.AssignExpOf(m_clsLogSoftmax); // non-log

        // create a large workspace to contain all class-conditioned probs concatenated
        m_totalNbrWords = ForColumnsWithClass([](size_t /*s*/, size_t /*t*/, const FrameRange& /*fr*/, size_t y_t, size_t /*c_t*/, size_t /*sz*/, size_t lft_bnd, size_t nbr_wrd)
        {
            if (nbr_wrd == 0)
                LogicError("ClassBasedCrossEntropyWithSoftmax: Encountered a class of size 0.");
            if (y_t < lft_bnd || y_t >= lft_bnd + nbr_wrd)
                LogicError("ClassBasedCrossEntropyWithSoftmax: Word index out of bounds of class-member index range (word not a class member).");
        });
        // now m_totalNbrWords = total size of concatenated vector

        // buffer to hold the concatenated class-conditioned prob vectors
        m_softMax.Resize(1, m_totalNbrWords);
        m_logSoftmax.Resize(1, m_totalNbrWords);

        // accumulate objective
        functionValues.SetValue(0);
        ForColumnsWithClass([&](size_t s, size_t t, const FrameRange& fr, size_t y_t, size_t c_t, size_t sz, size_t lft_bnd, size_t nbr_wrd)
        {
            // now get views of various arrays that correspond to the index range of words belonging to this class

            // get hidden vectors for the words in this class
            Matrix<ElemType> weightForClass = Input(EMBEDDINGMATRIX)->ValueAsMatrix().ColumnSlice(lft_bnd, nbr_wrd); // [hdSize x nbr_wrd]

            // buffer to hold the class-conditional distribution
            Matrix<ElemType> softMax_t = m_softMax.ColumnSlice(sz, nbr_wrd); // TODO: declare these outside of the loop to avoid the malloc
            Matrix<ElemType> logSoftMax_t = m_logSoftmax.ColumnSlice(sz, nbr_wrd);

            Matrix<ElemType> obs = Input(INPUTDATA)->ValueFor(fr); // hidden activation vector for current word token

            // multiply hidden activation with weight matrix (the slice of the weight matrix for the range of class members)
            // TODO: can we use 'true' here instead? Above transposition hack won't work with row slices. 'obs' not used elsewhere
            obs.Reshape(1, hdSize);                                                                                // transpose it (make it a column vector)
            logSoftMax_t.AssignProductOf(obs /*(1 x hdSize)*/, false, weightForClass /*hdSize x nbr_wrd*/, false); // -> 1 x nbr_word

            // log softmax(W x_t)
            logSoftMax_t.InplaceLogSoftmax(false);

            // and non-log version
            softMax_t.SetValue(logSoftMax_t);
            softMax_t.InplaceExp();
            // we now have a column vector of class-conditional probabilities over the class members

            // add  the word's class-conditional log posterior
            size_t idx_in_class = y_t - lft_bnd;
            Matrix<ElemType>::AddElementToElement(logSoftMax_t, 0, idx_in_class, functionValues, 0, 0); // (1x1)

            // add the class log posterior probability (for backprop)
            auto clsLogSoftmax_t = Input(CLASSPROBINDATA)->DataFor(m_clsLogSoftmax, fr);
            Matrix<ElemType>::AddElementToElement(clsLogSoftmax_t, c_t, 0, functionValues, 0, 0); // (1x1)
        });

        functionValues *= (-1);

#if NANCHECK
        functionValues.HasNan("ClassBasedCrossEntropyWithSoftmax");
#endif
        m_needRecomputeGradientToSoftmaxInput = true;
    }

    virtual void /*ComputationNodeBase::*/ Validate(bool isFinalValidationPass) override
    {
        Base::Validate(isFinalValidationPass);
        m_pMBLayout = nullptr; // this node does not hold mini-batch data

        if (isFinalValidationPass)
        {
            if (Input(LABELDATA)->GetSampleMatrixNumRows() != 4) // label data needs to have 4 rows
                LogicError("The label data in the ClassBasedCrossEntropyWithSoftmax operation must have 4 rows.");
            if (Input(INPUTDATA)->GetSampleMatrixNumRows() != Input(EMBEDDINGMATRIX)->GetAsMatrixNumRows()) // input and matrix can be timed
                LogicError("The matrix dimension for observation and weight in the ClassBasedCrossEntropyWithSoftmax operation does not match.");
            if (Input(LABELDATA)->GetMBLayout() != Input(INPUTDATA)->GetMBLayout() || Input(LABELDATA)->GetMBLayout() != Input(CLASSPROBINDATA)->GetMBLayout())
                InvalidArgument("%ls %ls operation requires that the layouts of inputs 0 (label), 1 (hidden activation), and 3 (log softmax) match.", NodeName().c_str(), OperationName().c_str());
        }

        SetDims(TensorShape(1), false);

        m_nbrCls = Input(CLASSPROBINDATA)->GetSampleMatrixNumRows();
    }

protected:
    Matrix<ElemType> m_logSoftmax;
    Matrix<ElemType> m_softMax;

    Matrix<ElemType> m_clsLogSoftmax;
    Matrix<ElemType> m_clsSoftmax;

    // gradient of cross entropy with respect to the input of softmax
    // a 1 row by \sum_t m_nbrWordsInEachTime[t] vector
    // one slice of size m_nbrWordsInEachTime[t] saves the input to softmax for word y_t
    Matrix<ElemType> m_grdToSoftMaxInput;
    bool m_needRecomputeGradientToSoftmaxInput;

    size_t m_nbrCls;
    size_t m_totalNbrWords;
};

template class ClassBasedCrossEntropyWithSoftmaxNode<float>;
template class ClassBasedCrossEntropyWithSoftmaxNode<double>;

#ifdef COMING_SOON

// -----------------------------------------------------------------------
// CRFNode (labels, position_dependent_scores, transition_scores)
//  - labels: output label vector of [0:T-1]
//  - position_dependent_scores [0:T-1]: score from position dependent node,
//    in the R-CRF case, it is the RNN output score before softmax
//  - transition scores: square transition matrix,  --TODO: log?
//    in the R-CRF case, it is the transition probability between labels
// BUGBUG: This node cannot operate with truncated BPTT, but does not detect it. It also does not handle gaps or test boundary flags.
// -----------------------------------------------------------------------

/**
        CRF training criterion
        It uses forward-backward algorithm within a minibatch to compute statistics for sequence level optimization
        This node can serve a base class for other sequence level optimization

        Developed by Kaisheng Yao
        This node is for replicating results of the following work
        K. Yao, B. Peng, G. Zweig, D. Yu, X. Li and F. Gao, "Recurrent Conditional Random Fields", NIPS Deep Learning Workshop 2014
        K. Yao, B. Peng, G. Zweig, D. Yu, X. Li and F. Gao, "Recurrent Conditional Random Fields for Language Understanding", ICASSP 2014
        http://research.microsoft.com/pubs/210167/rcrf_v9.pdf

        The forward-backward algorithm follows the derivation in
        http://jmlr.org/papers/volume12/collobert11a/collobert11a.pdf

    */
template <class ElemType>
class CRFNode : public ComputationNodeNonLooping /*ComputationNode*/<ElemType>, public NumInputs<3>
{
    typedef ComputationNodeNonLooping<ElemType> Base;
    UsingComputationNodeMembersBoilerplate;
    static const std::wstring TypeName()
    {
        return L"CRF";
    }

public:
    DeclareConstructorFromConfigWithNumInputs(CRFNode);
    CRFNode(DEVICEID_TYPE deviceId, const wstring& name)
        : Base(deviceId, name),
          mAlpha(deviceId),
          mBeta(deviceId),
          mPostProb(deviceId)
    {
    }

    // compute posterior probability of label y at position t
    virtual void /*ComputationNodeNonLooping::*/ ForwardPropNonLooping() override
    {
        FrameRange fr(Input(0)->GetMBLayout());
        size_t nrow = Input(0)->Value().GetNumRows();
        size_t ncol = Input(0)->Value().GetNumCols();

        mAlpha.Resize(nrow, ncol);
        mBeta.Resize(nrow, ncol);
        mPostProb.Resize(nrow, ncol);

        Value().SetValue(0.0);
        Matrix<ElemType> funcVal = Value(); // TODO: This just creates a 1x1 matrix set to 0.

        size_t nS = Input(0)->GetNumParallelSequences();
        if (nS != 1)
            LogicError("CRFNode: >1 parallel sequences are curently not implemented correctly.");
        for (size_t i = 0; i < nS; i++) // process parallel sequences one by one  --BUGBUG: We should loop over individual sequences.
        {
            FrameRange sequenceRange = fr.Sequence(i); // FrameRange to select one sequence
            // BUGBUG: This ^^ is neither supported nor correct, since this code does not handle gaps or start/end flags.
            ForwardPropS(
                DataWithMBLayoutFor(mPostProb, sequenceRange, Input(0)->GetMBLayout()),
                DataWithMBLayoutFor(mAlpha, sequenceRange, Input(0)->GetMBLayout()),
                DataWithMBLayoutFor(mBeta, sequenceRange, Input(0)->GetMBLayout()),
                funcVal,
                Input(0)->ValueFor(sequenceRange),
                Input(1)->ValueFor(sequenceRange),
                Input(2)->ValueAsMatrix(), mStartLbl,
                mEndLbl);

            Value() += funcVal; // aggregate over sequences
        }
    }

    virtual void BackpropToNonLooping(size_t inputIndex) override // scaled by 2*number of colmns (samples) in the Matrix<ElemType>
    {
        FrameRange fr(Input(0)->GetMBLayout());
        // this should never be called for input[0], which is controlled through learningRateMultiplier == 0
        if (inputIndex != 1 && inputIndex != 2)
            InvalidArgument("CRFNode only takes with respect to input and weight.");

        if (inputIndex == 1)
        {
            auto gradient = Input(1)->GradientFor(fr);
            Matrix<ElemType>::AddScaledDifference(Gradient(), mPostProb, Input(0)->ValueFor(fr), gradient);
        }
        else if (inputIndex == 2)
        {
            assert(Input(inputIndex)->GradientFor(fr).GetNumElements() > 0);
            size_t nS = Input(0)->GetNumParallelSequences();
            for (size_t i = 0; i < nS; i++) // process all sequences one by one
            {
                FrameRange sequenceRange = fr.Sequence(i); // FrameRange to select one sequence
                auto& gradient = Input(2)->GradientAsMatrix();
                TransGrdCompute(Input(0)->ValueFor(sequenceRange),
                                DataWithMBLayoutFor(mAlpha, sequenceRange, Input(0)->GetMBLayout()),
                                DataWithMBLayoutFor(mBeta, sequenceRange, Input(0)->GetMBLayout()),
                                Input(2)->ValueAsMatrix(),
                                gradient,
                                mStartLbl, 1);
            }
        }
        else
            return;
    }

    virtual bool OutputUsedInComputingInputNodesGradients() const override
    {
        return false;
    }

    // compute forward backward algorithm
    /*TODO: merge with call site*/ void ForwardPropS(Matrix<ElemType> postprob, Matrix<ElemType> alpha, Matrix<ElemType> beta, Matrix<ElemType>& functionValues, const Matrix<ElemType>& lbls, const Matrix<ElemType>& pos_scores, const Matrix<ElemType>& pair_scores, int& firstLbl, int& lastLbl, const int iStep = 1)
    {
        // to-do, each slice is for one sentence
        // to-do, number of slices correspond to number of frames
        // this implementation only supports one sentence per minibatch

        int nObs = lbls.GetNumCols();

        // change to other values so can support multiple sentences in each minibatch
        assert(iStep == 1);
        ForwardCompute(alpha, lbls, pos_scores, pair_scores);
        BackwardCompute(alpha, beta, functionValues, lbls, pos_scores, pair_scores, iStep);
        PostProbCompute(postprob, alpha, beta);

        firstLbl = -1;
        for (int ik = 0; ik < lbls.GetNumRows(); ik++)
            if (lbls(ik, 0) != 0)
            {
                firstLbl = ik;
                break;
            }

        lastLbl = -1;
        for (int ik = 0; ik < lbls.GetNumRows(); ik++)
            if (lbls(ik, nObs - 1) != 0)
            {
                lastLbl = ik;
                break;
            }

        functionValues.AssignInnerProductOfMatrices(lbls, pos_scores);

        Matrix<ElemType> a = alpha.ColumnSlice(nObs - 1, 1);
        ElemType fAlpha;
        fAlpha = a.LogSumOfElements();

        // transition score
        ElemType tscore = 0;
        for (int t = 0; t < nObs - 1; t++)
        {
            int i = -1;
            for (int ik = 0; ik < lbls.GetNumRows(); ik++)
                if (lbls(ik, t) != 0)
                {
                    i = ik;
                    break;
                }
            int j = -1;
            for (int ik = 0; ik < lbls.GetNumRows(); ik++)
                if (lbls(ik, t + 1) != 0)
                {
                    j = ik;
                    break;
                }
            tscore += pair_scores(j, i);
        }
        tscore += functionValues.Get00Element(); // correct path score
        tscore -= fAlpha;                        // reduced by the scores from all paths
        functionValues.SetValue(tscore);

        functionValues *= (-1);
    }

    // compute forward backward algorithm
    static void ForwardCompute(Matrix<ElemType>& alpha,
                               const Matrix<ElemType>& lbls,
                               const Matrix<ElemType>& pos_scores, const Matrix<ElemType>& pair_scores)
    {
        // to-do, shift more than 1 to support muliple sentences per minibatch
        int iNumPos = lbls.GetNumCols();
        int iNumLab = lbls.GetNumRows();

        int firstLbl = -1;
        for (int ik = 0; ik < lbls.GetNumRows(); ik++)
            if (lbls(ik, 0) != 0)
            {
                firstLbl = ik;
                break;
            }

        // need to have
        alpha.Resize(iNumLab, iNumPos);

        for (int t = 0; t < iNumPos; t++)
        {
            for (int k = 0; k < iNumLab; k++)
            {
                ElemType fTmp = (ElemType) LZERO;
                for (int j = 0; j < iNumLab; j++)
                {
                    ElemType fAlpha = (j == firstLbl) ? (ElemType) 0.0 : (ElemType) LZERO;
                    if (t > 0)
                        fAlpha = alpha(j, t - 1);
                    fTmp = alpha.LogAdd(fTmp, fAlpha + pair_scores(k, j));
                }
                fTmp += pos_scores(k, t); // include position dependent score
                alpha(k, t) = fTmp;
            }
        }
    }

    // compute backward algorithm
    static void BackwardCompute(const Matrix<ElemType>& alpha, Matrix<ElemType>& beta,
                                Matrix<ElemType>& functionValues, const Matrix<ElemType>& lbls,
                                const Matrix<ElemType>& pos_scores, const Matrix<ElemType>& pair_scores, const int shift = 1)
    {
        assert(shift == 1);

        alpha.RCRFBackwardCompute(alpha, beta, functionValues, lbls, pos_scores, pair_scores, shift);
    }

    static void TransGrdCompute(const Matrix<ElemType>& lbls,
                                const Matrix<ElemType>& alpha,
                                const Matrix<ElemType>& beta,
                                const Matrix<ElemType>& pair_scores,
                                Matrix<ElemType>& grd,
                                const int startLbl,
                                const int shift = 1)
    {
        assert(shift == 1);

        alpha.RCRFTransGrdCompute(lbls,
                                  alpha,
                                  beta,
                                  pair_scores,
                                  grd,
                                  startLbl, shift);
    }

    // compute forward backward algorithm
    static void PostProbCompute(Matrix<ElemType>& postprob, const Matrix<ElemType>& alpha, const Matrix<ElemType>& beta)
    {
        int iNumPos = alpha.GetNumCols();
        int iNumLab = alpha.GetNumRows();

        postprob.Resize(iNumLab, iNumPos);
        postprob.SetValue(beta);
        postprob.InplaceExp();
    }

    virtual void /*ComputationNodeBase::*/ Validate(bool isFinalValidationPass) override
    {
        Base::Validate(isFinalValidationPass);
        m_pMBLayout = nullptr; // this node does not hold mini-batch data

        if (isFinalValidationPass)
            if (!(Input(1)->GetSampleMatrixNumRows() == Input(2)->GetAsMatrixNumRows() && // position dependent and pair scores have same number of labels
                  Input(0)->GetSampleMatrixNumRows() == Input(1)->GetSampleMatrixNumRows() &&
                  Input(0)->HasMBLayout() && Input(0)->GetMBLayout() == Input(1)->GetMBLayout() &&
                  // Input(0)->GetNumCols() == Input(1)->GetNumCols() && // position dependent and pair scores have the same observation numbers
                  Input(2)->GetAsMatrixNumCols() == Input(2)->GetAsMatrixNumRows()))
            {
                LogicError("The Matrix dimension in the CRFNode operation does not match.");
            }

        SetDims(TensorShape(1), false);
    }

    virtual void CopyTo(ComputationNodeBasePtr nodeP, const std::wstring& newName, const CopyNodeFlags flags) const override
    {
        Base::CopyTo(nodeP, newName, flags);
        if (flags & CopyNodeFlags::copyNodeValue)
        {
            auto node = dynamic_pointer_cast<CRFNode<ElemType>>(nodeP);
            node->mAlpha = mAlpha;
            node->mBeta = mBeta;
            node->mPostProb = mPostProb;

            node->mStartLbl = mStartLbl;
            node->mEndLbl = mEndLbl;
        }
    }

private:
    Matrix<ElemType> mAlpha; // TODO: m_Alpha etc.
    Matrix<ElemType> mBeta;
    Matrix<ElemType> mPostProb;
    int mStartLbl;
    int mEndLbl;
};

#endif

// -----------------------------------------------------------------------
// Logistic (labels, prediction, weight)
// calculates: -sum(left * log(right) + (1-left)*log(1-right)) (optionally * weight)
// -----------------------------------------------------------------------

template <class ElemType>
class LogisticNode : public ComputationNodeNonLooping /*ComputationNode*/<ElemType>
{
    typedef ComputationNodeNonLooping<ElemType> Base;
    UsingComputationNodeMembersBoilerplate;
    static const std::wstring TypeName()
    {
        return L"Logistic";
    }

public:
    DeclareConstructorFromConfig(LogisticNode);
    LogisticNode(DEVICEID_TYPE deviceId, const wstring& name)
        : Base(deviceId, name)
    {
    }

    virtual void BackpropToNonLooping(size_t inputIndex) override
    {
        FrameRange fr(Input(0)->GetMBLayout());
        if (inputIndex != 1)
            InvalidArgument("%ls %ls operation cannot compute the gradient for its first inpute.", NodeName().c_str(), OperationName().c_str());

        // BackpropToRight(m_temp, Input(0)->Value(), Input(2)->Value(), Input(inputIndex)->Gradient(), Gradient(), m_classZeroLabels, m_result);
        // Create vector with 1 for class 1, and -1 for class 0
        m_temp->AssignDifferenceOf(Input(0)->ValueFor(fr), *m_classZeroLabels); // TODO: need a slice for m_classZeroLabels?

        // Multiply the vector by the Input(2)->Value()
        if (m_inputs.size() == 3)                                            // with weight
            m_temp->AssignElementProductOf(*m_temp, Input(2)->ValueFor(fr)); // TODO: is Input(2) minibatch data? Confirm

        // divide class by p (class 1) or (1-p) (class 0)
        m_temp->AssignElementDivisionOf(*m_temp, *m_result); // TODO: this is in-place--does this function allow that?

        auto gradient = Input(inputIndex)->GradientFor(fr);
        Matrix<ElemType>::Multiply1x1AndWeightedAdd(-1.0f, Gradient() /*1x1*/, *m_temp, 1.0f, gradient);
    }

    virtual bool OutputUsedInComputingInputNodesGradients() const override
    {
        return false;
    }

    virtual void UpdateFunctionMBSize() override
    {
        m_classZeroLabels->Resize(Input(0)->Value());
        m_result->Resize(Input(0)->Value());
        m_temp->Resize(Input(0)->Value());
    }

    // -sum(left * log(right) + (1-left)*log(1-right)) (optionally * weight)
    virtual void /*ComputationNodeNonLooping::*/ ForwardPropNonLooping() override
    {
        FrameRange fr(Input(0)->GetMBLayout());

        const Matrix<ElemType>& classOneLabels = Input(0)->ValueFor(fr);
        const Matrix<ElemType>& classOneProbabilities = Input(1)->ValueFor(fr);
        Matrix<ElemType>& classZeroLabels = *m_classZeroLabels;

        Matrix<ElemType> ones = ConstOnes(classOneLabels.GetNumRows(), classOneLabels.GetNumCols(), classOneLabels.GetDeviceId()).DeepClone();

        // compute the indices for the class 0 indices
        classZeroLabels.AssignDifferenceOf(ones, classOneLabels);

        /* We're computing result = weight*(y*p + (1-y)*(1-p) = 2*y*p + (1-y) - p) */

        /* First compute result = y*p */
        m_result->AssignElementProductOf(classOneLabels, classOneProbabilities);

        // TODO: verify that all these operations on m_result really can do in-place (or use different methods instead)
        /* Now compute result = 2*y*p */
        m_result->AssignProductOf((ElemType) 2.0, *m_result);

        /* Now compute result = 2*y*p + (1-y) */
        m_result->AssignSumOf(*m_result, classZeroLabels);

        /* Finally compute result = 2*y*p + (1-y) - p */
        m_result->AssignDifferenceOf(*m_result, classOneProbabilities);

        // compute the log, resulting in y*log(p) + (1-y)*log(1-p)
        m_temp->AssignLogOf(*m_result);

        // The error is the negative of the sum of the result
        if (m_inputs.size() == 2)
            Value().AssignSumOfElements(*m_temp);
        else
            Value().AssignInnerProductOf(Input(2)->ValueFor(fr), *m_temp, false);
        Value() *= (-1);
    }

    virtual void /*ComputationNodeBase::*/ Validate(bool isFinalValidationPass) override
    {
        if (m_inputs.size() != 2 && m_inputs.size() != 3)
            InvalidArgument("%ls %ls operation requires two or three inputs.", NodeName().c_str(), OperationName().c_str());

        ValidateBinaryReduce(isFinalValidationPass);

        /* Note that this is the same as ValidateInferBinaryInputDims, but done for the 3rd child if it exists */
        if (m_inputs.size() == 3)
        {
            auto weights = Input(2);
            auto other = Input(1);
            // borrow any unset dimension on one input from the other input
            weights->ValidateInferInputDimsFrom(other->GetSampleLayout());

            if (isFinalValidationPass &&
                !(Input(0)->GetSampleMatrixNumRows() == Input(2)->GetSampleMatrixNumRows() &&
                  (Input(0)->GetMBLayout() == Input(2)->GetMBLayout() || !Input(0)->HasMBLayout() || !Input(2)->HasMBLayout())))
            {
                LogicError("The Matrix dimensions of the second argument weights the %ls %ls operation do not match.", NodeName().c_str(), OperationName().c_str());
            }
        }
    }

    // request matrices needed to do node function value evaluation
    virtual void RequestMatricesBeforeForwardProp(MatrixPool& matrixPool)
    {
        Base::RequestMatricesBeforeForwardProp(matrixPool);
        RequestMatrixFromPool(m_classZeroLabels, matrixPool);
        RequestMatrixFromPool(m_result, matrixPool);
        RequestMatrixFromPool(m_temp, matrixPool);
    }

    // release gradient and temp matrices that no longer needed after all the children's gradients are computed.
    virtual void ReleaseMatricesAfterBackprop(MatrixPool& matrixPool)
    {
        Base::ReleaseMatricesAfterBackprop(matrixPool);
        ReleaseMatrixToPool(m_classZeroLabels, matrixPool);
        ReleaseMatrixToPool(m_result, matrixPool);
        ReleaseMatrixToPool(m_temp, matrixPool);
    }

    virtual void CopyTo(const ComputationNodePtr nodeP, const std::wstring& newName, const CopyNodeFlags flags) const
    {
        Base::CopyTo(nodeP, newName, flags);
        if (flags & CopyNodeFlags::copyNodeValue)
        {
            auto node = dynamic_pointer_cast<LogisticNode<ElemType>>(nodeP);
            node->m_classZeroLabels->SetValue(*m_classZeroLabels);
            node->m_result->SetValue(*m_result);
            node->m_temp->SetValue(*m_temp);
        }
    }

private:
    shared_ptr<Matrix<ElemType>> m_classZeroLabels;
    shared_ptr<Matrix<ElemType>> m_result;
    shared_ptr<Matrix<ElemType>> m_temp;
};

template class LogisticNode<float>;
template class LogisticNode<double>;

// -----------------------------------------------------------------------
// DropoutNode (input) -- perform drop-out
// Output is scaled such that no post-scaling is necessary.
// -----------------------------------------------------------------------

template <class ElemType>
class DropoutNode : public ComputationNode<ElemType>, public NumInputs<1>
{
    typedef ComputationNode<ElemType> Base;
    UsingComputationNodeMembersBoilerplate;
    static const std::wstring TypeName()
    {
        return L"Dropout";
    }

public:
    DeclareConstructorFromConfigWithNumInputs(DropoutNode);
    DropoutNode(DEVICEID_TYPE deviceId, const wstring& name)
        : Base(deviceId, name),
          m_dropoutRate(0)
    {
        m_randomSeed = (unsigned long) CreateUniqId();
    }

    virtual void /*ComputationNode::*/ BackpropTo(const size_t inputIndex, const FrameRange& fr) override
    {
        Matrix<ElemType> sliceInput0Grad = Input(0)->GradientFor(fr);
        Matrix<ElemType> sliceOutputGrad = GradientFor(fr);

        if (m_dropoutRate > 0)
            sliceInput0Grad.AddElementProductOf(sliceOutputGrad, DataFor(*m_maskOfDropout, fr));
        else
            sliceInput0Grad += sliceOutputGrad;
    }

    virtual bool OutputUsedInComputingInputNodesGradients() const override { return false; }
    virtual bool InputUsedInComputingInputNodesGradients(size_t /*childIndex*/) const override { return false; }

    virtual void UpdateFunctionMBSize() override
    {
        Base::UpdateFunctionMBSize();
        // resize temporaries to their proper size
        if (m_dropoutRate > 0)
            m_maskOfDropout->Resize(Input(0)->Value());
    }

    virtual void /*ComputationNode::*/ ForwardProp(const FrameRange& fr) override
    {
        Matrix<ElemType> sliceInput0Value = Input(0)->ValueFor(fr);
        Matrix<ElemType> sliceOutputValue = ValueFor(fr);

        if (Environment().IsInferring() || m_dropoutRate <= 0)
        {
            sliceOutputValue.SetValue(sliceInput0Value);
        }
        else
        {
            // determine drop-out mask for this minibatch
            auto sliceMask = DataFor(*m_maskOfDropout, fr);
            sliceMask.SetUniformRandomMask((ElemType)m_dropoutRate, (ElemType)(1.0 / (1.0 - m_dropoutRate)) /*pre-scaled*/, GetRNGHandle());
            // apply dropout mask
            sliceOutputValue.AssignElementProductOf(sliceMask, sliceInput0Value);
        }
    }

    virtual void /*ComputationNodeBase::*/ Validate(bool isFinalValidationPass) override
    {
        ValidateUnaryMap(isFinalValidationPass);
    }

    // special methods for this node type which ComputationNetwork knows about and calls to pass parameters
    void SetDropoutRate(const double val)
    {
        if (val < 0 || val >= 1)
            LogicError("DropoutRate must be >= 0 and < 1.");
        m_dropoutRate = val;
    }

    void SetRandomSeed(const unsigned long val)
    {
        m_randomSeed = (unsigned long) val;

        // Upon change of the seed, reset RNGHandle to force the creation of a new RNGHandle
        // during forward propagation
        m_RNGHandle = nullptr;
    }

    RNGHandle& GetRNGHandle()
    {
        if (m_RNGHandle == nullptr) 
            m_RNGHandle = RNGHandle::Create(ValuePtr()->GetDeviceId(), m_randomSeed);

        return *m_RNGHandle;
    }

    virtual void CopyTo(ComputationNodeBasePtr nodeP, const std::wstring& newName, const CopyNodeFlags flags) const override
    {
        Base::CopyTo(nodeP, newName, flags);
        if (flags & CopyNodeFlags::copyNodeValue)
        {
            auto node = dynamic_pointer_cast<DropoutNode<ElemType>>(nodeP);
            node->m_dropoutRate = m_dropoutRate;
            node->m_randomSeed = m_randomSeed;
            node->m_maskOfDropout = m_maskOfDropout;
        }
    }
    // request matrices needed to do node function value evaluation
    virtual void RequestMatricesBeforeForwardProp(MatrixPool& matrixPool)
    {
        Base::RequestMatricesBeforeForwardProp(matrixPool);
        RequestMatrixFromPool(m_maskOfDropout, matrixPool);
    }

    // release gradient and temp matrices that no longer needed after all the children's gradients are computed.
    virtual void ReleaseMatricesAfterBackprop(MatrixPool& matrixPool)
    {
        Base::ReleaseMatricesAfterBackprop(matrixPool);
        ReleaseMatrixToPool(m_maskOfDropout, matrixPool);
    }

private:
    double m_dropoutRate;
    unsigned long m_randomSeed;
    std::shared_ptr<RNGHandle> m_RNGHandle;

    shared_ptr<Matrix<ElemType>> m_maskOfDropout;
};

template class DropoutNode<float>;
template class DropoutNode<double>;

// -----------------------------------------------------------------------
// BatchNormalizationNode (input, scale, bias, runMean, runVariance,
//                         spatial, normalizationTimeConstant = 0, blendTimeConstant = 0,
//                         epsilon = 0.00001,
//                         useCntkEngine = true, imageLayout = 'cudnn')
//
// Implements batch normalization technique as described in:
// Batch Normalization: Accelerating Deep Network Training by Reducing Internal Covariate Shift [S. Ioffe, C. Szegedy]
// http://arxiv.org/abs/1502.03167
// In short, it normalizes layer outputs for every minibatch for each output(feature) independently and applies affine transformation to preserve representation of the layer.
// That is, for layer input:
// 
// m = mean(input)
// var = variance(input)
// input_norm = (input - mean) / sqrt(epsilon + var)
// output = gamma * input_norm + beta
// 
// where gamma and beta are trainable parameters(represented as LearnableParameter).
// 
// * input is the input of the batch normalization node
// * scale is a LearnableParameter that stores scale vector (gamma term in the equation above).
// * bias is a LearnableParameter that stores bias vector (beta term). scale and bias must have the same dimensions which must be equal 
//      to the input dimensions in case of spatial = false or number of output convolution feature maps in case of spatial = true.
//      BUGBUG: Number of convolution feature maps are considered the last axis of the input.
//              More correct would be to infer that from broadcasting dimensions (spatial mode is broadcasting).
// * runMean is the running mean which is used during evaluation phase and might be used during training as well.
//      It is represented as a LearnableParameter with the same dimensions as scale and bias.
// * runVariance is the running variance which is used during evaluation phase and might be used during training as well.
//      It is represented as a LearnableParameter with the same dimensions as scale and bias.
// * spatial is a flag that specifies whether to compute mean / var for each feature in a minibatch independently or, in case of convolutional layers, per feature map.
//      TODO: This must be configured in a generic fashion where tensor axes are chosen along which parameters are tied.
// * normalizationTimeConstant is the time constant which is used to compute running average of mean and variance.
//      Value 0 (default) means there will be no exponential smoothing and running mean/variance will always have values computed for the last seen minibatch.
//      Value 1#INF (infinity) means running values are "frozen" (i.e., they will not be updated).
// * blendTimeConstant is the time constant which allows to specify how much of running mean / var should be "blended" into mean / var of the current minibatch.
//      Value 0 (default) means no blending will happen and only the current minibatch statistics will be used.
//      Value 1#INF (infinity) means only running mean / var will be used(this is used, for example, in evaluation phase).
// * epsilon is a conditioner constant used in computing inverse standard deviation
// * useCntkEngine is a Boolean flag that specifies which batch normalization implementation to use: CNTK or cuDNN-based.
// * imageLayout is the image layout. Only cudnn is supported at present.
// -----------------------------------------------------------------------
template <class ElemType>
class BatchNormalizationNode : public ComputationNodeNonLooping<ElemType>, public NumInputs<5>, public IFreezable
{
    typedef ComputationNodeNonLooping<ElemType> Base; UsingComputationNodeMembersBoilerplate;
    static const std::wstring TypeName() { return L"BatchNormalization"; }

public:
    BatchNormalizationNode(DEVICEID_TYPE deviceId, const wstring& name) :
        Base(deviceId, name), m_spatial(false), m_normTimeConst(0), m_blendTimeConst(0), m_epsilon(0), m_useCntkEngine(true),
        m_samplesSeen(0), m_imageLayoutKind(ImageLayoutKind::CHW),
        m_convertRunningVariancePending(false)
    {
    }
    BatchNormalizationNode(DEVICEID_TYPE deviceId, const wstring& name, bool spatial, double normalizationTimeConstant, double blendTimeConstant,
                           double epsilon, bool useCntkEngine, ImageLayoutKind imageLayoutKind) :
        Base(deviceId, name), m_spatial(spatial), m_normTimeConst(normalizationTimeConstant), m_blendTimeConst(blendTimeConstant),
        m_epsilon(epsilon), m_useCntkEngine(useCntkEngine), m_imageLayoutKind(imageLayoutKind), m_samplesSeen(0),
        m_convertRunningVariancePending(false)
    {
    }
    BatchNormalizationNode(const ScriptableObjects::IConfigRecordPtr configp) :
        BatchNormalizationNode(configp->Get(L"deviceId"), L"<placeholder>", configp->Get(L"spatial"),
                               configp->Get(L"normalizationTimeConstant"), configp->Get(L"blendTimeConstant"), 
                               configp->Get(L"epsilon"), configp->Get(L"useCntkEngine"),
                               ImageLayoutKindFrom(configp->Get(L"imageLayout")))
    {
        AttachInputsFromConfig(configp, this->GetExpectedNumInputs());
    }

    void Save(File& fstream) const override
    {
        Base::Save(fstream);

        fstream << m_spatial;
        fstream << m_normTimeConst;
        fstream << m_blendTimeConst;
        fstream << (int32_t)m_imageLayoutKind;
        fstream << m_samplesSeen;
        fstream << m_epsilon;
        fstream << m_useCntkEngine;
    }

    void Load(File& fstream, size_t modelVersion) override
    {
        size_t mbCount = 0;
        Base::Load(fstream, modelVersion);

        if (modelVersion >= CNTK_MODEL_VERSION_6)
        {
            fstream >> m_spatial;
            fstream >> m_normTimeConst;
            fstream >> m_blendTimeConst;
            fstream >> m_imageLayoutKind;
            if (modelVersion >= CNTK_MODEL_VERSION_13)
                fstream >> m_samplesSeen;
            else
                fstream >> mbCount; // converted below
            fstream >> m_epsilon;
            fstream >> m_useCntkEngine;
        }
        else
        {
            // Use old versioning scheme for older models.

            // Read and check version.
            // REVIEW alexeyk: extract version checking so it can be re-used in other places.
            int32_t verWritten;
            int32_t verReadable;
            fstream >> verWritten >> verReadable;
    
            if (verReadable > verWritten)
                RuntimeError("Corrupt model file.");
            if (verWritten < m_version.VerWeCanReadBack())
                RuntimeError("Model is too old.");
            if (verReadable > m_version.VerWrittenCur())
                RuntimeError("Model is too new.");

            bool eval;
            fstream >> eval;
            UNUSED(eval);
            fstream >> m_spatial;
            if (verWritten >= 0x00010004)
                fstream >> m_normTimeConst;
            else
            {
                double expAvgFactor;
                fstream >> expAvgFactor;
                UNUSED(expAvgFactor); // Used in previous versions, replaced by m_normTimeConst.
            }
            if (verWritten >= 0x00010002)
            {
                fstream >> m_imageLayoutKind;
                fstream >> mbCount; // converted below
            }
            if (verWritten >= 0x00010003)
            {
                fstream >> m_epsilon;
                fstream >> m_useCntkEngine;
            }
        }

        if (modelVersion < CNTK_MODEL_VERSION_13)
        {
            // Prior to version 12, minibatch count was stored instead of samples seen.
            // Approximate by assuming minibatch size 16, inform about that.
            m_samplesSeen = 16 * mbCount;
            fprintf(stderr,
                    "INFO: %ls: loading pre-CuDNNv5 model: approximated mini-batch count of %" PRIu64 " as %" PRIu64 " trained samples.\n"
                    "      Statistics in further training may be biased; consider re-training instead.\n",
                    NodeName().c_str(), mbCount, m_samplesSeen);

            // Prior to version 12, running inverse standard deviation was
            // stored in Input 4. Now variance is used. We (approximately)
            // convert it during validation later (and then clear the flag).
            m_convertRunningVariancePending = true;
        }
    }

    void CopyTo(ComputationNodeBasePtr nodeP, const std::wstring& newName, const CopyNodeFlags flags) const override
    {
        Base::CopyTo(nodeP, newName, flags);
        if (flags & CopyNodeFlags::copyNodeValue)
        {
            auto node = dynamic_pointer_cast<BatchNormalizationNode<ElemType>>(nodeP);
            assert(node != nullptr);

            node->m_spatial = m_spatial;
            node->m_normTimeConst = m_normTimeConst;
            node->m_blendTimeConst = m_blendTimeConst;
            node->m_imageLayoutKind = m_imageLayoutKind;
            node->m_samplesSeen = m_samplesSeen;
            node->m_epsilon = m_epsilon;
            node->m_useCntkEngine = m_useCntkEngine;
        }
    }

private: // time-constant conversions

    // map time constants to exp avg factor
    // This is the factor for the current MB's estimate (1-factor is used for the previous value of the running stats).
    double ComputeExpAvgFactor() const
    {
        // in inference mode, only use long-term mean and do not update running estimates
        if (!Environment().IsTraining())
        {
            if (m_samplesSeen == 0)
                RuntimeError("%ls: inference mode is used, but nothing has been trained.", NodeName().c_str());
            return 0;                                        // (m_normTimeConst == infinity) no new contribution from current minibatch
        }

        // Initialization case: only use current minibatch.
        if (m_samplesSeen == 0) return 1.0;

        double numSamples = (double)GetMBLayout()->GetActualNumSamples();

        // REVIEW alexeyk: hack, m_normTimeConst < 0 is used to denote corpus-level statistics (without forgetting factor).
        if (m_normTimeConst < 0)
            return numSamples / (numSamples + m_samplesSeen); // (this is the hack case)

        // Convert to per-minibatch factor. The limit, positive infinity, means that running mean/var parameters are "frozen"
        // that is, do not require updates.
        // The code below special-cases two boundary cases, but those are just the limit cases of the main formula.
        if (!isfinite(m_normTimeConst))                      // infinite
            return 0;                                        // no new contribution from current minibatch (infinitely long memory)
        else if (m_normTimeConst > 0)                        // not zero
            return 1.0 - exp(-numSamples / m_normTimeConst); // interpolate expAvgFactor * MB stats + (1-expAvgFactor) * prev running stats
        else                                                 // zero
            return 1.0;                                      // don't use running stats at all
    }

    // map sample count to blend factor
    // This is the interpolation weight for the running statistics (the current MB statistics are weighted with 1-this).
    double ComputeBlendFactor() const
    {
        // in inference mode, only use long-term mean and do not update running estimates
        if (!Environment().IsTraining())
        {
            if (m_samplesSeen == 0)
                RuntimeError("%ls: inference mode is used, but nothing has been trained.", NodeName().c_str());
            return 1.0;                 // (m_blendTimeConst == infinity) estimate is taken 100% from the long-term running estimate
        }

        // Initialization case: only use current minibatch.
        if (m_samplesSeen == 0) return 0;

        // convert to blend factor (= weight for running stats)
        // The code below special-cases two boundary cases, but those are just the limit cases of the main formula.
        double numSamples = (double)GetMBLayout()->GetActualNumSamples();
        if (!isfinite(m_blendTimeConst))                               // infinite weight for prior stats
            return 1.0;                                                // only use running statistics
        else if (m_blendTimeConst > 0)                                 // not zero
            return m_blendTimeConst / (m_blendTimeConst + numSamples); // interpolate blendFactor * running stats + (1-blendFactor) * MB stats
        else                                                           // zero
            return 0;                                                  // no weight for prior stats, only use MB stats
    }
public:

    virtual void /*ComputationNodeNonLooping::*/ ForwardPropNonLooping() override
    {
        if (m_convertRunningVariancePending)
            LogicError("%ls: Failed to convert running variance until forward prop", NodeName().c_str());
        FrameRange fr(Input(0)->GetMBLayout());

        Matrix<ElemType> sliceInputValue  = Input(0)->MaskedValueFor(fr);
        const Matrix<ElemType>& scale     = Input(1)->Value();
        const Matrix<ElemType>& bias      = Input(2)->Value();
        Matrix<ElemType>& runMean         = Input(3)->Value();
        Matrix<ElemType>& runVariance     = Input(4)->Value();
        Matrix<ElemType> sliceOutputValue = ValueFor(fr);

        assert(scale.GetNumRows() == bias.GetNumRows());
        assert(scale.GetNumCols() == bias.GetNumCols());
        assert(runMean.GetNumRows() == scale.GetNumRows());
        assert(runMean.GetNumCols() == scale.GetNumCols());
        assert(runMean.GetNumRows() == runVariance.GetNumRows());
        assert(runMean.GetNumCols() == runVariance.GetNumCols());

        // determine the factors from the time constants
        double expAvgFactor = ComputeExpAvgFactor(); // weight for the new MB statistics in the running estimate. The previous value of the running statistics is kept with weight (1-this)
        double blendFactor  = ComputeBlendFactor();  // interpolation weight for the running statistics (the current MB statistics are weighted with 1-this)

        // In inference-only mode, m_savedMean and m_saveInvStdDev will not be
        // produced and BackpropToNonLooping() may not be called. In
        // non-inference (training) mode, saved statistics must be produced.
        bool inferenceOnly = !Environment().IsTraining();
        m_bnEng->Forward(/*in=*/ sliceInputValue, scale, bias,   // (in)
                         inferenceOnly, expAvgFactor, blendFactor,
                         runMean, runVariance,                   // (in/out) running estimates, updated from the current MB mean/variance
                         /*out=*/ sliceOutputValue,              // (out) batch-normalized output value
                         m_epsilon,
                         *m_savedMean, *m_savedInvStdDev);       // (out) actual interpolated mean/stddev values. Note: unused/empty for blendFactor==1 for CNTK engine
    }

    // Note: This function assumes that inputIndex=0 is called before the others.
    // BUGBUG: The node should not make assumptions in which order the inputs' derivates are computed. It currently assumes to start with 0.
    // BUGBUG: If the input has no learnables (e.g. using BN instead of corpus mean/var norm), this will not be called for inputIndex=0 at all.
    virtual void BackpropToNonLooping(size_t inputIndex) override
    {
        // Must be in training mode.
        if (!Environment().IsTraining())
            LogicError("%ls: BackpropToNonLooping() cannot be called in inference mode", NodeName().c_str());
        // In non-inference mode, the batch normalization engine must provide
        // saved statistics, m_savedMean and m_savedInvStdDev
        if (m_savedMean->IsEmpty())
            LogicError("%ls: m_savedMean cannot be empty", NodeName().c_str());
        if (m_savedInvStdDev->IsEmpty())
            LogicError("%ls: m_savedInvStdDev cannot be empty", NodeName().c_str());

        FrameRange fr(Input(0)->GetMBLayout());

        if (inputIndex == 0) // derivative with respect to the input.
        {
<<<<<<< HEAD
            auto sliceOutputGrad                = MaskedGradientFor(fr);
            auto sliceInputValue                = Input(0)->ValueFor(fr);
            const Matrix<ElemType>& scale       = Input(1)->Value();
            const Matrix<ElemType>& bias        = Input(2)->Value();
=======
            auto sliceOutputGrad          = MaskedGradientFor(fr);
            auto sliceInputValue          = Input(0)->ValueFor(fr);
            const Matrix<ElemType>& scale = Input(1)->Value();
            const Matrix<ElemType>& bias  = Input(2)->Value();
>>>>>>> 179b8213

            auto sliceInputGrad = Input(0)->GradientFor(fr);
            m_dScale->Resize(scale); // gradients for scale and bias get stored here
            m_dBias->Resize(bias);

            double blendFactor = ComputeBlendFactor();  // interpolation weight for the running statistics (the current MB statistics are weighted with 1-this)

            // Compute all derivatives in one step. Save derivatives with respect to scale and bias in temp matrices.
            m_bnEng->Backward(sliceInputValue, sliceOutputGrad, // (in)  input from below, gradient from above
                              sliceInputGrad,                   // (out) gradient for data input goes here
                              scale,                            // (in)  out of scale and bias, only scale is needed in gradient propagation
                              blendFactor,                      // (in)  smoothing weight for running stats (1=use only running stats)
                              *m_savedMean, *m_savedInvStdDev,   // (in)  saved mean/invstddev values used in ForwardProp()
                              *m_dScale, *m_dBias);             // (out) gradients for scale and bias
        }
        else if (inputIndex == 1) // derivative with respect to the scale
        {
            // Derivative with respect to the scale was precomputed during input derivative computation.
            Matrix<ElemType>& grad = Input(1)->Gradient();
            grad.SetValue(grad.GetNumRows(), grad.GetNumCols(), grad.GetDeviceId(), m_dScale->Data());
            // BUGBUG: ^^ This should add the gradient, not overwrite it.
        }
        else if (inputIndex == 2) // derivative with respect to the bias
        {
            // Derivative with respect to the bias was precomputed during input derivative computation.
            Matrix<ElemType>& grad = Input(2)->Gradient();
            grad.SetValue(grad.GetNumRows(), grad.GetNumCols(), grad.GetDeviceId(), m_dBias->Data());
            // BUGBUG: ^^ Also here, this should add the gradient, not overwrite it.
        }
        // No derivatives with respect to running mean and variance.
    }

    virtual void EndBackprop() override
    {
        // Update samples if not locked.
        double expAvgFactor = ComputeExpAvgFactor(); // weight for the new MB statistics in the running estimate. The previous value of the running statistics is kept with weight (1-this)
        double blendFactor  = ComputeBlendFactor();  // interpolation weight for the running statistics (the current MB statistics are weighted with 1-this)
        if (expAvgFactor != 0 || blendFactor != 1)
            m_samplesSeen += GetMBLayout()->GetActualNumSamples();

        Base::EndBackprop();
    }

    virtual bool OutputUsedInComputingInputNodesGradients() const override { return false; }

    void Validate(bool isFinalValidationPass) override
    {
        Base::Validate(isFinalValidationPass);
        InferMBLayoutFromInputsForStandardCase(isFinalValidationPass);

        SetDims(Input(0));

        const auto& inputLayout = Input(0)->GetSampleLayout();

        // infer dimensions of learnable parameters
        // BUGBUG: Parameter dimensions are totally wrong. E.g. a valid spatial bias for [15 x 15 x 32] is currently [32 x 1].
        //         The correct bias shape should be [1 x 1 x 32]. That can be specified but leads to different results for unknown reasons.
        //         Until this has been corrected, we need a workaround that infers the wrong dimensions.
#if 1   // Workaround for today's definition: Trigger on [0 x 1] and infer that 0 as the total # elements needed.
        for (size_t i = 1; i < GetNumInputs(); i++)
        {
            auto paramLayout = Input(i)->GetSampleLayout();
            if (paramLayout.GetRank() == 2 && paramLayout[0] == 0 && paramLayout[1] == 1 && inputLayout.GetNumElements() > 0) // [0 x 1]
            {
                size_t total = m_spatial ? inputLayout.GetDims().back() : inputLayout.GetNumElements();
                Input(i)->ValidateInferInputDimsFrom(TensorShape(total, 1));
            }
        }
#else
        // These are here only inferred like for elementwise operations. We must check more.
        ValidateNaryZip(isFinalValidationPass, /*allowBroadcast=*/ true, GetNumInputs());
#endif

        if (isFinalValidationPass)
        {
            if (m_convertRunningVariancePending)
            {
                // Prior to CNTK CuDNN v5 support (and the CNTK engine of the same time), mean and inverse standard deviation
                // statistics were computed and stored. With CuDNN v5 (and the corresponding CNTK engine update), this was changed
                // to mean and variance.
                // To load an old model for further training or inference, Input(4) (which is inverse standard deviation) needs to
                // be converted to variance, via v = 1/(isd^2) + epsilon, where 'v' is variance and 'isd' is inverse standard
                // Since this is an approximation, we output a warning.
                fprintf(stderr, "WARNING: %ls: loading pre-CuDNNv5 model: approximately converting variance statistics format\n",
                        NodeName().c_str());
                Matrix<ElemType>& runInvStdDev = Input(4)->Value();
                runInvStdDev.AssignElementPowerOf(runInvStdDev, 2);
                runInvStdDev.ElementInverse();
                runInvStdDev += (float) m_epsilon;
                runInvStdDev.Print();
                m_convertRunningVariancePending = false;
            }

            // check inputs
            for (size_t i = 1; i < GetNumInputs(); i++)
            {
                if (Input(i)->HasMBLayout())
                    InvalidArgument("%ls: Input[%d] has a dynamic axis. BatchNormalization parameters cannot have that.", NodeDescription().c_str(), (int)i);
                auto paramLayout = Input(i)->GetSampleLayout();
                if (paramLayout != Input(1)->GetSampleLayout())
                    InvalidArgument("%ls: Input[%d] has a layout different from Input[1]. All must be identical.", NodeDescription().c_str(), (int)i);
#if 0           // BUGBUG: For this to work, parameter shapes must be correct (cf. comment above on inference).
                if (paramLayout.GetRank() > inputLayout.GetRank())
                    InvalidArgument("%ls: Input[%d] has a tensor rank greated than the data input.", NodeDescription().c_str(), (int)i);
                for (size_t k = 0; k < paramLayout.size(); k++)
                    if (paramLayout[k] > inputLayout[k])
                        InvalidArgument("%ls: Data input cannot broadcast.", NodeDescription().c_str());
#endif
            }
            if (m_spatial && m_imageLayoutKind != CHW)
            {
                InvalidArgument(
                    "%ls %ls currently supports only cuDNN (CHW) data layout. " 
                    "Please specify imageLayout=\"cudnn\" in BatchNormalization node in your NDL/BrainScript "
                    "and make sure your input data layout is CHW", NodeName().c_str(), OperationName().c_str());
            }
            double cudnnMinEps = 1e-5; // CUDNN_BN_MIN_EPSILON
            if (!m_useCntkEngine && m_epsilon < cudnnMinEps) 
                fprintf(stderr, "\nWARNING: cuDNN batch normalization requires epsilon >= %e. Epsilon will be reset to that value.\n", cudnnMinEps);

            if (m_blendTimeConst < 0)
                InvalidArgument("%ls %ls requires blend time constant to be >= 0.", NodeName().c_str(), OperationName().c_str());

            if (m_bnEng == nullptr)
            {
                auto shape = GetSampleLayout();
                m_bnEng = BatchNormEngine<ElemType>::Create(m_deviceId, shape, m_spatial, m_imageLayoutKind,
                                                            m_useCntkEngine ? BatchNormEngineKind::Cntk : BatchNormEngineKind::CuDnn);
            }
        }
    }

    void RequestMatricesBeforeForwardProp(MatrixPool& matrixPool) override
    {
        Base::RequestMatricesBeforeForwardProp(matrixPool);
        RequestMatrixFromPool(m_savedMean, matrixPool);
        RequestMatrixFromPool(m_savedInvStdDev, matrixPool);
    }

    void RequestMatricesBeforeBackprop(MatrixPool& matrixPool) override
    {
        Base::RequestMatricesBeforeBackprop(matrixPool);
        RequestMatrixFromPool(m_dScale, matrixPool);
        RequestMatrixFromPool(m_dBias, matrixPool);
    }

    void ReleaseMatricesAfterBackprop(MatrixPool& matrixPool) override
    {
        Base::ReleaseMatricesAfterBackprop(matrixPool);
        ReleaseMatrixToPool(m_savedMean, matrixPool);
        ReleaseMatrixToPool(m_savedInvStdDev, matrixPool);
        ReleaseMatrixToPool(m_dScale, matrixPool);
        ReleaseMatrixToPool(m_dBias, matrixPool);
    }

    void SetNormalizationTimeConstants(double normalizationTimeConstant, double prevNormalizationTimeConstant,
                                       double blendTimeConstant, double prevBlendTimeConstant)
    {
        // As this function is called from SGD solver (global), make sure we don't
        // override settings set in NDL when it's not necessary.
        if (normalizationTimeConstant != prevNormalizationTimeConstant)
            m_normTimeConst = normalizationTimeConstant;
        if (blendTimeConstant != prevBlendTimeConstant)
            m_blendTimeConst = blendTimeConstant;
    }

    // called from CloneFunction(..., parameters="constant")
    // Once called, this node is put into inference mode.
    virtual void FreezeParameters() override // from IFreezable
    {
        m_normTimeConst  = std::numeric_limits<double>::infinity();
        m_blendTimeConst = std::numeric_limits<double>::infinity();
    }

    double NormalizationTimeConstant() const { return m_normTimeConst; }
    double BlendTimeConstant() const { return m_blendTimeConst; }
    bool Spatial() const { return m_spatial; }
    double Epsilon() const { return m_epsilon; }
    bool UseCNTKEngine() const { return m_useCntkEngine; }

private:
    // Old versioning - do not use. Do not remove until we're sure there are no old models around.
    struct VersionInfo
    {
        //int32_t VerWrittenCur() const      { return 0x00010001; } // Initial
        //int32_t VerWrittenCur() const      { return 0x00010002; } // Added m_imageLayoutKind and m_mbCount
        //int32_t VerWrittenCur() const      { return 0x00010003; } // Added m_epsilon and m_useCntkEngine
        int32_t VerWrittenCur() const        { return 0x00010004; } // Added m_normTimeConst
        int32_t VerReadableCur() const       { return 0x00010004; }
        int32_t VerWeCanReadBack() const     { return 0x00010001; }
    };
    VersionInfo m_version;

private:
    // --- configuration parameters

    // Determines whether to use per-activation (used after non-convolutional layers like fully connected)
    // or spatial (used after convolutional layers).
    // TODO: This should not be a config option, but rather inferred from dimensions of the Parameters.
    bool m_spatial;

    // Time constant for estimating the running mean and variance.
    // This is the time constant of a low-pass filter.
    // If 0, running mean and variance just remember the last minibatch.
    // If infinity, running mean and variance are not updated, like in inference mode.
    double m_normTimeConst;

    // Equivalent sample count for blending running mean/var and current minibatch mean/var.
    // Roughly, this specifies how many samples "worth" is the running statistics,
    // relative to the current minibatch statistics.
    // If 0, only use the current MB statistics. If infinity, use only the running mean, like in inference mode.
    // The main idea is to estimate the mean/variance as a MAP estimate using the running mean/var as a prior.
    // This should make the method more robust to the case of very small minibatches,
    // and also provides a meaningful interpretation of inference mode, where only the prior is used.
    // Effectively, this ends up in a linear interpolation of running and minibatch statistics.
    // The idea is due to Frank Seide et al.
    // It should also work well in data parallelism scenario, as opposed to plain vanilla BN implementation
    // which would require aggregation of statistics from all nodes.
    // REVIEW alexeyk: if this works, document it properly in Wiki.
    double m_blendTimeConst;

    // Epsilon used to compute inverse standard deviation (m_savedInvStdDev).
    double m_epsilon;
    // Whether to use CNTK or cuDNN BN implementation.
    bool m_useCntkEngine;
    // Layout (e.g. CHW).
    ImageLayoutKind m_imageLayoutKind;

    // --- working variables

    // Samples seen count, used to compute cumulative moving average.
    size_t m_samplesSeen;

    // Interpolated actual mean/inverse stddev values. Pre-computed on forward pass, also used in gradient computation.
    shared_ptr<Matrix<ElemType>> m_savedMean;
    shared_ptr<Matrix<ElemType>> m_savedInvStdDev;
    // Temp buffer for scale and bias derivatives. Only used in BackpropTo(), carrying info from first call to subsequent calls.
    // Not used for blendFactor=1 in CNTK engine.
    shared_ptr<Matrix<ElemType>> m_dScale;
    shared_ptr<Matrix<ElemType>> m_dBias;

    std::unique_ptr<BatchNormEngine<ElemType>> m_bnEng;

    bool m_convertRunningVariancePending;
};

template class BatchNormalizationNode<float>;
template class BatchNormalizationNode<double>;

}}}<|MERGE_RESOLUTION|>--- conflicted
+++ resolved
@@ -1828,17 +1828,10 @@
 
         if (inputIndex == 0) // derivative with respect to the input.
         {
-<<<<<<< HEAD
             auto sliceOutputGrad                = MaskedGradientFor(fr);
             auto sliceInputValue                = Input(0)->ValueFor(fr);
             const Matrix<ElemType>& scale       = Input(1)->Value();
             const Matrix<ElemType>& bias        = Input(2)->Value();
-=======
-            auto sliceOutputGrad          = MaskedGradientFor(fr);
-            auto sliceInputValue          = Input(0)->ValueFor(fr);
-            const Matrix<ElemType>& scale = Input(1)->Value();
-            const Matrix<ElemType>& bias  = Input(2)->Value();
->>>>>>> 179b8213
 
             auto sliceInputGrad = Input(0)->GradientFor(fr);
             m_dScale->Resize(scale); // gradients for scale and bias get stored here

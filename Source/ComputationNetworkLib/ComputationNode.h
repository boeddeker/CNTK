--- conflicted
+++ resolved
@@ -32,7 +32,6 @@
 #define CNTK_MODEL_VERSION_1 1
 #define CNTK_MODEL_VERSION_2 2
 #define CNTK_MODEL_VERSION_3 3
-<<<<<<< HEAD
 #define CNTK_MODEL_VERSION_4 4   // PastValue
 #define CNTK_MODEL_VERSION_5 5   // ND convolution and pooling
 #define CNTK_MODEL_VERSION_6 6   // batch-norm blending
@@ -42,18 +41,8 @@
 #define CNTK_MODEL_VERSION_10 10 // learning-rate multiplier for input nodes
 #define CNTK_MODEL_VERSION_11 11 // dynamic axis name for where nodes
 #define CNTK_MODEL_VERSION_12 12 // Times() m_inputRank to support parameter-rank inference
-#define CURRENT_CNTK_MODEL_VERSION CNTK_MODEL_VERSION_12
-=======
-#define CNTK_MODEL_VERSION_4 4 // PastValue
-#define CNTK_MODEL_VERSION_5 5 // ND convolution and pooling
-#define CNTK_MODEL_VERSION_6 6 // Batch norm blending
-#define CNTK_MODEL_VERSION_7 7 // ElemType tag in model file
-#define CNTK_MODEL_VERSION_8 8 // DynamicAxis for inputs
-#define CNTK_MODEL_VERSION_9 9 // Transpose flag in ConvolutionNode to support deconvolution. 
-#define CNTK_MODEL_VERSION_10 10 // Learning rate multiplier for input nodes. 
-#define CNTK_MODEL_VERSION_11 11 // Batch norm: switch running inverse std deviation -> variance, MB count -> samplesSeen; CuDNN v5
-#define CURRENT_CNTK_MODEL_VERSION CNTK_MODEL_VERSION_11
->>>>>>> f3ce8155
+#define CNTK_MODEL_VERSION_13 13 // batch norm: switch running inverse std deviation -> variance, MB count -> samplesSeen; CuDNN v5
+#define CURRENT_CNTK_MODEL_VERSION CNTK_MODEL_VERSION_13
 
 extern bool g_shareNodeValueMatrices;
 

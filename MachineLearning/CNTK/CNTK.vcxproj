﻿<?xml version="1.0" encoding="utf-8"?>
<Project DefaultTargets="Build" ToolsVersion="12.0" xmlns="http://schemas.microsoft.com/developer/msbuild/2003">
  <ItemGroup Label="ProjectConfigurations">
    <ProjectConfiguration Include="Debug|x64">
      <Configuration>Debug</Configuration>
      <Platform>x64</Platform>
    </ProjectConfiguration>
    <ProjectConfiguration Include="Release|x64">
      <Configuration>Release</Configuration>
      <Platform>x64</Platform>
    </ProjectConfiguration>
  </ItemGroup>
  <PropertyGroup Label="Globals">
    <ProjectGuid>{E6F26F9A-FF64-4F0A-B749-CD309EE357EE}</ProjectGuid>
    <SccProjectName>
    </SccProjectName>
    <SccAuxPath>
    </SccAuxPath>
    <SccLocalPath>
    </SccLocalPath>
    <SccProvider>
    </SccProvider>
    <Keyword>Win32Proj</Keyword>
    <RootNamespace>CNTK</RootNamespace>
    <ProjectName>CNTK</ProjectName>
  </PropertyGroup>
  <Import Project="$(VCTargetsPath)\Microsoft.Cpp.Default.props" />
  <PropertyGroup Condition="'$(Configuration)|$(Platform)'=='Debug|x64'" Label="Configuration">
    <ConfigurationType>Application</ConfigurationType>
    <UseDebugLibraries>true</UseDebugLibraries>
    <PlatformToolset>v120</PlatformToolset>
    <CharacterSet>Unicode</CharacterSet>
  </PropertyGroup>
  <PropertyGroup Condition="'$(Configuration)|$(Platform)'=='Release|x64'" Label="Configuration">
    <ConfigurationType>Application</ConfigurationType>
    <UseDebugLibraries>false</UseDebugLibraries>
    <PlatformToolset>v120</PlatformToolset>
    <WholeProgramOptimization>true</WholeProgramOptimization>
    <CharacterSet>Unicode</CharacterSet>
  </PropertyGroup>
  <Import Project="$(VCTargetsPath)\Microsoft.Cpp.props" />
  <ImportGroup Label="ExtensionSettings" />
  <ImportGroup Condition="'$(Configuration)|$(Platform)'=='Debug|x64'" Label="PropertySheets">
    <Import Project="$(UserRootDir)\Microsoft.Cpp.$(Platform).user.props" Condition="exists('$(UserRootDir)\Microsoft.Cpp.$(Platform).user.props')" Label="LocalAppDataPlatform" />
  </ImportGroup>
  <ImportGroup Condition="'$(Configuration)|$(Platform)'=='Release|x64'" Label="PropertySheets">
    <Import Project="$(UserRootDir)\Microsoft.Cpp.$(Platform).user.props" Condition="exists('$(UserRootDir)\Microsoft.Cpp.$(Platform).user.props')" Label="LocalAppDataPlatform" />
  </ImportGroup>
  <PropertyGroup Label="UserMacros" />
  <PropertyGroup Condition="'$(Configuration)|$(Platform)'=='Debug|x64'">
    <LinkIncremental>true</LinkIncremental>
    <IncludePath>c:\Program Files\Microsoft MPI\Inc;..\..\Math\Math;..\..\Common\;..\..\Common\include;$(VCInstallDir)include;$(CUDA_PATH)\include;$(WindowsSDK_IncludePath);</IncludePath>
    <LibraryPath>c:\Program Files\Microsoft MPI\Lib\amd64;$(SolutionDir)$(Platform)\$(Configuration);$(SolutionDir)..\Common\lib;$(VCInstallDir)lib\amd64;$(WindowsSDK_LibraryPath_x64);$(CUDA_PATH)\lib\$(Platform)</LibraryPath>
    <CustomBuildAfterTargets>Build</CustomBuildAfterTargets>
    <IntDir>$(Platform)\$(Configuration)\$(ProjectName)\</IntDir>
  </PropertyGroup>
  <PropertyGroup Condition="'$(Configuration)|$(Platform)'=='Release|x64'">
    <LinkIncremental>false</LinkIncremental>
    <IncludePath>c:\Program Files\Microsoft MPI\Inc;..\..\Math\Math;..\..\Common\;..\..\Common\include;$(VCInstallDir)include;$(VCInstallDir)atlmfc\include;$(CUDA_PATH)\include;$(WindowsSDK_IncludePath);</IncludePath>
    <LibraryPath>c:\Program Files\Microsoft MPI\Lib\amd64;$(SolutionDir)$(Platform)\$(Configuration);$(SolutionDir)..\Common\lib;$(VCInstallDir)lib\amd64;$(WindowsSDK_LibraryPath_x64);$(CUDA_PATH)\lib\$(Platform)</LibraryPath>
    <CustomBuildAfterTargets>Build</CustomBuildAfterTargets>
    <ExecutablePath>$(ExecutablePath)</ExecutablePath>
    <IntDir>$(Platform)\$(Configuration)\$(ProjectName)\</IntDir>
  </PropertyGroup>
  <ItemDefinitionGroup Condition="'$(Configuration)|$(Platform)'=='Debug|x64'">
    <ClCompile>
      <PrecompiledHeader>
      </PrecompiledHeader>
      <WarningLevel>Level4</WarningLevel>
      <Optimization>Disabled</Optimization>
      <PreprocessorDefinitions>_SCL_SECURE_NO_WARNINGS;WIN32;_DEBUG;_CONSOLE;%(PreprocessorDefinitions)</PreprocessorDefinitions>
      <SDLCheck>true</SDLCheck>
      <OpenMPSupport>true</OpenMPSupport>
      <TreatWarningAsError>true</TreatWarningAsError>
      <AdditionalOptions>/bigobj %(AdditionalOptions)</AdditionalOptions>
      <AdditionalIncludeDirectories>"c:\Program Files\NVIDIA Corporation\GDK\gdk_win7_amd64_release\nvml\include"</AdditionalIncludeDirectories>
    </ClCompile>
    <Link>
      <SubSystem>Console</SubSystem>
      <GenerateDebugInformation>true</GenerateDebugInformation>
      <AdditionalDependencies>CNTKMath.lib; nvml.lib; kernel32.lib; user32.lib; shell32.lib; %(AdditionalDependencies)</AdditionalDependencies>
      <AdditionalLibraryDirectories>"c:\Program Files\NVIDIA Corporation\GDK\gdk_win7_amd64_release\nvml\lib"</AdditionalLibraryDirectories>
      <DelayLoadDLLs>CNTKMath.dll; nvml.dll; cudart64_70.dll</DelayLoadDLLs>
    </Link>
    <PostBuildEvent>
      <Command>xcopy /I /D /Y "%ProgramW6432%\NVIDIA Corporation\NVSMI\nvml*.dll" $(TargetDir)</Command>
      <Message>Copying NVidia GDK extension DLL to target folder</Message>
    </PostBuildEvent>
    <CustomBuildStep>
    </CustomBuildStep>
    <CustomBuildStep>
      <Outputs>$(TargetDir)config.txt;$(TargetDir)labels.txt;$(TargetDir)network.txt;$(TargetDir)NdlScript.txt</Outputs>
    </CustomBuildStep>
    <CustomBuildStep>
      <TreatOutputAsContent>true</TreatOutputAsContent>
      <Message>Copy content files to target directory</Message>
    </CustomBuildStep>
    <PreBuildEvent>
      <Command>prebuild.bat</Command>
    </PreBuildEvent>
  </ItemDefinitionGroup>
  <ItemDefinitionGroup Condition="'$(Configuration)|$(Platform)'=='Release|x64'">
    <ClCompile>
      <WarningLevel>Level4</WarningLevel>
      <PrecompiledHeader>
      </PrecompiledHeader>
<<<<<<< HEAD
      <Optimization>Disabled</Optimization>
=======
      <Optimization>MaxSpeed</Optimization>
>>>>>>> 96bf1a16
      <FunctionLevelLinking>true</FunctionLevelLinking>
      <IntrinsicFunctions>true</IntrinsicFunctions>
      <PreprocessorDefinitions>WIN32;NDEBUG;_CONSOLE;%(PreprocessorDefinitions)</PreprocessorDefinitions>
      <SDLCheck>true</SDLCheck>
      <FavorSizeOrSpeed>Speed</FavorSizeOrSpeed>
      <AdditionalOptions>/d2Zi+ %(AdditionalOptions)</AdditionalOptions>
      <TreatWarningAsError>true</TreatWarningAsError>
      <AdditionalIncludeDirectories>"c:\Program Files\NVIDIA Corporation\GDK\gdk_win7_amd64_release\nvml\include"</AdditionalIncludeDirectories>
    </ClCompile>
    <Link>
      <SubSystem>Console</SubSystem>
      <GenerateDebugInformation>true</GenerateDebugInformation>
      <EnableCOMDATFolding>true</EnableCOMDATFolding>
      <OptimizeReferences>true</OptimizeReferences>
      <AdditionalDependencies>CNTKMath.lib; nvml.lib; kernel32.lib; user32.lib; shell32.lib; %(AdditionalDependencies)</AdditionalDependencies>
      <Profile>true</Profile>
      <DelayLoadDLLs>CNTKMath.dll; nvml.dll; cudart64_70.dll</DelayLoadDLLs>
      <AdditionalLibraryDirectories>"c:\Program Files\NVIDIA Corporation\GDK\gdk_win7_amd64_release\nvml\lib"</AdditionalLibraryDirectories>
    </Link>
    <PostBuildEvent>
      <Command>xcopy /I /D /Y "%ProgramW6432%\NVIDIA Corporation\NVSMI\nvml*.dll" $(TargetDir)</Command>
      <Message>Copying NVidia GDK extension DLL to target folder</Message>
    </PostBuildEvent>
    <CustomBuildStep>
      <Command>
      </Command>
    </CustomBuildStep>
    <CustomBuildStep>
      <Outputs>
      </Outputs>
    </CustomBuildStep>
    <CustomBuildStep>
      <TreatOutputAsContent>true</TreatOutputAsContent>
      <Message>
      </Message>
    </CustomBuildStep>
    <PreBuildEvent>
      <Command>prebuild.bat</Command>
    </PreBuildEvent>
  </ItemDefinitionGroup>
  <ItemGroup>
    <Text Include="DefaultMacros.txt" />
    <Text Include="modelEditor.txt" />
    <Text Include="modelEditorFromScratch.txt" />
  </ItemGroup>
  <ItemGroup>
    <ClInclude Include="..\..\Common\Include\basetypes.h" />
    <ClInclude Include="..\..\Common\Include\Basics.h" />
    <ClInclude Include="..\..\Common\Include\BestGpu.h" />
    <ClInclude Include="..\..\Common\Include\commandArgUtil.h" />
    <ClInclude Include="..\..\Common\Include\DataReader.h" />
    <ClInclude Include="..\..\Common\Include\DataWriter.h" />
    <ClInclude Include="..\..\Common\Include\File.h" />
    <ClInclude Include="..\..\Common\Include\fileutil.h" />
    <ClInclude Include="..\..\Common\Include\hostname.h" />
    <ClInclude Include="..\..\Common\Include\minibatchsourcehelpers.h" />
    <ClInclude Include="..\..\Common\Include\nvml.h" />
    <ClInclude Include="..\..\Common\Include\TimerUtility.h" />
    <ClInclude Include="CompositeComputationNodes.h" />
    <ClInclude Include="ComputationNetwork.h" />
    <ClInclude Include="ComputationNetworkHelper.h" />
    <ClInclude Include="ComputationNode.h" />
    <ClInclude Include="ConvolutionalNodes.h" />
    <ClInclude Include="DecoderNode.h" />
    <ClInclude Include="EvaluationCriterionNodes.h" />
    <ClInclude Include="IComputationNetBuilder.h" />
    <ClInclude Include="IExecutionEngine.h" />
    <ClInclude Include="InputAndParamNodes.h" />
    <ClInclude Include="LinearAlgebraNodes.h" />
    <ClInclude Include="ModelEditLanguage.h" />
    <ClInclude Include="MultiNetworksSGD.h" />
    <ClInclude Include="NDLNetworkBuilder.h" />
    <ClInclude Include="NDLUtil.h" />
    <ClInclude Include="NetworkDescriptionLanguage.h" />
    <ClInclude Include="NonlinearityNodes.h" />
    <ClInclude Include="RecurrentNodes.h" />
    <ClInclude Include="SimpleEvaluator.h" />
    <ClInclude Include="SimpleOutputWriter.h" />
    <ClInclude Include="SGD.h" />
    <ClInclude Include="SimpleNetworkBuilder.h" />
    <ClInclude Include="stdafx.h" />
    <ClInclude Include="SynchronousExecutionEngine.h" />
    <ClInclude Include="targetver.h" />
    <ClInclude Include="TrainingCriterionNodes.h" />
  </ItemGroup>
  <ItemGroup>
    <ClCompile Include="..\..\Common\BestGpu.cpp" />
    <ClCompile Include="..\..\Common\ConfigFile.cpp" />
    <ClCompile Include="..\..\Common\DataReader.cpp" />
    <ClCompile Include="..\..\Common\DataWriter.cpp" />
    <ClCompile Include="..\..\Common\File.cpp">
      <PrecompiledHeader Condition="'$(Configuration)|$(Platform)'=='Debug|x64'">NotUsing</PrecompiledHeader>
    </ClCompile>
    <ClCompile Include="..\..\Common\fileutil.cpp">
      <PrecompiledHeader Condition="'$(Configuration)|$(Platform)'=='Debug|x64'">NotUsing</PrecompiledHeader>
    </ClCompile>
    <ClCompile Include="..\..\Common\TimerUtility.cpp" />
    <ClCompile Include="CNTK.cpp" />
    <ClCompile Include="ComputationNode.cpp" />
    <ClCompile Include="ModelEditLanguage.cpp" />
    <ClCompile Include="NetworkDescriptionLanguage.cpp" />
    <ClCompile Include="SimpleNetworkBuilder.cpp" />
    <ClCompile Include="stdafx.cpp" />
    <ClCompile Include="tests.cpp" />
  </ItemGroup>
  <ItemGroup>
    <None Include="prebuild.bat" />
  </ItemGroup>
  <Import Project="$(VCTargetsPath)\Microsoft.Cpp.targets" />
  <ImportGroup Label="ExtensionTargets" />
</Project><|MERGE_RESOLUTION|>--- conflicted
+++ resolved
@@ -104,11 +104,7 @@
       <WarningLevel>Level4</WarningLevel>
       <PrecompiledHeader>
       </PrecompiledHeader>
-<<<<<<< HEAD
-      <Optimization>Disabled</Optimization>
-=======
       <Optimization>MaxSpeed</Optimization>
->>>>>>> 96bf1a16
       <FunctionLevelLinking>true</FunctionLevelLinking>
       <IntrinsicFunctions>true</IntrinsicFunctions>
       <PreprocessorDefinitions>WIN32;NDEBUG;_CONSOLE;%(PreprocessorDefinitions)</PreprocessorDefinitions>

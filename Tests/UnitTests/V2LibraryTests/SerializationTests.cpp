--- conflicted
+++ resolved
@@ -332,13 +332,10 @@
                   static_cast<size_t>(PrimitiveOpType::CosDistanceWithNegativeSamples) == 67 &&
                   static_cast<size_t>(PrimitiveOpType::OneHot) == 68 &&
                   static_cast<size_t>(PrimitiveOpType::Pow) == 69 &&
-<<<<<<< HEAD
-                  static_cast<size_t>(PrimitiveOpType::Assign) == 70,
-=======
                   static_cast<size_t>(PrimitiveOpType::ToSequence) == 70 &&
                   static_cast<size_t>(PrimitiveOpType::ToSequenceLike) == 71 &&
-                  static_cast<size_t>(PrimitiveOpType::UnpackSequence) == 72,
->>>>>>> a6850117
+                  static_cast<size_t>(PrimitiveOpType::UnpackSequence) == 72 &&
+                  static_cast<size_t>(PrimitiveOpType::Assign) == 73,
                   "PrimitiveOpType enum value was modified.");
 }
 

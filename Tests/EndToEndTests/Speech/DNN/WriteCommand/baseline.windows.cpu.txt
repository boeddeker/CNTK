--- conflicted
+++ resolved
@@ -1,60 +1,46 @@
-CPU info:
-    CPU Model Name: Intel(R) Xeon(R) CPU E5-2630 v2 @ 2.60GHz
-    Hardware threads: 24
-    Total Memory: 268381192 kB
--------------------------------------------------------------------
-=== Running /cygdrive/c/jenkins/workspace/CNTK-Test-Windows-W1/x64/release/cntk.exe configFile=C:\jenkins\workspace\CNTK-Test-Windows-W1\Tests\EndToEndTests\Speech\DNN\WriteCommand/cntk.cntk currentDirectory=C:\jenkins\workspace\CNTK-Test-Windows-W1\Tests\EndToEndTests\Speech\Data RunDir=C:\Users\svcphil\AppData\Local\Temp\cntk-test-20160816093739.204785\Speech\DNN_WriteCommand@release_cpu DataDir=C:\jenkins\workspace\CNTK-Test-Windows-W1\Tests\EndToEndTests\Speech\Data ConfigDir=C:\jenkins\workspace\CNTK-Test-Windows-W1\Tests\EndToEndTests\Speech\DNN\WriteCommand OutputDir=C:\Users\svcphil\AppData\Local\Temp\cntk-test-20160816093739.204785\Speech\DNN_WriteCommand@release_cpu DeviceId=-1 timestamping=true shareNodeValueMatrices=true
+=== Running /cygdrive/c/jenkins/workspace/CNTK-Test-Windows-W1/x64/release/cntk.exe configFile=C:\jenkins\workspace\CNTK-Test-Windows-W1\Tests\EndToEndTests\Speech\DNN\WriteCommand/cntk.cntk currentDirectory=C:\jenkins\workspace\CNTK-Test-Windows-W1\Tests\EndToEndTests\Speech\Data RunDir=C:\Users\svcphil\AppData\Local\Temp\cntk-test-20160503142201.423154\Speech\DNN_WriteCommand@release_cpu DataDir=C:\jenkins\workspace\CNTK-Test-Windows-W1\Tests\EndToEndTests\Speech\Data ConfigDir=C:\jenkins\workspace\CNTK-Test-Windows-W1\Tests\EndToEndTests\Speech\DNN\WriteCommand OutputDir=C:\Users\svcphil\AppData\Local\Temp\cntk-test-20160503142201.423154\Speech\DNN_WriteCommand@release_cpu DeviceId=-1 timestamping=true shareNodeValueMatrices=true
 -------------------------------------------------------------------
 Build info: 
 
-		Built time: Aug 16 2016 09:21:33
-		Last modified date: Fri Aug 12 04:25:16 2016
+		Built time: May  3 2016 13:23:06
+		Last modified date: Mon Apr 18 00:00:12 2016
 		Build type: Release
 		Build target: GPU
 		With 1bit-SGD: no
-		Math lib: mkl
 		CUDA_PATH: C:\Program Files\NVIDIA GPU Computing Toolkit\CUDA\v7.5
 		CUB_PATH: C:\src\cub-1.4.1
 		CUDNN_PATH: c:\NVIDIA\cudnn-4.0\cuda
 		Build Branch: HEAD
-		Build SHA1: e08387a84c9168982e0feec3a0f9ce5d17a62e5a
-		Built by svcphil on liana-08-w
+		Build SHA1: af96f7cce6c3c78a4f1e9315e061291c79360e12
+		Built by svcphil on LIANA-09-w
 		Build Path: c:\jenkins\workspace\CNTK-Build-Windows\Source\CNTK\
 -------------------------------------------------------------------
 Changed current directory to C:\jenkins\workspace\CNTK-Test-Windows-W1\Tests\EndToEndTests\Speech\Data
-08/16/2016 09:40:12: -------------------------------------------------------------------
-08/16/2016 09:40:12: Build info: 
-
-08/16/2016 09:40:12: 		Built time: Aug 16 2016 09:21:33
-08/16/2016 09:40:12: 		Last modified date: Fri Aug 12 04:25:16 2016
-08/16/2016 09:40:12: 		Build type: Release
-08/16/2016 09:40:12: 		Build target: GPU
-08/16/2016 09:40:12: 		With 1bit-SGD: no
-08/16/2016 09:40:12: 		Math lib: mkl
-08/16/2016 09:40:12: 		CUDA_PATH: C:\Program Files\NVIDIA GPU Computing Toolkit\CUDA\v7.5
-08/16/2016 09:40:12: 		CUB_PATH: C:\src\cub-1.4.1
-08/16/2016 09:40:12: 		CUDNN_PATH: c:\NVIDIA\cudnn-4.0\cuda
-08/16/2016 09:40:12: 		Build Branch: HEAD
-08/16/2016 09:40:12: 		Build SHA1: e08387a84c9168982e0feec3a0f9ce5d17a62e5a
-08/16/2016 09:40:12: 		Built by svcphil on liana-08-w
-08/16/2016 09:40:12: 		Build Path: c:\jenkins\workspace\CNTK-Build-Windows\Source\CNTK\
-08/16/2016 09:40:12: -------------------------------------------------------------------
-08/16/2016 09:40:13: -------------------------------------------------------------------
-08/16/2016 09:40:13: GPU info:
-
-08/16/2016 09:40:13: 		Device[0]: cores = 2880; computeCapability = 3.5; type = "GeForce GTX 780 Ti"; memory = 3072 MB
-08/16/2016 09:40:13: 		Device[1]: cores = 2880; computeCapability = 3.5; type = "GeForce GTX 780 Ti"; memory = 3072 MB
-08/16/2016 09:40:13: 		Device[2]: cores = 2880; computeCapability = 3.5; type = "GeForce GTX 780 Ti"; memory = 3072 MB
-08/16/2016 09:40:13: -------------------------------------------------------------------
-
-08/16/2016 09:40:13: Running on DPHAIM-25 at 2016/08/16 09:40:13
-08/16/2016 09:40:13: Command line: 
-C:\jenkins\workspace\CNTK-Test-Windows-W1\x64\release\cntk.exe  configFile=C:\jenkins\workspace\CNTK-Test-Windows-W1\Tests\EndToEndTests\Speech\DNN\WriteCommand/cntk.cntk  currentDirectory=C:\jenkins\workspace\CNTK-Test-Windows-W1\Tests\EndToEndTests\Speech\Data  RunDir=C:\Users\svcphil\AppData\Local\Temp\cntk-test-20160816093739.204785\Speech\DNN_WriteCommand@release_cpu  DataDir=C:\jenkins\workspace\CNTK-Test-Windows-W1\Tests\EndToEndTests\Speech\Data  ConfigDir=C:\jenkins\workspace\CNTK-Test-Windows-W1\Tests\EndToEndTests\Speech\DNN\WriteCommand  OutputDir=C:\Users\svcphil\AppData\Local\Temp\cntk-test-20160816093739.204785\Speech\DNN_WriteCommand@release_cpu  DeviceId=-1  timestamping=true  shareNodeValueMatrices=true
-
-
-
-08/16/2016 09:40:13: >>>>>>>>>>>>>>>>>>>> RAW CONFIG (VARIABLES NOT RESOLVED) >>>>>>>>>>>>>>>>>>>>
-08/16/2016 09:40:13: precision = "float"
+05/03/2016 14:25:40: -------------------------------------------------------------------
+05/03/2016 14:25:40: Build info: 
+
+05/03/2016 14:25:40: 		Built time: May  3 2016 13:23:06
+05/03/2016 14:25:40: 		Last modified date: Mon Apr 18 00:00:12 2016
+05/03/2016 14:25:40: 		Build type: Release
+05/03/2016 14:25:40: 		Build target: GPU
+05/03/2016 14:25:40: 		With 1bit-SGD: no
+05/03/2016 14:25:40: 		CUDA_PATH: C:\Program Files\NVIDIA GPU Computing Toolkit\CUDA\v7.5
+05/03/2016 14:25:40: 		CUB_PATH: C:\src\cub-1.4.1
+05/03/2016 14:25:40: 		CUDNN_PATH: c:\NVIDIA\cudnn-4.0\cuda
+05/03/2016 14:25:40: 		Build Branch: HEAD
+05/03/2016 14:25:40: 		Build SHA1: af96f7cce6c3c78a4f1e9315e061291c79360e12
+05/03/2016 14:25:40: 		Built by svcphil on LIANA-09-w
+05/03/2016 14:25:40: 		Build Path: c:\jenkins\workspace\CNTK-Build-Windows\Source\CNTK\
+05/03/2016 14:25:40: -------------------------------------------------------------------
+
+05/03/2016 14:25:40: Running on cntk-muc02 at 2016/05/03 14:25:40
+05/03/2016 14:25:40: Command line: 
+C:\jenkins\workspace\CNTK-Test-Windows-W1\x64\release\cntk.exe  configFile=C:\jenkins\workspace\CNTK-Test-Windows-W1\Tests\EndToEndTests\Speech\DNN\WriteCommand/cntk.cntk  currentDirectory=C:\jenkins\workspace\CNTK-Test-Windows-W1\Tests\EndToEndTests\Speech\Data  RunDir=C:\Users\svcphil\AppData\Local\Temp\cntk-test-20160503142201.423154\Speech\DNN_WriteCommand@release_cpu  DataDir=C:\jenkins\workspace\CNTK-Test-Windows-W1\Tests\EndToEndTests\Speech\Data  ConfigDir=C:\jenkins\workspace\CNTK-Test-Windows-W1\Tests\EndToEndTests\Speech\DNN\WriteCommand  OutputDir=C:\Users\svcphil\AppData\Local\Temp\cntk-test-20160503142201.423154\Speech\DNN_WriteCommand@release_cpu  DeviceId=-1  timestamping=true  shareNodeValueMatrices=true
+
+
+
+05/03/2016 14:25:40: >>>>>>>>>>>>>>>>>>>> RAW CONFIG (VARIABLES NOT RESOLVED) >>>>>>>>>>>>>>>>>>>>
+05/03/2016 14:25:40: precision = "float"
 command = speechTrain:write
 deviceId = $DeviceId$
 parallelTrain = false
@@ -67,7 +53,7 @@
     SimpleNetworkBuilder = [
         layerSizes = 363:512:512:132
         trainingCriterion = "CrossEntropyWithSoftmax"
-        evalCriterion = "ClassificationError"
+        evalCriterion = "ErrorPrediction"
         layerTypes = "Sigmoid"
         applyMeanVarNorm = true
         initValueScale = 1.0
@@ -99,7 +85,6 @@
         miniBatchMode = "partial"
         randomize = "auto"
         verbosity = 0
-        useMersenneTwisterRand=true
         features = [
             dim = 363
             type = "real"
@@ -119,6 +104,7 @@
     outputNodeNames=ScaledLogLikelihood
     deviceId = $DeviceId$
     traceLevel = 1
+    useValidation=true
     printValues=true
     reader = [
         readerType = "HTKMLFReader"
@@ -135,31 +121,31 @@
     outputPath = "$RunDir$/Output"
 ]
 currentDirectory=C:\jenkins\workspace\CNTK-Test-Windows-W1\Tests\EndToEndTests\Speech\Data
-RunDir=C:\Users\svcphil\AppData\Local\Temp\cntk-test-20160816093739.204785\Speech\DNN_WriteCommand@release_cpu
+RunDir=C:\Users\svcphil\AppData\Local\Temp\cntk-test-20160503142201.423154\Speech\DNN_WriteCommand@release_cpu
 DataDir=C:\jenkins\workspace\CNTK-Test-Windows-W1\Tests\EndToEndTests\Speech\Data
 ConfigDir=C:\jenkins\workspace\CNTK-Test-Windows-W1\Tests\EndToEndTests\Speech\DNN\WriteCommand
-OutputDir=C:\Users\svcphil\AppData\Local\Temp\cntk-test-20160816093739.204785\Speech\DNN_WriteCommand@release_cpu
+OutputDir=C:\Users\svcphil\AppData\Local\Temp\cntk-test-20160503142201.423154\Speech\DNN_WriteCommand@release_cpu
 DeviceId=-1
 timestamping=true
 shareNodeValueMatrices=true
 
-08/16/2016 09:40:13: <<<<<<<<<<<<<<<<<<<< RAW CONFIG (VARIABLES NOT RESOLVED)  <<<<<<<<<<<<<<<<<<<<
-
-08/16/2016 09:40:13: >>>>>>>>>>>>>>>>>>>> RAW CONFIG WITH ALL VARIABLES RESOLVED >>>>>>>>>>>>>>>>>>>>
-08/16/2016 09:40:13: precision = "float"
+05/03/2016 14:25:40: <<<<<<<<<<<<<<<<<<<< RAW CONFIG (VARIABLES NOT RESOLVED)  <<<<<<<<<<<<<<<<<<<<
+
+05/03/2016 14:25:40: >>>>>>>>>>>>>>>>>>>> RAW CONFIG WITH ALL VARIABLES RESOLVED >>>>>>>>>>>>>>>>>>>>
+05/03/2016 14:25:40: precision = "float"
 command = speechTrain:write
 deviceId = -1
 parallelTrain = false
 makeMode = false
 speechTrain = [
     action = "train"
-    modelPath = "C:\Users\svcphil\AppData\Local\Temp\cntk-test-20160816093739.204785\Speech\DNN_WriteCommand@release_cpu/models/cntkSpeech.dnn"
+    modelPath = "C:\Users\svcphil\AppData\Local\Temp\cntk-test-20160503142201.423154\Speech\DNN_WriteCommand@release_cpu/models/cntkSpeech.dnn"
     deviceId = -1
     traceLevel = 1
     SimpleNetworkBuilder = [
         layerSizes = 363:512:512:132
         trainingCriterion = "CrossEntropyWithSoftmax"
-        evalCriterion = "ClassificationError"
+        evalCriterion = "ErrorPrediction"
         layerTypes = "Sigmoid"
         applyMeanVarNorm = true
         initValueScale = 1.0
@@ -191,7 +177,6 @@
         miniBatchMode = "partial"
         randomize = "auto"
         verbosity = 0
-        useMersenneTwisterRand=true
         features = [
             dim = 363
             type = "real"
@@ -207,10 +192,11 @@
 ]
 write = [
     action = write
-    modelPath = "C:\Users\svcphil\AppData\Local\Temp\cntk-test-20160816093739.204785\Speech\DNN_WriteCommand@release_cpu/models/cntkSpeech.dnn"
+    modelPath = "C:\Users\svcphil\AppData\Local\Temp\cntk-test-20160503142201.423154\Speech\DNN_WriteCommand@release_cpu/models/cntkSpeech.dnn"
     outputNodeNames=ScaledLogLikelihood
     deviceId = -1
     traceLevel = 1
+    useValidation=true
     printValues=true
     reader = [
         readerType = "HTKMLFReader"
@@ -224,40 +210,40 @@
             scpFile = "glob_0000.write.scp"
         ]
     ]
-    outputPath = "C:\Users\svcphil\AppData\Local\Temp\cntk-test-20160816093739.204785\Speech\DNN_WriteCommand@release_cpu/Output"
+    outputPath = "C:\Users\svcphil\AppData\Local\Temp\cntk-test-20160503142201.423154\Speech\DNN_WriteCommand@release_cpu/Output"
 ]
 currentDirectory=C:\jenkins\workspace\CNTK-Test-Windows-W1\Tests\EndToEndTests\Speech\Data
-RunDir=C:\Users\svcphil\AppData\Local\Temp\cntk-test-20160816093739.204785\Speech\DNN_WriteCommand@release_cpu
+RunDir=C:\Users\svcphil\AppData\Local\Temp\cntk-test-20160503142201.423154\Speech\DNN_WriteCommand@release_cpu
 DataDir=C:\jenkins\workspace\CNTK-Test-Windows-W1\Tests\EndToEndTests\Speech\Data
 ConfigDir=C:\jenkins\workspace\CNTK-Test-Windows-W1\Tests\EndToEndTests\Speech\DNN\WriteCommand
-OutputDir=C:\Users\svcphil\AppData\Local\Temp\cntk-test-20160816093739.204785\Speech\DNN_WriteCommand@release_cpu
+OutputDir=C:\Users\svcphil\AppData\Local\Temp\cntk-test-20160503142201.423154\Speech\DNN_WriteCommand@release_cpu
 DeviceId=-1
 timestamping=true
 shareNodeValueMatrices=true
 
-08/16/2016 09:40:13: <<<<<<<<<<<<<<<<<<<< RAW CONFIG WITH ALL VARIABLES RESOLVED <<<<<<<<<<<<<<<<<<<<
-
-08/16/2016 09:40:13: >>>>>>>>>>>>>>>>>>>> PROCESSED CONFIG WITH ALL VARIABLES RESOLVED >>>>>>>>>>>>>>>>>>>>
+05/03/2016 14:25:40: <<<<<<<<<<<<<<<<<<<< RAW CONFIG WITH ALL VARIABLES RESOLVED <<<<<<<<<<<<<<<<<<<<
+
+05/03/2016 14:25:40: >>>>>>>>>>>>>>>>>>>> PROCESSED CONFIG WITH ALL VARIABLES RESOLVED >>>>>>>>>>>>>>>>>>>>
 configparameters: cntk.cntk:command=speechTrain:write
 configparameters: cntk.cntk:ConfigDir=C:\jenkins\workspace\CNTK-Test-Windows-W1\Tests\EndToEndTests\Speech\DNN\WriteCommand
 configparameters: cntk.cntk:currentDirectory=C:\jenkins\workspace\CNTK-Test-Windows-W1\Tests\EndToEndTests\Speech\Data
 configparameters: cntk.cntk:DataDir=C:\jenkins\workspace\CNTK-Test-Windows-W1\Tests\EndToEndTests\Speech\Data
 configparameters: cntk.cntk:deviceId=-1
 configparameters: cntk.cntk:makeMode=false
-configparameters: cntk.cntk:OutputDir=C:\Users\svcphil\AppData\Local\Temp\cntk-test-20160816093739.204785\Speech\DNN_WriteCommand@release_cpu
+configparameters: cntk.cntk:OutputDir=C:\Users\svcphil\AppData\Local\Temp\cntk-test-20160503142201.423154\Speech\DNN_WriteCommand@release_cpu
 configparameters: cntk.cntk:parallelTrain=false
 configparameters: cntk.cntk:precision=float
-configparameters: cntk.cntk:RunDir=C:\Users\svcphil\AppData\Local\Temp\cntk-test-20160816093739.204785\Speech\DNN_WriteCommand@release_cpu
+configparameters: cntk.cntk:RunDir=C:\Users\svcphil\AppData\Local\Temp\cntk-test-20160503142201.423154\Speech\DNN_WriteCommand@release_cpu
 configparameters: cntk.cntk:shareNodeValueMatrices=true
 configparameters: cntk.cntk:speechTrain=[
     action = "train"
-    modelPath = "C:\Users\svcphil\AppData\Local\Temp\cntk-test-20160816093739.204785\Speech\DNN_WriteCommand@release_cpu/models/cntkSpeech.dnn"
+    modelPath = "C:\Users\svcphil\AppData\Local\Temp\cntk-test-20160503142201.423154\Speech\DNN_WriteCommand@release_cpu/models/cntkSpeech.dnn"
     deviceId = -1
     traceLevel = 1
     SimpleNetworkBuilder = [
         layerSizes = 363:512:512:132
         trainingCriterion = "CrossEntropyWithSoftmax"
-        evalCriterion = "ClassificationError"
+        evalCriterion = "ErrorPrediction"
         layerTypes = "Sigmoid"
         applyMeanVarNorm = true
         initValueScale = 1.0
@@ -289,7 +275,6 @@
         miniBatchMode = "partial"
         randomize = "auto"
         verbosity = 0
-        useMersenneTwisterRand=true
         features = [
             dim = 363
             type = "real"
@@ -307,10 +292,11 @@
 configparameters: cntk.cntk:timestamping=true
 configparameters: cntk.cntk:write=[
     action = write
-    modelPath = "C:\Users\svcphil\AppData\Local\Temp\cntk-test-20160816093739.204785\Speech\DNN_WriteCommand@release_cpu/models/cntkSpeech.dnn"
+    modelPath = "C:\Users\svcphil\AppData\Local\Temp\cntk-test-20160503142201.423154\Speech\DNN_WriteCommand@release_cpu/models/cntkSpeech.dnn"
     outputNodeNames=ScaledLogLikelihood
     deviceId = -1
     traceLevel = 1
+    useValidation=true
     printValues=true
     reader = [
         readerType = "HTKMLFReader"
@@ -324,23 +310,23 @@
             scpFile = "glob_0000.write.scp"
         ]
     ]
-    outputPath = "C:\Users\svcphil\AppData\Local\Temp\cntk-test-20160816093739.204785\Speech\DNN_WriteCommand@release_cpu/Output"
+    outputPath = "C:\Users\svcphil\AppData\Local\Temp\cntk-test-20160503142201.423154\Speech\DNN_WriteCommand@release_cpu/Output"
 ]
 
-08/16/2016 09:40:13: <<<<<<<<<<<<<<<<<<<< PROCESSED CONFIG WITH ALL VARIABLES RESOLVED <<<<<<<<<<<<<<<<<<<<
-08/16/2016 09:40:13: Commands: speechTrain write
-08/16/2016 09:40:13: Precision = "float"
-08/16/2016 09:40:13: CNTKModelPath: C:\Users\svcphil\AppData\Local\Temp\cntk-test-20160816093739.204785\Speech\DNN_WriteCommand@release_cpu/models/cntkSpeech.dnn
-08/16/2016 09:40:13: CNTKCommandTrainInfo: speechTrain : 3
-08/16/2016 09:40:13: CNTKCommandTrainInfo: CNTKNoMoreCommands_Total : 3
-
-08/16/2016 09:40:13: ##############################################################################
-08/16/2016 09:40:13: #                                                                            #
-08/16/2016 09:40:13: # Action "train"                                                             #
-08/16/2016 09:40:13: #                                                                            #
-08/16/2016 09:40:13: ##############################################################################
-
-08/16/2016 09:40:13: CNTKCommandTrainBegin: speechTrain
+05/03/2016 14:25:40: <<<<<<<<<<<<<<<<<<<< PROCESSED CONFIG WITH ALL VARIABLES RESOLVED <<<<<<<<<<<<<<<<<<<<
+05/03/2016 14:25:40: Commands: speechTrain write
+05/03/2016 14:25:40: Precision = "float"
+05/03/2016 14:25:40: CNTKModelPath: C:\Users\svcphil\AppData\Local\Temp\cntk-test-20160503142201.423154\Speech\DNN_WriteCommand@release_cpu/models/cntkSpeech.dnn
+05/03/2016 14:25:40: CNTKCommandTrainInfo: speechTrain : 3
+05/03/2016 14:25:40: CNTKCommandTrainInfo: CNTKNoMoreCommands_Total : 3
+
+05/03/2016 14:25:40: ##############################################################################
+05/03/2016 14:25:40: #                                                                            #
+05/03/2016 14:25:40: # Action "train"                                                             #
+05/03/2016 14:25:40: #                                                                            #
+05/03/2016 14:25:40: ##############################################################################
+
+05/03/2016 14:25:40: CNTKCommandTrainBegin: speechTrain
 SimpleNetworkBuilder Using CPU
 reading script file glob_0000.scp ... 948 entries
 total 132 state names in state list C:\jenkins\workspace\CNTK-Test-Windows-W1\Tests\EndToEndTests\Speech\Data/state.list
@@ -348,26 +334,14 @@
 ...............................................................................................feature set 0: 252734 frames in 948 out of 948 utterances
 label set 0: 129 classes
 minibatchutterancesource: 948 utterances grouped into 3 chunks, av. chunk size: 316.0 utterances, 84244.7 frames
-useParallelTrain option is not enabled. ParallelTrain config will be ignored.
-08/16/2016 09:40:14: Creating virgin network.
-Node 'W0' (LearnableParameter operation): Initializing Parameter[512 x 363] <- 0.000000.
-Node 'W0' (LearnableParameter operation): Initializing Parameter[512 x 363] <- uniform(seed=1, range=0.050000*1.000000, onCPU=false).
-Node 'B0' (LearnableParameter operation): Initializing Parameter[512 x 1] <- 0.000000.
-Node 'B0' (LearnableParameter operation): Initializing Parameter[512 x 1] <- 0.000000.
-Node 'W1' (LearnableParameter operation): Initializing Parameter[512 x 512] <- 0.000000.
-Node 'W1' (LearnableParameter operation): Initializing Parameter[512 x 512] <- uniform(seed=2, range=0.050000*1.000000, onCPU=false).
-Node 'B1' (LearnableParameter operation): Initializing Parameter[512 x 1] <- 0.000000.
-Node 'B1' (LearnableParameter operation): Initializing Parameter[512 x 1] <- 0.000000.
-Node 'W2' (LearnableParameter operation): Initializing Parameter[132 x 512] <- 0.000000.
-Node 'W2' (LearnableParameter operation): Initializing Parameter[132 x 512] <- uniform(seed=3, range=0.050000*1.000000, onCPU=false).
-Node 'B2' (LearnableParameter operation): Initializing Parameter[132 x 1] <- 0.000000.
-Node 'B2' (LearnableParameter operation): Initializing Parameter[132 x 1] <- 0.000000.
+
+05/03/2016 14:25:41: Creating virgin network.
 
 Post-processing network...
 
 7 roots:
 	CrossEntropyWithSoftmax = CrossEntropyWithSoftmax()
-	EvalClassificationError = ClassificationError()
+	EvalErrorPrediction = ErrorPrediction()
 	InvStdOfFeatures = InvStdDev()
 	MeanOfFeatures = Mean()
 	PosteriorProb = Softmax()
@@ -396,7 +370,7 @@
 Validating --> B2 = LearnableParameter() :  -> [132 x 1]
 Validating --> HLast = Plus (W2*H1, B2) : [132 x 1 x *], [132 x 1] -> [132 x 1 x *]
 Validating --> CrossEntropyWithSoftmax = CrossEntropyWithSoftmax (labels, HLast) : [132 x *], [132 x 1 x *] -> [1]
-Validating --> EvalClassificationError = ClassificationError (labels, HLast) : [132 x *], [132 x 1 x *] -> [1]
+Validating --> EvalErrorPrediction = ErrorPrediction (labels, HLast) : [132 x *], [132 x 1 x *] -> [1]
 Validating --> PosteriorProb = Softmax (HLast) : [132 x 1 x *] -> [132 x 1 x *]
 Validating --> Prior = Mean (labels) : [132 x *] -> [132]
 Validating --> LogOfPrior = Log (Prior) : [132] -> [132]
@@ -413,25 +387,21 @@
 
 Post-processing network complete.
 
-08/16/2016 09:40:14: Created model with 25 nodes on CPU.
-
-08/16/2016 09:40:14: Training criterion node(s):
-08/16/2016 09:40:14: 	CrossEntropyWithSoftmax = CrossEntropyWithSoftmax
-
-<<<<<<< HEAD
-05/03/2016 14:25:41: 	EvalClassificationError = ClassificationError
-=======
-08/16/2016 09:40:14: Evaluation criterion node(s):
-08/16/2016 09:40:14: 	EvalErrorPrediction = ErrorPrediction
->>>>>>> 8493f118
+05/03/2016 14:25:41: Created model with 25 nodes on CPU.
+
+05/03/2016 14:25:41: Training criterion node(s):
+05/03/2016 14:25:41: 	CrossEntropyWithSoftmax = CrossEntropyWithSoftmax
+
+05/03/2016 14:25:41: Evaluation criterion node(s):
+
+05/03/2016 14:25:41: 	EvalErrorPrediction = ErrorPrediction
 
 
 Allocating matrices for forward and/or backward propagation.
 
-<<<<<<< HEAD
 Memory Sharing Structure:
 
-0000000000000000: {[EvalClassificationError Gradient[1]] [InvStdOfFeatures Gradient[363]] [LogOfPrior Gradient[132]] [MVNormalizedFeatures Gradient[363 x *]] [MeanOfFeatures Gradient[363]] [PosteriorProb Gradient[132 x 1 x *]] [PosteriorProb Value[132 x 1 x *]] [Prior Gradient[132]] [ScaledLogLikelihood Gradient[132 x 1 x *]] [features Gradient[363 x *]] [labels Gradient[132 x *]] }
+0000000000000000: {[EvalErrorPrediction Gradient[1]] [InvStdOfFeatures Gradient[363]] [LogOfPrior Gradient[132]] [MVNormalizedFeatures Gradient[363 x *]] [MeanOfFeatures Gradient[363]] [PosteriorProb Gradient[132 x 1 x *]] [PosteriorProb Value[132 x 1 x *]] [Prior Gradient[132]] [ScaledLogLikelihood Gradient[132 x 1 x *]] [features Gradient[363 x *]] [labels Gradient[132 x *]] }
 000000811D46CB80: {[CrossEntropyWithSoftmax Value[1]] }
 000000811D46CC20: {[W2 Value[132 x 512]] }
 000000811D46CD60: {[B2 Gradient[132 x 1]] }
@@ -443,7 +413,7 @@
 000000811D46D9E0: {[HLast Value[132 x 1 x *]] [W2 Gradient[132 x 512]] }
 000000811D46DBC0: {[B1 Gradient[512 x 1]] [H2 Gradient[512 x 1 x *]] [HLast Gradient[132 x 1 x *]] }
 000000811D46DD00: {[H2 Value[512 x 1 x *]] [W0 Gradient[512 x 363]] [W0*features+B0 Gradient[512 x 1 x *]] [W0*features+B0 Value[512 x 1 x *]] [W1*H1 Gradient[512 x 1 x *]] [W1*H1 Value[512 x 1 x *]] }
-000000811D46DE40: {[EvalClassificationError Value[1]] }
+000000811D46DE40: {[EvalErrorPrediction Value[1]] }
 000000811D46E160: {[CrossEntropyWithSoftmax Gradient[1]] }
 000000811D46E200: {[B0 Gradient[512 x 1]] [H1 Gradient[512 x 1 x *]] }
 000000811D46E520: {[labels Value[132 x *]] }
@@ -464,189 +434,84 @@
 05/03/2016 14:25:41: 	MeanOfFeatures = Mean()
 05/03/2016 14:25:41: 	InvStdOfFeatures = InvStdDev()
 05/03/2016 14:25:41: 	Prior = Mean()
-=======
-Memory Sharing: Out of 40 matrices, 21 are shared as 7, and 19 are not shared.
-
-	{ H2 : [512 x 1 x *]
-	  W0 : [512 x 363] (gradient)
-	  W0*features+B0 : [512 x 1 x *]
-	  W0*features+B0 : [512 x 1 x *] (gradient)
-	  W1*H1 : [512 x 1 x *]
-	  W1*H1 : [512 x 1 x *] (gradient) }
-	{ W1 : [512 x 512] (gradient)
-	  W1*H1+B1 : [512 x 1 x *] (gradient)
-	  W2*H1 : [132 x 1 x *] (gradient) }
-	{ H1 : [512 x 1 x *]
-	  W0*features : [512 x *]
-	  W0*features : [512 x *] (gradient) }
-	{ B0 : [512 x 1] (gradient)
-	  H1 : [512 x 1 x *] (gradient) }
-	{ W1*H1+B1 : [512 x 1 x *]
-	  W2*H1 : [132 x 1 x *] }
-	{ B1 : [512 x 1] (gradient)
-	  H2 : [512 x 1 x *] (gradient)
-	  HLast : [132 x 1 x *] (gradient) }
-	{ HLast : [132 x 1 x *]
-	  W2 : [132 x 512] (gradient) }
-
-
-08/16/2016 09:40:14: Training 516740 parameters in 6 out of 6 parameter tensors and 15 nodes with gradient:
-
-08/16/2016 09:40:14: 	Node 'B0' (LearnableParameter operation) : [512 x 1]
-08/16/2016 09:40:14: 	Node 'B1' (LearnableParameter operation) : [512 x 1]
-08/16/2016 09:40:14: 	Node 'B2' (LearnableParameter operation) : [132 x 1]
-08/16/2016 09:40:14: 	Node 'W0' (LearnableParameter operation) : [512 x 363]
-08/16/2016 09:40:14: 	Node 'W1' (LearnableParameter operation) : [512 x 512]
-08/16/2016 09:40:14: 	Node 'W2' (LearnableParameter operation) : [132 x 512]
-
-
-08/16/2016 09:40:14: Precomputing --> 3 PreCompute nodes found.
-
-08/16/2016 09:40:14: 	MeanOfFeatures = Mean()
-08/16/2016 09:40:14: 	InvStdOfFeatures = InvStdDev()
-08/16/2016 09:40:14: 	Prior = Mean()
->>>>>>> 8493f118
 minibatchiterator: epoch 0: frames [0..252734] (first utterance at frame 0), data subset 0 of 1, with 1 datapasses
 requiredata: determined feature kind as 33-dimensional 'USER' with frame shift 10.0 ms
 
-08/16/2016 09:40:16: Precomputing --> Completed.
-
-
-08/16/2016 09:40:16: Starting Epoch 1: learning rate per sample = 0.015625  effective momentum = 0.900000  momentum as time constant = 607.4 samples
+05/03/2016 14:25:42: Precomputing --> Completed.
+
+
+05/03/2016 14:25:42: Starting Epoch 1: learning rate per sample = 0.015625  effective momentum = 0.900000  momentum as time constant = 607.4 samples
 minibatchiterator: epoch 0: frames [0..20480] (first utterance at frame 0), data subset 0 of 1, with 1 datapasses
 
-<<<<<<< HEAD
 05/03/2016 14:25:42: Starting minibatch loop.
-05/03/2016 14:25:42:  Epoch[ 1 of 3]-Minibatch[   1-  10, 3.13%]: CrossEntropyWithSoftmax = 4.46944885 * 640; EvalClassificationError = 0.90781250 * 640; time = 0.0640s; samplesPerSecond = 10001.1
-05/03/2016 14:25:42:  Epoch[ 1 of 3]-Minibatch[  11-  20, 6.25%]: CrossEntropyWithSoftmax = 4.22300034 * 640; EvalClassificationError = 0.90156250 * 640; time = 0.0598s; samplesPerSecond = 10698.4
-05/03/2016 14:25:42:  Epoch[ 1 of 3]-Minibatch[  21-  30, 9.38%]: CrossEntropyWithSoftmax = 3.93971329 * 640; EvalClassificationError = 0.84687500 * 640; time = 0.0566s; samplesPerSecond = 11308.4
-05/03/2016 14:25:42:  Epoch[ 1 of 3]-Minibatch[  31-  40, 12.50%]: CrossEntropyWithSoftmax = 3.92341614 * 640; EvalClassificationError = 0.90468750 * 640; time = 0.0562s; samplesPerSecond = 11382.8
-05/03/2016 14:25:42:  Epoch[ 1 of 3]-Minibatch[  41-  50, 15.63%]: CrossEntropyWithSoftmax = 3.84074249 * 640; EvalClassificationError = 0.91093750 * 640; time = 0.0569s; samplesPerSecond = 11244.2
-05/03/2016 14:25:42:  Epoch[ 1 of 3]-Minibatch[  51-  60, 18.75%]: CrossEntropyWithSoftmax = 3.71251984 * 640; EvalClassificationError = 0.88437500 * 640; time = 0.0566s; samplesPerSecond = 11310.0
-05/03/2016 14:25:42:  Epoch[ 1 of 3]-Minibatch[  61-  70, 21.88%]: CrossEntropyWithSoftmax = 3.51563110 * 640; EvalClassificationError = 0.82500000 * 640; time = 0.0563s; samplesPerSecond = 11372.7
-05/03/2016 14:25:42:  Epoch[ 1 of 3]-Minibatch[  71-  80, 25.00%]: CrossEntropyWithSoftmax = 3.49348450 * 640; EvalClassificationError = 0.81093750 * 640; time = 0.0567s; samplesPerSecond = 11279.9
-05/03/2016 14:25:42:  Epoch[ 1 of 3]-Minibatch[  81-  90, 28.13%]: CrossEntropyWithSoftmax = 3.34739685 * 640; EvalClassificationError = 0.76562500 * 640; time = 0.0566s; samplesPerSecond = 11313.4
-05/03/2016 14:25:42:  Epoch[ 1 of 3]-Minibatch[  91- 100, 31.25%]: CrossEntropyWithSoftmax = 3.51961060 * 640; EvalClassificationError = 0.79843750 * 640; time = 0.0569s; samplesPerSecond = 11248.0
-05/03/2016 14:25:42:  Epoch[ 1 of 3]-Minibatch[ 101- 110, 34.38%]: CrossEntropyWithSoftmax = 3.24656067 * 640; EvalClassificationError = 0.80312500 * 640; time = 0.0563s; samplesPerSecond = 11375.6
-05/03/2016 14:25:43:  Epoch[ 1 of 3]-Minibatch[ 111- 120, 37.50%]: CrossEntropyWithSoftmax = 3.33397217 * 640; EvalClassificationError = 0.80000000 * 640; time = 0.0567s; samplesPerSecond = 11286.3
-05/03/2016 14:25:43:  Epoch[ 1 of 3]-Minibatch[ 121- 130, 40.63%]: CrossEntropyWithSoftmax = 3.17780762 * 640; EvalClassificationError = 0.77031250 * 640; time = 0.0566s; samplesPerSecond = 11304.4
-05/03/2016 14:25:43:  Epoch[ 1 of 3]-Minibatch[ 131- 140, 43.75%]: CrossEntropyWithSoftmax = 3.09845886 * 640; EvalClassificationError = 0.76875000 * 640; time = 0.0569s; samplesPerSecond = 11242.7
-05/03/2016 14:25:43:  Epoch[ 1 of 3]-Minibatch[ 141- 150, 46.88%]: CrossEntropyWithSoftmax = 3.06457214 * 640; EvalClassificationError = 0.72968750 * 640; time = 0.0566s; samplesPerSecond = 11303.0
-05/03/2016 14:25:43:  Epoch[ 1 of 3]-Minibatch[ 151- 160, 50.00%]: CrossEntropyWithSoftmax = 2.91632080 * 640; EvalClassificationError = 0.69531250 * 640; time = 0.0565s; samplesPerSecond = 11324.6
-05/03/2016 14:25:43:  Epoch[ 1 of 3]-Minibatch[ 161- 170, 53.13%]: CrossEntropyWithSoftmax = 2.90608521 * 640; EvalClassificationError = 0.73281250 * 640; time = 0.0565s; samplesPerSecond = 11325.2
-05/03/2016 14:25:43:  Epoch[ 1 of 3]-Minibatch[ 171- 180, 56.25%]: CrossEntropyWithSoftmax = 2.74095459 * 640; EvalClassificationError = 0.65937500 * 640; time = 0.0565s; samplesPerSecond = 11326.8
-05/03/2016 14:25:43:  Epoch[ 1 of 3]-Minibatch[ 181- 190, 59.38%]: CrossEntropyWithSoftmax = 2.67088013 * 640; EvalClassificationError = 0.67343750 * 640; time = 0.0570s; samplesPerSecond = 11222.6
-05/03/2016 14:25:43:  Epoch[ 1 of 3]-Minibatch[ 191- 200, 62.50%]: CrossEntropyWithSoftmax = 2.67608643 * 640; EvalClassificationError = 0.66406250 * 640; time = 0.0564s; samplesPerSecond = 11342.3
-05/03/2016 14:25:43:  Epoch[ 1 of 3]-Minibatch[ 201- 210, 65.63%]: CrossEntropyWithSoftmax = 2.54733276 * 640; EvalClassificationError = 0.62968750 * 640; time = 0.0565s; samplesPerSecond = 11321.2
-05/03/2016 14:25:43:  Epoch[ 1 of 3]-Minibatch[ 211- 220, 68.75%]: CrossEntropyWithSoftmax = 2.61925659 * 640; EvalClassificationError = 0.67343750 * 640; time = 0.0566s; samplesPerSecond = 11307.4
-05/03/2016 14:25:43:  Epoch[ 1 of 3]-Minibatch[ 221- 230, 71.88%]: CrossEntropyWithSoftmax = 2.52387695 * 640; EvalClassificationError = 0.65781250 * 640; time = 0.0573s; samplesPerSecond = 11164.0
-05/03/2016 14:25:43:  Epoch[ 1 of 3]-Minibatch[ 231- 240, 75.00%]: CrossEntropyWithSoftmax = 2.47543945 * 640; EvalClassificationError = 0.63437500 * 640; time = 0.0567s; samplesPerSecond = 11293.7
-05/03/2016 14:25:43:  Epoch[ 1 of 3]-Minibatch[ 241- 250, 78.13%]: CrossEntropyWithSoftmax = 2.43265381 * 640; EvalClassificationError = 0.61406250 * 640; time = 0.0571s; samplesPerSecond = 11205.3
-05/03/2016 14:25:43:  Epoch[ 1 of 3]-Minibatch[ 251- 260, 81.25%]: CrossEntropyWithSoftmax = 2.41728516 * 640; EvalClassificationError = 0.63125000 * 640; time = 0.0568s; samplesPerSecond = 11261.7
-05/03/2016 14:25:43:  Epoch[ 1 of 3]-Minibatch[ 261- 270, 84.38%]: CrossEntropyWithSoftmax = 2.17674561 * 640; EvalClassificationError = 0.57812500 * 640; time = 0.0567s; samplesPerSecond = 11284.1
-05/03/2016 14:25:43:  Epoch[ 1 of 3]-Minibatch[ 271- 280, 87.50%]: CrossEntropyWithSoftmax = 2.31020508 * 640; EvalClassificationError = 0.64062500 * 640; time = 0.0566s; samplesPerSecond = 11317.2
-05/03/2016 14:25:44:  Epoch[ 1 of 3]-Minibatch[ 281- 290, 90.63%]: CrossEntropyWithSoftmax = 2.26400757 * 640; EvalClassificationError = 0.61093750 * 640; time = 0.0569s; samplesPerSecond = 11244.6
-05/03/2016 14:25:44:  Epoch[ 1 of 3]-Minibatch[ 291- 300, 93.75%]: CrossEntropyWithSoftmax = 2.15885010 * 640; EvalClassificationError = 0.58281250 * 640; time = 0.0565s; samplesPerSecond = 11325.6
-05/03/2016 14:25:44:  Epoch[ 1 of 3]-Minibatch[ 301- 310, 96.88%]: CrossEntropyWithSoftmax = 2.22711792 * 640; EvalClassificationError = 0.59218750 * 640; time = 0.0565s; samplesPerSecond = 11317.4
-05/03/2016 14:25:44:  Epoch[ 1 of 3]-Minibatch[ 311- 320, 100.00%]: CrossEntropyWithSoftmax = 2.25604858 * 640; EvalClassificationError = 0.60625000 * 640; time = 0.0823s; samplesPerSecond = 7777.2
-05/03/2016 14:25:44: Finished Epoch[ 1 of 3]: [Training] CrossEntropyWithSoftmax = 3.00704632 * 20480; EvalClassificationError = 0.72827148 * 20480; totalSamplesSeen = 20480; learningRatePerSample = 0.015625; epochTime=1.86443s
+05/03/2016 14:25:42:  Epoch[ 1 of 3]-Minibatch[   1-  10, 3.13%]: CrossEntropyWithSoftmax = 4.46944885 * 640; EvalErrorPrediction = 0.90781250 * 640; time = 0.0640s; samplesPerSecond = 10001.1
+05/03/2016 14:25:42:  Epoch[ 1 of 3]-Minibatch[  11-  20, 6.25%]: CrossEntropyWithSoftmax = 4.22300034 * 640; EvalErrorPrediction = 0.90156250 * 640; time = 0.0598s; samplesPerSecond = 10698.4
+05/03/2016 14:25:42:  Epoch[ 1 of 3]-Minibatch[  21-  30, 9.38%]: CrossEntropyWithSoftmax = 3.93971329 * 640; EvalErrorPrediction = 0.84687500 * 640; time = 0.0566s; samplesPerSecond = 11308.4
+05/03/2016 14:25:42:  Epoch[ 1 of 3]-Minibatch[  31-  40, 12.50%]: CrossEntropyWithSoftmax = 3.92341614 * 640; EvalErrorPrediction = 0.90468750 * 640; time = 0.0562s; samplesPerSecond = 11382.8
+05/03/2016 14:25:42:  Epoch[ 1 of 3]-Minibatch[  41-  50, 15.63%]: CrossEntropyWithSoftmax = 3.84074249 * 640; EvalErrorPrediction = 0.91093750 * 640; time = 0.0569s; samplesPerSecond = 11244.2
+05/03/2016 14:25:42:  Epoch[ 1 of 3]-Minibatch[  51-  60, 18.75%]: CrossEntropyWithSoftmax = 3.71251984 * 640; EvalErrorPrediction = 0.88437500 * 640; time = 0.0566s; samplesPerSecond = 11310.0
+05/03/2016 14:25:42:  Epoch[ 1 of 3]-Minibatch[  61-  70, 21.88%]: CrossEntropyWithSoftmax = 3.51563110 * 640; EvalErrorPrediction = 0.82500000 * 640; time = 0.0563s; samplesPerSecond = 11372.7
+05/03/2016 14:25:42:  Epoch[ 1 of 3]-Minibatch[  71-  80, 25.00%]: CrossEntropyWithSoftmax = 3.49348450 * 640; EvalErrorPrediction = 0.81093750 * 640; time = 0.0567s; samplesPerSecond = 11279.9
+05/03/2016 14:25:42:  Epoch[ 1 of 3]-Minibatch[  81-  90, 28.13%]: CrossEntropyWithSoftmax = 3.34739685 * 640; EvalErrorPrediction = 0.76562500 * 640; time = 0.0566s; samplesPerSecond = 11313.4
+05/03/2016 14:25:42:  Epoch[ 1 of 3]-Minibatch[  91- 100, 31.25%]: CrossEntropyWithSoftmax = 3.51961060 * 640; EvalErrorPrediction = 0.79843750 * 640; time = 0.0569s; samplesPerSecond = 11248.0
+05/03/2016 14:25:42:  Epoch[ 1 of 3]-Minibatch[ 101- 110, 34.38%]: CrossEntropyWithSoftmax = 3.24656067 * 640; EvalErrorPrediction = 0.80312500 * 640; time = 0.0563s; samplesPerSecond = 11375.6
+05/03/2016 14:25:43:  Epoch[ 1 of 3]-Minibatch[ 111- 120, 37.50%]: CrossEntropyWithSoftmax = 3.33397217 * 640; EvalErrorPrediction = 0.80000000 * 640; time = 0.0567s; samplesPerSecond = 11286.3
+05/03/2016 14:25:43:  Epoch[ 1 of 3]-Minibatch[ 121- 130, 40.63%]: CrossEntropyWithSoftmax = 3.17780762 * 640; EvalErrorPrediction = 0.77031250 * 640; time = 0.0566s; samplesPerSecond = 11304.4
+05/03/2016 14:25:43:  Epoch[ 1 of 3]-Minibatch[ 131- 140, 43.75%]: CrossEntropyWithSoftmax = 3.09845886 * 640; EvalErrorPrediction = 0.76875000 * 640; time = 0.0569s; samplesPerSecond = 11242.7
+05/03/2016 14:25:43:  Epoch[ 1 of 3]-Minibatch[ 141- 150, 46.88%]: CrossEntropyWithSoftmax = 3.06457214 * 640; EvalErrorPrediction = 0.72968750 * 640; time = 0.0566s; samplesPerSecond = 11303.0
+05/03/2016 14:25:43:  Epoch[ 1 of 3]-Minibatch[ 151- 160, 50.00%]: CrossEntropyWithSoftmax = 2.91632080 * 640; EvalErrorPrediction = 0.69531250 * 640; time = 0.0565s; samplesPerSecond = 11324.6
+05/03/2016 14:25:43:  Epoch[ 1 of 3]-Minibatch[ 161- 170, 53.13%]: CrossEntropyWithSoftmax = 2.90608521 * 640; EvalErrorPrediction = 0.73281250 * 640; time = 0.0565s; samplesPerSecond = 11325.2
+05/03/2016 14:25:43:  Epoch[ 1 of 3]-Minibatch[ 171- 180, 56.25%]: CrossEntropyWithSoftmax = 2.74095459 * 640; EvalErrorPrediction = 0.65937500 * 640; time = 0.0565s; samplesPerSecond = 11326.8
+05/03/2016 14:25:43:  Epoch[ 1 of 3]-Minibatch[ 181- 190, 59.38%]: CrossEntropyWithSoftmax = 2.67088013 * 640; EvalErrorPrediction = 0.67343750 * 640; time = 0.0570s; samplesPerSecond = 11222.6
+05/03/2016 14:25:43:  Epoch[ 1 of 3]-Minibatch[ 191- 200, 62.50%]: CrossEntropyWithSoftmax = 2.67608643 * 640; EvalErrorPrediction = 0.66406250 * 640; time = 0.0564s; samplesPerSecond = 11342.3
+05/03/2016 14:25:43:  Epoch[ 1 of 3]-Minibatch[ 201- 210, 65.63%]: CrossEntropyWithSoftmax = 2.54733276 * 640; EvalErrorPrediction = 0.62968750 * 640; time = 0.0565s; samplesPerSecond = 11321.2
+05/03/2016 14:25:43:  Epoch[ 1 of 3]-Minibatch[ 211- 220, 68.75%]: CrossEntropyWithSoftmax = 2.61925659 * 640; EvalErrorPrediction = 0.67343750 * 640; time = 0.0566s; samplesPerSecond = 11307.4
+05/03/2016 14:25:43:  Epoch[ 1 of 3]-Minibatch[ 221- 230, 71.88%]: CrossEntropyWithSoftmax = 2.52387695 * 640; EvalErrorPrediction = 0.65781250 * 640; time = 0.0573s; samplesPerSecond = 11164.0
+05/03/2016 14:25:43:  Epoch[ 1 of 3]-Minibatch[ 231- 240, 75.00%]: CrossEntropyWithSoftmax = 2.47543945 * 640; EvalErrorPrediction = 0.63437500 * 640; time = 0.0567s; samplesPerSecond = 11293.7
+05/03/2016 14:25:43:  Epoch[ 1 of 3]-Minibatch[ 241- 250, 78.13%]: CrossEntropyWithSoftmax = 2.43265381 * 640; EvalErrorPrediction = 0.61406250 * 640; time = 0.0571s; samplesPerSecond = 11205.3
+05/03/2016 14:25:43:  Epoch[ 1 of 3]-Minibatch[ 251- 260, 81.25%]: CrossEntropyWithSoftmax = 2.41728516 * 640; EvalErrorPrediction = 0.63125000 * 640; time = 0.0568s; samplesPerSecond = 11261.7
+05/03/2016 14:25:43:  Epoch[ 1 of 3]-Minibatch[ 261- 270, 84.38%]: CrossEntropyWithSoftmax = 2.17674561 * 640; EvalErrorPrediction = 0.57812500 * 640; time = 0.0567s; samplesPerSecond = 11284.1
+05/03/2016 14:25:43:  Epoch[ 1 of 3]-Minibatch[ 271- 280, 87.50%]: CrossEntropyWithSoftmax = 2.31020508 * 640; EvalErrorPrediction = 0.64062500 * 640; time = 0.0566s; samplesPerSecond = 11317.2
+05/03/2016 14:25:44:  Epoch[ 1 of 3]-Minibatch[ 281- 290, 90.63%]: CrossEntropyWithSoftmax = 2.26400757 * 640; EvalErrorPrediction = 0.61093750 * 640; time = 0.0569s; samplesPerSecond = 11244.6
+05/03/2016 14:25:44:  Epoch[ 1 of 3]-Minibatch[ 291- 300, 93.75%]: CrossEntropyWithSoftmax = 2.15885010 * 640; EvalErrorPrediction = 0.58281250 * 640; time = 0.0565s; samplesPerSecond = 11325.6
+05/03/2016 14:25:44:  Epoch[ 1 of 3]-Minibatch[ 301- 310, 96.88%]: CrossEntropyWithSoftmax = 2.22711792 * 640; EvalErrorPrediction = 0.59218750 * 640; time = 0.0565s; samplesPerSecond = 11317.4
+05/03/2016 14:25:44:  Epoch[ 1 of 3]-Minibatch[ 311- 320, 100.00%]: CrossEntropyWithSoftmax = 2.25604858 * 640; EvalErrorPrediction = 0.60625000 * 640; time = 0.0823s; samplesPerSecond = 7777.2
+05/03/2016 14:25:44: Finished Epoch[ 1 of 3]: [Training] CrossEntropyWithSoftmax = 3.00704632 * 20480; EvalErrorPrediction = 0.72827148 * 20480; totalSamplesSeen = 20480; learningRatePerSample = 0.015625; epochTime=1.86443s
 05/03/2016 14:25:44: SGD: Saving checkpoint model 'C:\Users\svcphil\AppData\Local\Temp\cntk-test-20160503142201.423154\Speech\DNN_WriteCommand@release_cpu/models/cntkSpeech.dnn.1'
 
 05/03/2016 14:25:44: Starting Epoch 2: learning rate per sample = 0.001953  effective momentum = 0.656119  momentum as time constant = 607.5 samples
 minibatchiterator: epoch 1: frames [20480..40960] (first utterance at frame 20480), data subset 0 of 1, with 1 datapasses
 
 05/03/2016 14:25:44: Starting minibatch loop.
-05/03/2016 14:25:44:  Epoch[ 2 of 3]-Minibatch[   1-  10, 12.50%]: CrossEntropyWithSoftmax = 2.10257511 * 2560; EvalClassificationError = 0.56484375 * 2560; time = 0.1669s; samplesPerSecond = 15341.4
-05/03/2016 14:25:44:  Epoch[ 2 of 3]-Minibatch[  11-  20, 25.00%]: CrossEntropyWithSoftmax = 2.00548573 * 2560; EvalClassificationError = 0.54843750 * 2560; time = 0.1635s; samplesPerSecond = 15653.1
-05/03/2016 14:25:44:  Epoch[ 2 of 3]-Minibatch[  21-  30, 37.50%]: CrossEntropyWithSoftmax = 2.00766983 * 2560; EvalClassificationError = 0.54960937 * 2560; time = 0.1677s; samplesPerSecond = 15268.1
-05/03/2016 14:25:45:  Epoch[ 2 of 3]-Minibatch[  31-  40, 50.00%]: CrossEntropyWithSoftmax = 1.92049370 * 2560; EvalClassificationError = 0.53281250 * 2560; time = 0.1640s; samplesPerSecond = 15613.3
-05/03/2016 14:25:45:  Epoch[ 2 of 3]-Minibatch[  41-  50, 62.50%]: CrossEntropyWithSoftmax = 1.90178452 * 2560; EvalClassificationError = 0.52265625 * 2560; time = 0.1646s; samplesPerSecond = 15552.3
-05/03/2016 14:25:45:  Epoch[ 2 of 3]-Minibatch[  51-  60, 75.00%]: CrossEntropyWithSoftmax = 1.91359482 * 2560; EvalClassificationError = 0.53984375 * 2560; time = 0.1645s; samplesPerSecond = 15560.1
-05/03/2016 14:25:45:  Epoch[ 2 of 3]-Minibatch[  61-  70, 87.50%]: CrossEntropyWithSoftmax = 1.91765289 * 2560; EvalClassificationError = 0.53125000 * 2560; time = 0.1651s; samplesPerSecond = 15503.0
-05/03/2016 14:25:45:  Epoch[ 2 of 3]-Minibatch[  71-  80, 100.00%]: CrossEntropyWithSoftmax = 1.87682800 * 2560; EvalClassificationError = 0.52890625 * 2560; time = 0.1669s; samplesPerSecond = 15338.6
-05/03/2016 14:25:45: Finished Epoch[ 2 of 3]: [Training] CrossEntropyWithSoftmax = 1.95576057 * 20480; EvalClassificationError = 0.53979492 * 20480; totalSamplesSeen = 40960; learningRatePerSample = 0.001953125; epochTime=1.32827s
+05/03/2016 14:25:44:  Epoch[ 2 of 3]-Minibatch[   1-  10, 12.50%]: CrossEntropyWithSoftmax = 2.10257511 * 2560; EvalErrorPrediction = 0.56484375 * 2560; time = 0.1669s; samplesPerSecond = 15341.4
+05/03/2016 14:25:44:  Epoch[ 2 of 3]-Minibatch[  11-  20, 25.00%]: CrossEntropyWithSoftmax = 2.00548573 * 2560; EvalErrorPrediction = 0.54843750 * 2560; time = 0.1635s; samplesPerSecond = 15653.1
+05/03/2016 14:25:44:  Epoch[ 2 of 3]-Minibatch[  21-  30, 37.50%]: CrossEntropyWithSoftmax = 2.00766983 * 2560; EvalErrorPrediction = 0.54960937 * 2560; time = 0.1677s; samplesPerSecond = 15268.1
+05/03/2016 14:25:45:  Epoch[ 2 of 3]-Minibatch[  31-  40, 50.00%]: CrossEntropyWithSoftmax = 1.92049370 * 2560; EvalErrorPrediction = 0.53281250 * 2560; time = 0.1640s; samplesPerSecond = 15613.3
+05/03/2016 14:25:45:  Epoch[ 2 of 3]-Minibatch[  41-  50, 62.50%]: CrossEntropyWithSoftmax = 1.90178452 * 2560; EvalErrorPrediction = 0.52265625 * 2560; time = 0.1646s; samplesPerSecond = 15552.3
+05/03/2016 14:25:45:  Epoch[ 2 of 3]-Minibatch[  51-  60, 75.00%]: CrossEntropyWithSoftmax = 1.91359482 * 2560; EvalErrorPrediction = 0.53984375 * 2560; time = 0.1645s; samplesPerSecond = 15560.1
+05/03/2016 14:25:45:  Epoch[ 2 of 3]-Minibatch[  61-  70, 87.50%]: CrossEntropyWithSoftmax = 1.91765289 * 2560; EvalErrorPrediction = 0.53125000 * 2560; time = 0.1651s; samplesPerSecond = 15503.0
+05/03/2016 14:25:45:  Epoch[ 2 of 3]-Minibatch[  71-  80, 100.00%]: CrossEntropyWithSoftmax = 1.87682800 * 2560; EvalErrorPrediction = 0.52890625 * 2560; time = 0.1669s; samplesPerSecond = 15338.6
+05/03/2016 14:25:45: Finished Epoch[ 2 of 3]: [Training] CrossEntropyWithSoftmax = 1.95576057 * 20480; EvalErrorPrediction = 0.53979492 * 20480; totalSamplesSeen = 40960; learningRatePerSample = 0.001953125; epochTime=1.32827s
 05/03/2016 14:25:45: SGD: Saving checkpoint model 'C:\Users\svcphil\AppData\Local\Temp\cntk-test-20160503142201.423154\Speech\DNN_WriteCommand@release_cpu/models/cntkSpeech.dnn.2'
 
 05/03/2016 14:25:45: Starting Epoch 3: learning rate per sample = 0.000098  effective momentum = 0.656119  momentum as time constant = 2429.9 samples
 minibatchiterator: epoch 2: frames [40960..61440] (first utterance at frame 40960), data subset 0 of 1, with 1 datapasses
 
 05/03/2016 14:25:45: Starting minibatch loop.
-05/03/2016 14:25:46:  Epoch[ 3 of 3]-Minibatch[   1-  10, 50.00%]: CrossEntropyWithSoftmax = 1.88593941 * 10240; EvalClassificationError = 0.52529297 * 10240; time = 0.6991s; samplesPerSecond = 14646.5
-05/03/2016 14:25:47:  Epoch[ 3 of 3]-Minibatch[  11-  20, 100.00%]: CrossEntropyWithSoftmax = 1.89384575 * 10240; EvalClassificationError = 0.51816406 * 10240; time = 0.5709s; samplesPerSecond = 17936.9
-05/03/2016 14:25:47: Finished Epoch[ 3 of 3]: [Training] CrossEntropyWithSoftmax = 1.88989258 * 20480; EvalClassificationError = 0.52172852 * 20480; totalSamplesSeen = 61440; learningRatePerSample = 9.7656251e-005; epochTime=1.27525s
+05/03/2016 14:25:46:  Epoch[ 3 of 3]-Minibatch[   1-  10, 50.00%]: CrossEntropyWithSoftmax = 1.88593941 * 10240; EvalErrorPrediction = 0.52529297 * 10240; time = 0.6991s; samplesPerSecond = 14646.5
+05/03/2016 14:25:47:  Epoch[ 3 of 3]-Minibatch[  11-  20, 100.00%]: CrossEntropyWithSoftmax = 1.89384575 * 10240; EvalErrorPrediction = 0.51816406 * 10240; time = 0.5709s; samplesPerSecond = 17936.9
+05/03/2016 14:25:47: Finished Epoch[ 3 of 3]: [Training] CrossEntropyWithSoftmax = 1.88989258 * 20480; EvalErrorPrediction = 0.52172852 * 20480; totalSamplesSeen = 61440; learningRatePerSample = 9.7656251e-005; epochTime=1.27525s
 05/03/2016 14:25:47: SGD: Saving checkpoint model 'C:\Users\svcphil\AppData\Local\Temp\cntk-test-20160503142201.423154\Speech\DNN_WriteCommand@release_cpu/models/cntkSpeech.dnn'
 05/03/2016 14:25:47: CNTKCommandTrainEnd: speechTrain
-=======
-08/16/2016 09:40:16: Starting minibatch loop.
-08/16/2016 09:40:16:  Epoch[ 1 of 3]-Minibatch[   1-  10, 3.13%]: CrossEntropyWithSoftmax = 4.56731186 * 640; EvalErrorPrediction = 0.91718750 * 640; time = 0.0700s; samplesPerSecond = 9143.8
-08/16/2016 09:40:16:  Epoch[ 1 of 3]-Minibatch[  11-  20, 6.25%]: CrossEntropyWithSoftmax = 4.31208801 * 640; EvalErrorPrediction = 0.92812500 * 640; time = 0.0631s; samplesPerSecond = 10144.9
-08/16/2016 09:40:16:  Epoch[ 1 of 3]-Minibatch[  21-  30, 9.38%]: CrossEntropyWithSoftmax = 3.97319870 * 640; EvalErrorPrediction = 0.87343750 * 640; time = 0.0603s; samplesPerSecond = 10612.0
-08/16/2016 09:40:16:  Epoch[ 1 of 3]-Minibatch[  31-  40, 12.50%]: CrossEntropyWithSoftmax = 3.73308105 * 640; EvalErrorPrediction = 0.84531250 * 640; time = 0.0631s; samplesPerSecond = 10137.8
-08/16/2016 09:40:16:  Epoch[ 1 of 3]-Minibatch[  41-  50, 15.63%]: CrossEntropyWithSoftmax = 3.83238373 * 640; EvalErrorPrediction = 0.86406250 * 640; time = 0.0632s; samplesPerSecond = 10129.6
-08/16/2016 09:40:16:  Epoch[ 1 of 3]-Minibatch[  51-  60, 18.75%]: CrossEntropyWithSoftmax = 3.69914246 * 640; EvalErrorPrediction = 0.86093750 * 640; time = 0.0644s; samplesPerSecond = 9935.9
-08/16/2016 09:40:17:  Epoch[ 1 of 3]-Minibatch[  61-  70, 21.88%]: CrossEntropyWithSoftmax = 3.40238342 * 640; EvalErrorPrediction = 0.77812500 * 640; time = 0.0681s; samplesPerSecond = 9394.8
-08/16/2016 09:40:17:  Epoch[ 1 of 3]-Minibatch[  71-  80, 25.00%]: CrossEntropyWithSoftmax = 3.51739502 * 640; EvalErrorPrediction = 0.83750000 * 640; time = 0.0645s; samplesPerSecond = 9927.9
-08/16/2016 09:40:17:  Epoch[ 1 of 3]-Minibatch[  81-  90, 28.13%]: CrossEntropyWithSoftmax = 3.50059509 * 640; EvalErrorPrediction = 0.81250000 * 640; time = 0.0655s; samplesPerSecond = 9766.8
-08/16/2016 09:40:17:  Epoch[ 1 of 3]-Minibatch[  91- 100, 31.25%]: CrossEntropyWithSoftmax = 3.39301453 * 640; EvalErrorPrediction = 0.80156250 * 640; time = 0.0677s; samplesPerSecond = 9447.5
-08/16/2016 09:40:17:  Epoch[ 1 of 3]-Minibatch[ 101- 110, 34.38%]: CrossEntropyWithSoftmax = 3.48832092 * 640; EvalErrorPrediction = 0.82187500 * 640; time = 0.0652s; samplesPerSecond = 9820.9
-08/16/2016 09:40:17:  Epoch[ 1 of 3]-Minibatch[ 111- 120, 37.50%]: CrossEntropyWithSoftmax = 3.23814392 * 640; EvalErrorPrediction = 0.77031250 * 640; time = 0.0647s; samplesPerSecond = 9894.7
-08/16/2016 09:40:17:  Epoch[ 1 of 3]-Minibatch[ 121- 130, 40.63%]: CrossEntropyWithSoftmax = 3.14333801 * 640; EvalErrorPrediction = 0.76093750 * 640; time = 0.0636s; samplesPerSecond = 10068.9
-08/16/2016 09:40:17:  Epoch[ 1 of 3]-Minibatch[ 131- 140, 43.75%]: CrossEntropyWithSoftmax = 3.01547852 * 640; EvalErrorPrediction = 0.73906250 * 640; time = 0.0644s; samplesPerSecond = 9933.0
-08/16/2016 09:40:17:  Epoch[ 1 of 3]-Minibatch[ 141- 150, 46.88%]: CrossEntropyWithSoftmax = 2.91114502 * 640; EvalErrorPrediction = 0.71093750 * 640; time = 0.0645s; samplesPerSecond = 9926.6
-08/16/2016 09:40:17:  Epoch[ 1 of 3]-Minibatch[ 151- 160, 50.00%]: CrossEntropyWithSoftmax = 3.06449585 * 640; EvalErrorPrediction = 0.74375000 * 640; time = 0.0623s; samplesPerSecond = 10280.5
-08/16/2016 09:40:17:  Epoch[ 1 of 3]-Minibatch[ 161- 170, 53.13%]: CrossEntropyWithSoftmax = 2.77009888 * 640; EvalErrorPrediction = 0.69531250 * 640; time = 0.0616s; samplesPerSecond = 10393.7
-08/16/2016 09:40:17:  Epoch[ 1 of 3]-Minibatch[ 171- 180, 56.25%]: CrossEntropyWithSoftmax = 2.67233887 * 640; EvalErrorPrediction = 0.64531250 * 640; time = 0.0614s; samplesPerSecond = 10428.9
-08/16/2016 09:40:17:  Epoch[ 1 of 3]-Minibatch[ 181- 190, 59.38%]: CrossEntropyWithSoftmax = 2.76323853 * 640; EvalErrorPrediction = 0.69843750 * 640; time = 0.0624s; samplesPerSecond = 10262.3
-08/16/2016 09:40:17:  Epoch[ 1 of 3]-Minibatch[ 191- 200, 62.50%]: CrossEntropyWithSoftmax = 2.70050659 * 640; EvalErrorPrediction = 0.68125000 * 640; time = 0.0605s; samplesPerSecond = 10573.1
-08/16/2016 09:40:17:  Epoch[ 1 of 3]-Minibatch[ 201- 210, 65.63%]: CrossEntropyWithSoftmax = 2.56018677 * 640; EvalErrorPrediction = 0.65312500 * 640; time = 0.0614s; samplesPerSecond = 10415.5
-08/16/2016 09:40:18:  Epoch[ 1 of 3]-Minibatch[ 211- 220, 68.75%]: CrossEntropyWithSoftmax = 2.56796875 * 640; EvalErrorPrediction = 0.63906250 * 640; time = 0.0626s; samplesPerSecond = 10216.5
-08/16/2016 09:40:18:  Epoch[ 1 of 3]-Minibatch[ 221- 230, 71.88%]: CrossEntropyWithSoftmax = 2.51055908 * 640; EvalErrorPrediction = 0.65000000 * 640; time = 0.0635s; samplesPerSecond = 10085.3
-08/16/2016 09:40:18:  Epoch[ 1 of 3]-Minibatch[ 231- 240, 75.00%]: CrossEntropyWithSoftmax = 2.52174072 * 640; EvalErrorPrediction = 0.65468750 * 640; time = 0.0614s; samplesPerSecond = 10429.7
-08/16/2016 09:40:18:  Epoch[ 1 of 3]-Minibatch[ 241- 250, 78.13%]: CrossEntropyWithSoftmax = 2.45943604 * 640; EvalErrorPrediction = 0.62812500 * 640; time = 0.0611s; samplesPerSecond = 10477.2
-08/16/2016 09:40:18:  Epoch[ 1 of 3]-Minibatch[ 251- 260, 81.25%]: CrossEntropyWithSoftmax = 2.36069336 * 640; EvalErrorPrediction = 0.62031250 * 640; time = 0.0618s; samplesPerSecond = 10362.9
-08/16/2016 09:40:18:  Epoch[ 1 of 3]-Minibatch[ 261- 270, 84.38%]: CrossEntropyWithSoftmax = 2.22167969 * 640; EvalErrorPrediction = 0.58125000 * 640; time = 0.0616s; samplesPerSecond = 10388.3
-08/16/2016 09:40:18:  Epoch[ 1 of 3]-Minibatch[ 271- 280, 87.50%]: CrossEntropyWithSoftmax = 2.48105469 * 640; EvalErrorPrediction = 0.66093750 * 640; time = 0.0616s; samplesPerSecond = 10393.7
-08/16/2016 09:40:18:  Epoch[ 1 of 3]-Minibatch[ 281- 290, 90.63%]: CrossEntropyWithSoftmax = 2.23253174 * 640; EvalErrorPrediction = 0.58906250 * 640; time = 0.0597s; samplesPerSecond = 10713.3
-08/16/2016 09:40:18:  Epoch[ 1 of 3]-Minibatch[ 291- 300, 93.75%]: CrossEntropyWithSoftmax = 2.22145386 * 640; EvalErrorPrediction = 0.60312500 * 640; time = 0.0627s; samplesPerSecond = 10209.1
-08/16/2016 09:40:18:  Epoch[ 1 of 3]-Minibatch[ 301- 310, 96.88%]: CrossEntropyWithSoftmax = 2.21771851 * 640; EvalErrorPrediction = 0.58125000 * 640; time = 0.0618s; samplesPerSecond = 10361.2
-08/16/2016 09:40:18:  Epoch[ 1 of 3]-Minibatch[ 311- 320, 100.00%]: CrossEntropyWithSoftmax = 2.19994507 * 640; EvalErrorPrediction = 0.59843750 * 640; time = 0.0602s; samplesPerSecond = 10631.6
-08/16/2016 09:40:18: Finished Epoch[ 1 of 3]: [Training] CrossEntropyWithSoftmax = 3.00789585 * 20480; EvalErrorPrediction = 0.72641602 * 20480; totalSamplesSeen = 20480; learningRatePerSample = 0.015625; epochTime=2.02218s
-08/16/2016 09:40:18: SGD: Saving checkpoint model 'C:\Users\svcphil\AppData\Local\Temp\cntk-test-20160816093739.204785\Speech\DNN_WriteCommand@release_cpu/models/cntkSpeech.dnn.1'
-
-08/16/2016 09:40:18: Starting Epoch 2: learning rate per sample = 0.001953  effective momentum = 0.656119  momentum as time constant = 607.5 samples
-minibatchiterator: epoch 1: frames [20480..40960] (first utterance at frame 20480), data subset 0 of 1, with 1 datapasses
-
-08/16/2016 09:40:18: Starting minibatch loop.
-08/16/2016 09:40:18:  Epoch[ 2 of 3]-Minibatch[   1-  10, 12.50%]: CrossEntropyWithSoftmax = 2.09962826 * 2560; EvalErrorPrediction = 0.56132812 * 2560; time = 0.1716s; samplesPerSecond = 14917.4
-08/16/2016 09:40:19:  Epoch[ 2 of 3]-Minibatch[  11-  20, 25.00%]: CrossEntropyWithSoftmax = 2.02412395 * 2560; EvalErrorPrediction = 0.55000000 * 2560; time = 0.1643s; samplesPerSecond = 15584.6
-08/16/2016 09:40:19:  Epoch[ 2 of 3]-Minibatch[  21-  30, 37.50%]: CrossEntropyWithSoftmax = 2.00477333 * 2560; EvalErrorPrediction = 0.54296875 * 2560; time = 0.1710s; samplesPerSecond = 14967.5
-08/16/2016 09:40:19:  Epoch[ 2 of 3]-Minibatch[  31-  40, 50.00%]: CrossEntropyWithSoftmax = 1.99184341 * 2560; EvalErrorPrediction = 0.55273438 * 2560; time = 0.1659s; samplesPerSecond = 15431.8
-08/16/2016 09:40:19:  Epoch[ 2 of 3]-Minibatch[  41-  50, 62.50%]: CrossEntropyWithSoftmax = 1.98267365 * 2560; EvalErrorPrediction = 0.54023438 * 2560; time = 0.1650s; samplesPerSecond = 15519.6
-08/16/2016 09:40:19:  Epoch[ 2 of 3]-Minibatch[  51-  60, 75.00%]: CrossEntropyWithSoftmax = 1.93130722 * 2560; EvalErrorPrediction = 0.52773437 * 2560; time = 0.1673s; samplesPerSecond = 15304.3
-08/16/2016 09:40:19:  Epoch[ 2 of 3]-Minibatch[  61-  70, 87.50%]: CrossEntropyWithSoftmax = 1.91975632 * 2560; EvalErrorPrediction = 0.51718750 * 2560; time = 0.1676s; samplesPerSecond = 15271.2
-08/16/2016 09:40:20:  Epoch[ 2 of 3]-Minibatch[  71-  80, 100.00%]: CrossEntropyWithSoftmax = 1.90691223 * 2560; EvalErrorPrediction = 0.52734375 * 2560; time = 0.1689s; samplesPerSecond = 15158.1
-08/16/2016 09:40:20: Finished Epoch[ 2 of 3]: [Training] CrossEntropyWithSoftmax = 1.98262730 * 20480; EvalErrorPrediction = 0.53994141 * 20480; totalSamplesSeen = 40960; learningRatePerSample = 0.001953125; epochTime=1.34387s
-08/16/2016 09:40:20: SGD: Saving checkpoint model 'C:\Users\svcphil\AppData\Local\Temp\cntk-test-20160816093739.204785\Speech\DNN_WriteCommand@release_cpu/models/cntkSpeech.dnn.2'
-
-08/16/2016 09:40:20: Starting Epoch 3: learning rate per sample = 0.000098  effective momentum = 0.656119  momentum as time constant = 2429.9 samples
-minibatchiterator: epoch 2: frames [40960..61440] (first utterance at frame 40960), data subset 0 of 1, with 1 datapasses
-
-08/16/2016 09:40:20: Starting minibatch loop.
-08/16/2016 09:40:20:  Epoch[ 3 of 3]-Minibatch[   1-  10, 50.00%]: CrossEntropyWithSoftmax = 1.90951138 * 10240; EvalErrorPrediction = 0.52617187 * 10240; time = 0.5521s; samplesPerSecond = 18547.5
-08/16/2016 09:40:21:  Epoch[ 3 of 3]-Minibatch[  11-  20, 100.00%]: CrossEntropyWithSoftmax = 1.93082523 * 10240; EvalErrorPrediction = 0.54072266 * 10240; time = 0.5398s; samplesPerSecond = 18969.0
-08/16/2016 09:40:21: Finished Epoch[ 3 of 3]: [Training] CrossEntropyWithSoftmax = 1.92016830 * 20480; EvalErrorPrediction = 0.53344727 * 20480; totalSamplesSeen = 61440; learningRatePerSample = 9.7656251e-005; epochTime=1.09794s
-08/16/2016 09:40:21: SGD: Saving checkpoint model 'C:\Users\svcphil\AppData\Local\Temp\cntk-test-20160816093739.204785\Speech\DNN_WriteCommand@release_cpu/models/cntkSpeech.dnn'
-08/16/2016 09:40:21: CNTKCommandTrainEnd: speechTrain
->>>>>>> 8493f118
-
-08/16/2016 09:40:21: Action "train" complete.
-
-
-08/16/2016 09:40:21: ##############################################################################
-08/16/2016 09:40:21: #                                                                            #
-08/16/2016 09:40:21: # Action "write"                                                             #
-08/16/2016 09:40:21: #                                                                            #
-08/16/2016 09:40:21: ##############################################################################
+
+05/03/2016 14:25:47: Action "train" complete.
+
+
+05/03/2016 14:25:47: ##############################################################################
+05/03/2016 14:25:47: #                                                                            #
+05/03/2016 14:25:47: # Action "write"                                                             #
+05/03/2016 14:25:47: #                                                                            #
+05/03/2016 14:25:47: ##############################################################################
 
 reading script file glob_0000.write.scp ... 10 entries
 
@@ -654,7 +519,7 @@
 
 7 roots:
 	CrossEntropyWithSoftmax = CrossEntropyWithSoftmax()
-	EvalClassificationError = ClassificationError()
+	EvalErrorPrediction = ErrorPrediction()
 	InvStdOfFeatures = InvStdDev()
 	MeanOfFeatures = Mean()
 	PosteriorProb = Softmax()
@@ -683,7 +548,7 @@
 Validating --> B2 = LearnableParameter() :  -> [132 x 1]
 Validating --> HLast = Plus (W2*H1, B2) : [132 x 1 x *1], [132 x 1] -> [132 x 1 x *1]
 Validating --> CrossEntropyWithSoftmax = CrossEntropyWithSoftmax (labels, HLast) : [132 x *1], [132 x 1 x *1] -> [1]
-Validating --> EvalClassificationError = ClassificationError (labels, HLast) : [132 x *1], [132 x 1 x *1] -> [1]
+Validating --> EvalErrorPrediction = ErrorPrediction (labels, HLast) : [132 x *1], [132 x 1 x *1] -> [1]
 Validating --> PosteriorProb = Softmax (HLast) : [132 x 1 x *1] -> [132 x 1 x *1]
 Validating --> Prior = Mean (labels) : [132 x *1] -> [132]
 Validating --> LogOfPrior = Log (Prior) : [132] -> [132]
@@ -704,10 +569,9 @@
 
 Allocating matrices for forward and/or backward propagation.
 
-<<<<<<< HEAD
 Memory Sharing Structure:
 
-0000000000000000: {[B0 Gradient[512 x 1]] [B1 Gradient[512 x 1]] [B2 Gradient[132 x 1]] [CrossEntropyWithSoftmax Gradient[1]] [CrossEntropyWithSoftmax Value[1]] [EvalClassificationError Gradient[1]] [EvalClassificationError Value[1]] [H1 Gradient[512 x 1 x *1]] [H2 Gradient[512 x 1 x *1]] [HLast Gradient[132 x 1 x *1]] [InvStdOfFeatures Gradient[363]] [LogOfPrior Gradient[132]] [MVNormalizedFeatures Gradient[363 x *1]] [MeanOfFeatures Gradient[363]] [PosteriorProb Gradient[132 x 1 x *1]] [PosteriorProb Value[132 x 1 x *1]] [Prior Gradient[132]] [ScaledLogLikelihood Gradient[132 x 1 x *1]] [W0 Gradient[512 x 363]] [W0*features Gradient[512 x *1]] [W0*features+B0 Gradient[512 x 1 x *1]] [W1 Gradient[512 x 512]] [W1*H1 Gradient[512 x 1 x *1]] [W1*H1+B1 Gradient[512 x 1 x *1]] [W2 Gradient[132 x 512]] [W2*H1 Gradient[132 x 1 x *1]] [features Gradient[363 x *1]] [labels Gradient[132 x *1]] }
+0000000000000000: {[B0 Gradient[512 x 1]] [B1 Gradient[512 x 1]] [B2 Gradient[132 x 1]] [CrossEntropyWithSoftmax Gradient[1]] [CrossEntropyWithSoftmax Value[1]] [EvalErrorPrediction Gradient[1]] [EvalErrorPrediction Value[1]] [H1 Gradient[512 x 1 x *1]] [H2 Gradient[512 x 1 x *1]] [HLast Gradient[132 x 1 x *1]] [InvStdOfFeatures Gradient[363]] [LogOfPrior Gradient[132]] [MVNormalizedFeatures Gradient[363 x *1]] [MeanOfFeatures Gradient[363]] [PosteriorProb Gradient[132 x 1 x *1]] [PosteriorProb Value[132 x 1 x *1]] [Prior Gradient[132]] [ScaledLogLikelihood Gradient[132 x 1 x *1]] [W0 Gradient[512 x 363]] [W0*features Gradient[512 x *1]] [W0*features+B0 Gradient[512 x 1 x *1]] [W1 Gradient[512 x 512]] [W1*H1 Gradient[512 x 1 x *1]] [W1*H1+B1 Gradient[512 x 1 x *1]] [W2 Gradient[132 x 512]] [W2*H1 Gradient[132 x 1 x *1]] [features Gradient[363 x *1]] [labels Gradient[132 x *1]] }
 000000811D454E80: {[LogOfPrior Value[132]] }
 000000811D454FC0: {[H2 Value[512 x 1 x *1]] [HLast Value[132 x 1 x *1]] [MVNormalizedFeatures Value[363 x *1]] [W0*features+B0 Value[512 x 1 x *1]] [W1*H1 Value[512 x 1 x *1]] }
 000000811D4554C0: {[ScaledLogLikelihood Value[132 x 1 x *1]] }
@@ -723,22 +587,6 @@
 000000811D46E3E0: {[MeanOfFeatures Value[363]] }
 000000811D46E660: {[B0 Value[512 x 1]] }
 000000811D46E700: {[InvStdOfFeatures Value[363]] }
-=======
-Memory Sharing: Out of 25 matrices, 12 are shared as 3, and 13 are not shared.
-
-	{ CrossEntropyWithSoftmax : [1]
-	  EvalErrorPrediction : [1]
-	  PosteriorProb : [132 x 1 x *1] }
-	{ H1 : [512 x 1 x *1]
-	  W0*features : [512 x *1]
-	  W1*H1+B1 : [512 x 1 x *1]
-	  W2*H1 : [132 x 1 x *1] }
-	{ H2 : [512 x 1 x *1]
-	  HLast : [132 x 1 x *1]
-	  MVNormalizedFeatures : [363 x *1]
-	  W0*features+B0 : [512 x 1 x *1]
-	  W1*H1 : [512 x 1 x *1] }
->>>>>>> 8493f118
 
 evaluate: reading 368 frames of An4/71/71/cen5-fjam-b.mfc
 Minibatch[0]: ActualMBSize = 368
@@ -760,10 +608,9 @@
 Minibatch[8]: ActualMBSize = 78
 evaluate: reading 228 frames of An4/254/254/cen6-ftmj-b.mfc
 Minibatch[9]: ActualMBSize = 228
-Written to C:\Users\svcphil\AppData\Local\Temp\cntk-test-20160816093739.204785\Speech\DNN_WriteCommand@release_cpu/Output*
+Written to C:\Users\svcphil\AppData\Local\Temp\cntk-test-20160503142201.423154\Speech\DNN_WriteCommand@release_cpu/Output*
 Total Samples Evaluated = 3250
 
-08/16/2016 09:40:22: Action "write" complete.
-
-08/16/2016 09:40:22: __COMPLETED__
-Error: Output of write command does not match baseline output within specified tolerance. See /cygdrive/c/Users/svcphil/AppData/Local/Temp/cntk-test-20160816093739.204785/Speech/DNN_WriteCommand@release_cpu/Output.ScaledLogLikelihood.diff+05/03/2016 14:25:47: Action "write" complete.
+
+05/03/2016 14:25:47: __COMPLETED__
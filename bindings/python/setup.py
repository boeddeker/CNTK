--- conflicted
+++ resolved
@@ -127,33 +127,19 @@
     language="c++",
 )
 
-<<<<<<< HEAD
 # Do not include examples
 packages = [x for x in find_packages() if x.startswith('cntk') and not x.startswith('cntk.swig')]
-=======
-# do not include tests and examples
-packages = [x for x in find_packages() if x.startswith(
-    'cntk') and not x.startswith('cntk.swig')]
->>>>>>> a5edcb3a
 
 package_data = { 'cntk': ['pytest.ini'] }
 
 if IS_WINDOWS:
     # On Windows copy all runtime libs to the base folder of Python
-<<<<<<< HEAD
     kwargs = dict(data_files = [('.', [ os.path.join('cntk', lib) for lib in rt_libs ])],
                   package_data = package_data)
 else:
     # On Linux copy all runtime libs into the cntk/lib folder. 
     package_data['cntk'] += rt_libs
     kwargs = dict(package_data = package_data)
-=======
-    kwargs = dict(
-        data_files=[('.', [os.path.join('cntk', lib) for lib in rt_libs])])
-else:
-    # On Linux copy all runtime libs into the cntk/lib folder.
-    kwargs = dict(package_data={'cntk': rt_libs})
->>>>>>> a5edcb3a
 
 setup(name="cntk",
       version="2.0a2",
@@ -164,9 +150,4 @@
       #  'numpy>=1.11',
       #  'scipy>=0.17'
       #],
-<<<<<<< HEAD
-      **kwargs)
-=======
-      **kwargs
-      )
->>>>>>> a5edcb3a
+      **kwargs)
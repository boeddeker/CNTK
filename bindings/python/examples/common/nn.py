# Copyright (c) Microsoft. All rights reserved.

# Licensed under the MIT license. See LICENSE.md file in the project root
# for full license information.
# ==============================================================================

import numpy as np
import sys
import os
from cntk import Constant
from cntk.ops import *
from cntk.utils import sanitize_dtype_cntk

def linear_layer(input, output_dim):
    input_dim = input.shape()[0]
    times_param = parameter(shape=(input_dim, output_dim))
    bias_param = parameter(shape=(output_dim))

    t = times(input, times_param)
    return bias_param + t

def fully_connected_layer(input, output_dim, nonlinearity):
    p = linear_layer(input, output_dim)
    return nonlinearity(p);

# Defines a multilayer feedforward classification model
def fully_connected_classifier_net(input, num_output_classes, hidden_layer_dim, num_hidden_layers, nonlinearity):
    r = fully_connected_layer(input, hidden_layer_dim, nonlinearity)
    for i in range(1, num_hidden_layers):
        r = fully_connected_layer(r, hidden_layer_dim, nonlinearity)

    return linear_layer(r, num_output_classes)

def conv_bn_layer(input, out_feature_map_count, kernel_width, kernel_height, h_stride, v_stride, w_scale, b_value, sc_value, bn_time_const):
    num_in_channels = input.shape()[0]    
    #TODO: use RandomNormal to initialize, needs to be exposed in the python api
    conv_params = parameter(shape=(num_in_channels, kernel_height, kernel_width, out_feature_map_count))
    conv_func = convolution(conv_params, input, (num_in_channels, v_stride, h_stride))

    #TODO: initialize using b_value and sc_value, needs to be exposed in the python api
    bias_params = parameter(shape=(out_feature_map_count))
    scale_params = parameter(shape=(out_feature_map_count))
    running_mean = constant((out_feature_map_count), 0.0)
    running_invstd = constant((out_feature_map_count), 0.0)
    return batch_normalization(conv_func, scale_params, bias_params, running_mean, running_invstd, True, bn_time_const, 0.0, 0.000000001)

def conv_bn_relu_layer(input, out_feature_map_count, kernel_width, kernel_height, h_stride, v_stride, w_scale, b_value, sc_value, bn_time_const):
    conv_bn_function = conv_bn_layer(input, out_feature_map_count, kernel_width, kernel_height, h_stride, v_stride, w_scale, b_value, sc_value, bn_time_const)
    return relu(conv_bn_function)

def resnet_node2(input, out_feature_map_count, kernel_width, kernel_height, w_scale, b_value, sc_value, bn_time_const):
    c1 = conv_bn_relu_layer(input, out_feature_map_count, kernel_width, kernel_height, 1, 1, w_scale, b_value, sc_value, bn_time_const)
    c2 =  conv_bn_layer(c1, out_feature_map_count, kernel_width, kernel_height, 1, 1, w_scale, b_value, sc_value, bn_time_const)
    p = c2 + input
    return relu(p)

def proj_layer(w_proj, input, h_stride, v_stride, b_value, sc_value, bn_time_const):
    num_in_channels = input.shape()[0]
    conv_func = convolution(w_proj, input, (num_in_channels, v_stride, h_stride))
    out_feature_map_count = w_proj.shape()[-1];    
    #TODO: initialize using b_value and sc_value, needs to be exposed in the python api
    bias_params = parameter(shape=(out_feature_map_count))
    scale_params = parameter(shape=(out_feature_map_count))
    running_mean = constant((out_feature_map_count), 0.0)
    running_invstd = constant((out_feature_map_count), 0.0)
    return batch_normalization(conv_func, scale_params, bias_params, running_mean, running_invstd, True, bn_time_const)

def resnet_node2_inc(input, out_feature_map_count, kernel_width, kernel_height, w_scale, b_value, sc_value, bn_time_const, w_proj):
    c1 = conv_bn_relu_layer(input, out_feature_map_count, kernel_width, kernel_height, 2, 2, w_scale, b_value, sc_value, bn_time_const)
    c2 =  conv_bn_layer(c1, out_feature_map_count, kernel_width, kernel_height, 1, 1, w_scale, b_value, sc_value, bn_time_const)

    c_proj = proj_layer(w_proj, input, 2, 2, b_value, sc_value, bn_time_const)
    p = c2 + c_proj
    return relu(p)

def embedding(input, embedding_dim):
    input_dim = input.shape()[0];

    embedding_parameters = parameter(shape=(input_dim, embedding_dim))
    return times(input, embedding_parameters)

def select_last(operand):
    return slice(operand, Axis.default_dynamic_axis(), -1, 0)

def stabilize(operand):
    scalar_constant = 4.0
    f = Constant.scalar(sanitize_dtype_cntk(np.float32), scalar_constant);
    fInv = Constant.scalar(sanitize_dtype_cntk(np.float32), 1.0 / scalar_constant)

    beta = element_times(fInv, log(Constant.scalar(sanitize_dtype_cntk(np.float32), 1.0) + exp(element_times(f, parameter(shape=(), value=0.99537863)))))
    return element_times(beta, operand)

def LSTMP_cell_with_self_stabilization(input, prev_output, prev_cell_state):
    input_dim = input.shape()[0]
    output_dim = prev_output.shape()[0];
    cell_dim = prev_cell_state.shape()[0];

    Wxo = parameter(shape=(input_dim, cell_dim))
    Wxi = parameter(shape=(input_dim, cell_dim))
    Wxf = parameter(shape=(input_dim, cell_dim))
    Wxc = parameter(shape=(input_dim, cell_dim))

    Bo = parameter(shape=(cell_dim), value=0)
    Bc = parameter(shape=(cell_dim), value=0)
    Bi = parameter(shape=(cell_dim), value=0)
    Bf = parameter(shape=(cell_dim), value=0)

    Whi = parameter(shape=(output_dim, cell_dim))
    Wci = parameter(shape=(cell_dim))

    Whf = parameter(shape=(output_dim, cell_dim))
    Wcf = parameter(shape=(cell_dim))

    Who = parameter(shape=(output_dim, cell_dim))
    Wco = parameter(shape=(cell_dim))

    Whc = parameter(shape=(output_dim, cell_dim))

    Wmr = parameter(shape=(cell_dim, output_dim))

    # Stabilization by routing input through an extra scalar parameter
    sWxo = parameter(shape=(), value=0)
    sWxi = parameter(shape=(), value=0)
    sWxf = parameter(shape=(), value=0)
    sWxc = parameter(shape=(), value=0)

    sWhi = parameter(shape=(), value=0)
    sWci = parameter(shape=(), value=0)

    sWhf = parameter(shape=(), value=0)
    sWcf = parameter(shape=(), value=0)
    sWho = parameter(shape=(), value=0)
    sWco = parameter(shape=(), value=0)
    sWhc = parameter(shape=(), value=0)

    sWmr = parameter(shape=(), value=0)

    expsWxo = exp(sWxo)
    expsWxi = exp(sWxi)
    expsWxf = exp(sWxf)
    expsWxc = exp(sWxc)

    expsWhi = exp(sWhi)
    expsWci = exp(sWci)

    expsWhf = exp(sWhf)
    expsWcf = exp(sWcf)
    expsWho = exp(sWho)
    expsWco = exp(sWco)
    expsWhc = exp(sWhc)

    expsWmr = exp(sWmr)

    Wxix = times(element_times(expsWxi, input), Wxi)
    Whidh = times(element_times(expsWhi, prev_output), Whi)
    Wcidc = element_times(Wci, element_times(expsWci, prev_cell_state))

    it = sigmoid(Wxix + Bi + Whidh + Wcidc)
    Wxcx = times(element_times(expsWxc, input), Wxc)
    Whcdh = times(element_times(expsWhc, prev_output), Whc)
    bit = element_times(it, tanh(Wxcx + Whcdh + Bc))
    Wxfx = times(element_times(expsWxf, input), Wxf)
    Whfdh = times(element_times(expsWhf, prev_output), Whf)
    Wcfdc = element_times(Wcf, element_times(expsWcf, prev_cell_state))

    ft = sigmoid(Wxfx + Bf + Whfdh + Wcfdc)
    bft = element_times(ft, prev_cell_state)

    ct = bft + bit

    Wxox = times(element_times(expsWxo, input), Wxo)
    Whodh = times(element_times(expsWho, prev_output), Who)
    Wcoct = element_times(Wco, element_times(expsWco, ct))

    ot = sigmoid(Wxox + Bo + Whodh + Wcoct)

    mt = element_times(ot, tanh(ct))
    return (times(element_times(expsWmr, mt), Wmr), ct)

def LSTMP_component_with_self_stabilization(input, output_dim, cell_dim, recurrence_hookH = past_value, recurrence_hookC = past_value):
    dh = placeholder_variable(shape=(output_dim), dynamic_axes=input.dynamic_axes())
    dc = placeholder_variable(shape=(cell_dim), dynamic_axes=input.dynamic_axes())

    LSTMCell = LSTMP_cell_with_self_stabilization(input, dh, dc)
    actualDh = recurrence_hookH(LSTMCell[0]); 
    actualDc = recurrence_hookC(LSTMCell[1]); 

    # Form the recurrence loop by replacing the dh and dc placeholders with the actualDh and actualDc
<<<<<<< HEAD
    return LSTMCell[0].owner.replace_placeholders({ dh : actualDh, dc : actualDc})
    
=======
    LSTMCell[0].owner.replace_placeholders({ dh : actualDh, dc : actualDc})
    return (LSTMCell[0], LSTMCell[1])
>>>>>>> 8cff694a
<|MERGE_RESOLUTION|>--- conflicted
+++ resolved
@@ -9,7 +9,7 @@
 import os
 from cntk import Constant
 from cntk.ops import *
-from cntk.utils import sanitize_dtype_cntk
+from cntk.utils import sanitize_dtype_cntk, get_train_eval_criterion, get_train_loss
 
 def linear_layer(input, output_dim):
     input_dim = input.shape()[0]
@@ -32,7 +32,7 @@
     return linear_layer(r, num_output_classes)
 
 def conv_bn_layer(input, out_feature_map_count, kernel_width, kernel_height, h_stride, v_stride, w_scale, b_value, sc_value, bn_time_const):
-    num_in_channels = input.shape()[0]    
+    num_in_channels = input.shape()[0]
     #TODO: use RandomNormal to initialize, needs to be exposed in the python api
     conv_params = parameter(shape=(num_in_channels, kernel_height, kernel_width, out_feature_map_count))
     conv_func = convolution(conv_params, input, (num_in_channels, v_stride, h_stride))
@@ -57,7 +57,7 @@
 def proj_layer(w_proj, input, h_stride, v_stride, b_value, sc_value, bn_time_const):
     num_in_channels = input.shape()[0]
     conv_func = convolution(w_proj, input, (num_in_channels, v_stride, h_stride))
-    out_feature_map_count = w_proj.shape()[-1];    
+    out_feature_map_count = w_proj.shape()[-1];
     #TODO: initialize using b_value and sc_value, needs to be exposed in the python api
     bias_params = parameter(shape=(out_feature_map_count))
     scale_params = parameter(shape=(out_feature_map_count))
@@ -182,14 +182,16 @@
     dc = placeholder_variable(shape=(cell_dim), dynamic_axes=input.dynamic_axes())
 
     LSTMCell = LSTMP_cell_with_self_stabilization(input, dh, dc)
-    actualDh = recurrence_hookH(LSTMCell[0]); 
-    actualDc = recurrence_hookC(LSTMCell[1]); 
+    actualDh = recurrence_hookH(LSTMCell[0]);
+    actualDc = recurrence_hookC(LSTMCell[1]);
 
     # Form the recurrence loop by replacing the dh and dc placeholders with the actualDh and actualDc
-<<<<<<< HEAD
-    return LSTMCell[0].owner.replace_placeholders({ dh : actualDh, dc : actualDc})
-    
-=======
     LSTMCell[0].owner.replace_placeholders({ dh : actualDh, dc : actualDc})
     return (LSTMCell[0], LSTMCell[1])
->>>>>>> 8cff694a
+
+def print_training_progress(trainer, mb, frequency):
+
+    if mb%frequency == 0:
+        training_loss = get_train_loss(trainer)
+        eval_crit = get_train_eval_criterion(trainer)
+        print ("Minibatch: {}, Train Loss: {}, Train Evaluation Criterion: {}".format(mb, training_loss, eval_crit))
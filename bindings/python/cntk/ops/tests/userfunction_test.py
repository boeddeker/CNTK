# Copyright (c) Microsoft. All rights reserved.
# Licensed under the MIT license. See LICENSE.md file in the project root
# for full license information.
# ==============================================================================

"""
Unit tests for function extension
"""

from __future__ import division, print_function
import numpy as np
import pytest
import cntk as C

<<<<<<< HEAD
from cntk import *
from cntk.train.trainer import *
from cntk.learners import *
=======
>>>>>>> 4d93dacd
from cntk.ops.functions import Function, UserFunction
from .ops_test_utils import AA

class MyPlus(UserFunction):
    def __init__(self, arg1, arg2, name='f1'):
        super(MyPlus, self).__init__([arg1, arg2], name=name)

        self.forward_calls = 0
        self.backward_calls = 0

    def infer_outputs(self):
        return [C.output_variable(self.inputs[0].shape,
            self.inputs[0].dtype, self.inputs[0].dynamic_axes)]

    def clone(self, cloned_inputs):
        return MyPlus(cloned_inputs[0], cloned_inputs[1])

    def forward(self, arguments, device=None, outputs_to_retain=None):
        assert len(self.inputs)==2

        result = arguments[0] + arguments[1]

        self.forward_calls += 1

        return None, result

    def backward(self, state, root_gradients, input_gradients):
        self.backward_calls += 1

        for input in input_gradients:
            input_gradients[input] = root_gradients

    def serialize(self):
        return {'forward_calls' : self.forward_calls, 
                'backward_calls' : self.backward_calls}

    @staticmethod
    def deserialize(inputs, name, state):
        f = MyPlus(inputs[0], inputs[1], name)
        f.forward_calls = state['forward_calls']
        f.backward_calls = state['backward_calls']
        return f


class MyPlusPlus(MyPlus):
    def __init__(self, inputs, name, state={}):
        super(MyPlusPlus, self).__init__(inputs[0], inputs[1], name=name+name)

    def forward(self, *args, **kwargs):
        r1 =  super(MyPlusPlus, self).forward(*args, **kwargs)
        r2 =  super(MyPlusPlus, self).forward(*args, **kwargs)
        return None, r1[1] + r2[1]

    def serialize(self):
        return None

    @staticmethod
    def deserialize(*args):
        return MyPlusPlus(*args)


def test_ext_eval_1():
    dim = 4
    p = C.parameter(shape=(dim,), init=10, name='p')
    i = C.sequence.input_variable(dim, needs_gradient=True, name='i_var')
    m = C.user_function(MyPlus(i, C.constant(3)))
    z = m+p

    input_data = np.random.rand(dim)
    result = z.eval([input_data])
    assert np.allclose(result[0][0], input_data+3+10)

def test_ext_eval_freedimension_input():
    i = C.sequence.input_variable((C.FreeDimension), needs_gradient=True, name='i_var')
    m = C.user_function(MyPlus(i, C.constant(3)))

    input_data = np.random.rand(3)
    gradient_value, result = m.grad({ i : input_data}, wrt=[i], outputs=[m.output])
    assert np.allclose(result[0][0], input_data+3)
    assert np.allclose(gradient_value[0][0], np.ones_like(input_data))

    input_data = np.random.rand(6)
    gradient_value, result = m.grad({ i : input_data}, wrt=[i], outputs=[m.output])
    assert np.allclose(result[0][0], input_data+3)
    assert np.allclose(gradient_value[0][0], np.ones_like(input_data))

def test_ext_eval_2_only_param():
    dim = 4
    p = C.parameter(shape=(dim,), init=10, name='p')
    i = C.sequence.input_variable(dim, needs_gradient=True, name='i_var')
    m = C.user_function(MyPlus(p, C.constant(3)))
    # combine does not work
    # z = combine([m.output])
    z = m+i

    input_data = np.random.rand(dim)
    result = z.eval([input_data])
    assert np.allclose(result[0][0], input_data+3+10)

def test_ext_eval_3_no_input():
    dim = 4
    p = C.parameter(shape=(dim,), init=10, name='p')
    m = C.user_function(MyPlus(p, C.constant(3)))
    z = m+0

    result = z.eval()
    # No batch dimension since we have no input
    assert np.allclose(result, np.zeros_like(p)+10+3)

def test_ext_eval_4_a_inside_graph():
    dim = 4
    p_init = 10
    p = C.parameter(shape=(dim,), init=p_init, name='p')
    m = C.user_function(MyPlus(p, C.constant(3)))
    z = p * m

    result = z.eval()
    # No batch dimension since we have no input
    assert np.allclose(result, ((p_init*np.ones_like(result))+3)*p_init)

def test_ext_eval_4_b_inside_graph():
    dim = 4
    p_init = 10
    p = C.parameter(shape=(dim,), init=p_init, name='p')
    z = C.user_function(p * MyPlus(p, C.constant(3)))

    result = z.eval()
    # No batch dimension since we have no input
    assert np.allclose(result, ((p_init*np.ones_like(result))+3)*p_init)

def test_ext_eval_5_times():
    dim = 2
    p_init = 10
    p = C.parameter(shape=(dim,), init=p_init, name='p')
    m = C.user_function(MyPlus(p, C.constant(3)))
    z = C.times(m, C.parameter(shape=(2,50), init=2))

    result = z.eval()
    # No batch dimension since we have no input
    assert np.allclose(result, ((p_init*np.ones_like(result))+3)*2*2)

def test_ext_eval_6_clone():
    dim = 4
    i = C.sequence.input_variable(dim, needs_gradient=True, name='i_var')
    m = i + 3

    p = C.parameter(shape=(dim,), init=10, name='p')
    z = m + p

    m_udf = C.user_function(MyPlus(i, C.constant(3)))
    z_clone = z.clone('share', {m : m_udf} );

    input_data = np.random.rand(dim)
    result = z_clone.eval([input_data])
    assert np.allclose(result[0][0], input_data+3+10)

def test_ext_eval_7_placeholder():
    dim = 4
    p = C.parameter(shape=(dim,), init=10, name='p')
    i = C.sequence.input_variable(dim, needs_gradient=True, name='i_var')
    pl = C.placeholder()
    m = C.user_function(MyPlus(pl, C.constant(3)))
    z = m+p
    z.replace_placeholder(i)

    input_data = np.random.rand(dim)
    result = z.eval([input_data])
    assert np.allclose(result[0][0], input_data+3+10)

def test_ext_train(tmpdir):
    dim = 4

    p = C.parameter(shape=(dim,), init=10)
    i = C.sequence.input_variable(dim, needs_gradient=True, name='i_var')
    m = MyPlus(i, C.constant(3), 'my_plus')
    # keeping m unwrapped since we need to access its member variables
    z = C.user_function(m)+p

    momentum_time_constant = C.momentum_as_time_constant_schedule(1100)
    lr_per_sample = C.learning_rate_schedule(0.007, C.UnitType.sample)
    trainer = C.Trainer(z, (z+0, z+0), \
                      [C.momentum_sgd(z.parameters, lr_per_sample, momentum_time_constant,
                      True)])

    i = 0
    while i<100:
        i+=1
        input_data = np.random.rand(dim)
        trainer.train_minibatch([input_data])


    assert m.forward_calls == m.backward_calls == 100

    filepath = str(tmpdir / 'test_ext_train.dat')

    z.save(filepath)

    buf = open(filepath, 'rb').read()

    # this is only need for Python 2.7
    # (which does not distinguish between bytes and strings)
    if isinstance(buf, str):
        buf = bytearray(buf)

    z1 = Function.load(buf)

    m1 = z1.find_by_name('my_plus')
    #m1 is an instance of UserFunction, cannot directly downcast it to MyPlus,
    #using serialize as workaround:
    state = m1.serialize()['state']

    assert state['forward_calls'] == state['backward_calls'] == 100

def test_udf_clone():
    dim = 4
    i = C.sequence.input_variable(dim, needs_gradient=True, name='i_var')
    m_udf = C.user_function(MyPlus(i, C.constant(3)))
    p = C.parameter(shape=(dim,), init=10, name='p')
    z = m_udf + p

    z_clone = z.clone('share');

    input_data = np.random.rand(dim)
    result = z_clone.eval([input_data])
    assert np.allclose(result[0][0], input_data+3+10)


@pytest.mark.parametrize("payload", [
    (np.asarray([[[1,2,3.0]]]),),
    (77,),
    ("a", 2),
    (),
    (None)
    ])
def test_ext_backpropstate(payload):

    class TestBackPropState(UserFunction):
        def __init__(self, arg, payload, name='f1'):
            self.payload = payload
            super(TestBackPropState, self).__init__([arg])

        def infer_outputs(self):
            return [C.output_variable(self.inputs[0].shape, self.inputs[0].dtype, self.inputs[0].dynamic_axes)]

        def forward(self, argument, device=None, outputs_to_retain=None):
            return self.payload, argument

        def backward(self, state, root_gradients):
            assert state == self.payload
            return root_gradients

    dim = 4

    p = C.parameter(shape=(dim,), init=10)
    in1 = C.input_variable(dim, needs_gradient=True, name='i_var')
    m = C.user_function(TestBackPropState(in1, payload))
    z = m+p

    lr_per_sample = C.learning_rate_schedule(0.007, C.UnitType.sample)
    trainer = C.Trainer(None, (z), [C.sgd(z.parameters, lr_per_sample)])

    for i in range(100):
        input_data = np.random.rand(dim)
        trainer.train_minibatch({in1:[input_data]})

class LambdaFunc(UserFunction):
    def __init__(self,
            arg,
            when=lambda arg: True,
            execute=lambda arg: print(arg),
            name=''):
        self.when = when
        self.execute = execute
        arg = arg if isinstance(arg, list) else [arg]
        super(LambdaFunc, self).__init__(arg, name=name)

    @property
    def op_name(self):
        return 'conditional_exec_lambda'

    def infer_outputs(self):
        return [C.output_variable(self.inputs[0].shape, self.inputs[0].dtype, self.inputs[0].dynamic_axes)]

    def forward(self, argument, device=None, outputs_to_retain=None):
        if self.when(argument):
            self.execute(argument)

        return None, argument

    def backward(self, state, root_gradients):
        return root_gradients


def test_ext_lambdafunc(tmpdir):
    dim = 4

    class CallbackCounter(object):
        def __init__(self):
            self.count = 0
        def inc(self, arg):
            self.count += 1

    cb = CallbackCounter()

    p = C.parameter(shape=(dim,), init=1)
    i = C.input_variable(dim, needs_gradient=True, name='i_var')
    k = i*p
    m = LambdaFunc(k,
            when=lambda arg: np.sum(arg)>1,
            execute=cb.inc)
    m = C.user_function(m)
    z0 = m+0

    filepath = str(tmpdir / 'test_ext_lambdafunc.dat')
    z0.save(filepath)
<<<<<<< HEAD

    Function.register_udf_deserialize_callback(
        'conditional_exec_lambda',
        lambda x, *unused: 
                LambdaFunc(x, when=lambda arg: np.sum(arg)>1, execute=cb.inc))

    z = Function.load(filepath)

    momentum_time_constant = momentum_as_time_constant_schedule(1100)
    lr_per_sample = learning_rate_schedule(0.007, UnitType.sample)
    trainer = Trainer(z, (z+0, z+0), \
                      [momentum_sgd(z.parameters, lr_per_sample, momentum_time_constant,
=======
    z = Function.load(filepath, udf_factory_callback_map =
        {
            'conditional_exec_lambda' :
            lambda x, *unused:
                LambdaFunc(x, when=lambda arg: np.sum(arg)>1, execute=cb.inc)
        })
    momentum_time_constant = C.momentum_as_time_constant_schedule(1100)
    lr_per_sample = C.learning_rate_schedule(0.007, C.UnitType.sample)
    trainer = C.Trainer(z, (z+0, z+0), \
                      [C.momentum_sgd(z.parameters, lr_per_sample, momentum_time_constant,
>>>>>>> 4d93dacd
                      True)])

    i = 0
    input_data = 0.1 * np.ones(dim)
    trainer.train_minibatch([input_data])
    assert cb.count == 0

    input_data = 0.3 * np.ones(dim)
    trainer.train_minibatch([input_data])
    assert cb.count == 1

class PlusAndLast(UserFunction):
    impl_func = None

    def __init__(self, arg1, arg2, name='f1'):
        i1 = C.input_variable(arg1.shape, arg1.dtype, name='i1', dynamic_axes=arg1.dynamic_axes)
        i2 = C.input_variable(arg2.shape, arg2.dtype, name='i2', dynamic_axes=arg2.dynamic_axes)
        self.impl_func = C.sequence.last(i1 + C.sequence.broadcast_as(i2, i1))

        super(PlusAndLast, self).__init__([arg1, arg2], name=name)

    def infer_outputs(self):
        impl_func_output = self.impl_func.output
        return [C.output_variable(impl_func_output.shape, impl_func_output.dtype, impl_func_output.dynamic_axes)]

    def forward(self, arguments, device=None, outputs_to_retain=None):
        _, result = self.impl_func.forward({self.impl_func.arguments[0] : arguments[0], self.impl_func.arguments[1] : arguments[1]}, [self.impl_func.output])
        return None, result[self.impl_func.output]

def test_udf_plus_and_last():
    x = C.sequence.input_variable(shape=(2,))
    y = C.input_variable(shape=(2,))

    func = C.user_function(PlusAndLast(x, y))

    dt_precision = np.float32
    operand1 = [AA([[1., 2.], [3., 4.]], dtype=dt_precision)]
    operand2 = [AA([2., 2.], dtype=dt_precision)]

    _, result = func.forward({x : operand1, y : operand2}, [func.output])

    expected_forward = AA([[[5., 6.]]], dtype=dt_precision)
    assert np.allclose(result[func.output], expected_forward)


class MultiOutputUserFunction(UserFunction):
    def __init__(self, arg1, arg2, name='f1'):
        super(MultiOutputUserFunction, self).__init__([arg1, arg2], name=name)

    def infer_outputs(self):
        return [C.output_variable(self.inputs[0].shape, self.inputs[0].dtype, self.inputs[0].dynamic_axes),
                C.output_variable(self.inputs[0].shape, self.inputs[0].dtype, self.inputs[0].dynamic_axes)]

    def forward(self, arguments, outputs, device=None, outputs_to_retain=None):
        assert len(self.inputs)==2

        outputs[self.outputs[0]] = [a0 + 2*a1 for a0, a1 in zip(*arguments)]
        outputs[self.outputs[1]] = [2*a0 + a1 for a0, a1 in zip(*arguments)]

        return None

    def backward(self, state, root_gradients, variables):
        if self.inputs[0] in variables:
            variables[self.inputs[0]] = [r0 + 2*r1 for r0, r1 in zip(root_gradients[self.outputs[0]], root_gradients[self.outputs[1]])]

        if self.inputs[1] in variables:
            variables[self.inputs[1]] = [2*r0 + r1 for r0, r1 in zip(root_gradients[self.outputs[0]], root_gradients[self.outputs[1]])]

def test_multioutput_udf():
    dim = 2
    x = C.sequence.input_variable(dim, needs_gradient=True, name='x')
    y = C.sequence.input_variable(dim, needs_gradient=True, name='y')
    op = C.user_function(MultiOutputUserFunction(x, y))

    x_data = [AA([[1., 2.], [3., 4.]], dtype=np.float32)]
    y_data = [AA([[5., 6.], [7., 8.]], dtype=np.float32)]
    result = op.eval({x : x_data, y : y_data})
    assert np.allclose(result[op.outputs[0]], x_data[0] + 2*y_data[0])
    assert np.allclose(result[op.outputs[1]], 2*x_data[0] + y_data[0])

    op = op.outputs[0] + op.outputs[1]
    gradients = op.grad({x : x_data, y : y_data}, op.arguments)
    assert np.allclose(gradients[op.arguments[0]], [[[3., 3.], [3., 3.]]])
    assert np.allclose(gradients[op.arguments[1]], [[[3., 3.], [3., 3.]]])

def test_udf_op_name():
    dim = 4
    p = C.parameter(shape=(dim,), init=10, name='p')
    i = C.input_variable(dim, needs_gradient=True, name='i_var')
    m = C.user_function(MyPlus(i, C.constant(3)))
    assert str(m.root_function) != ''

class MyPlusWithNoGradientToRightOperand(UserFunction):
    def __init__(self, arg1, arg2, name='f1'):
        super(MyPlusWithNoGradientToRightOperand, self).__init__([arg1, arg2], name=name)

    def infer_outputs(self):
        return [C.output_variable(self.inputs[0].shape, self.inputs[0].dtype, self.inputs[0].dynamic_axes)]

    def forward(self, arguments, device=None, outputs_to_retain=None):
        assert len(self.inputs)==2

        result = [a0+a1 for a0,a1 in zip(*arguments)]

        return None, result

    def backward(self, state, root_gradients, input_gradients):
        input_gradients[self.inputs[0]] = root_gradients

def test_udf_no_gradient_for_some_inputs():
    dim = 2
    x = C.sequence.input_variable(dim, needs_gradient=True, name='x')
    y = C.sequence.input_variable(dim, needs_gradient=True, name='y')
    op = C.user_function(MyPlusWithNoGradientToRightOperand(x, y))

    x_data = [AA([[1., 2.], [3., 4.]], dtype=np.float32)]
    y_data = [AA([[5., 6.], [7., 8.]], dtype=np.float32)]
    gradients, result = op.grad({x : x_data, y : y_data}, op.arguments, [op.output])

    assert np.allclose(gradients[op.arguments[0]], [[[1., 1.], [1., 1.]]])
    assert np.allclose(gradients[op.arguments[1]], [[[0., 0.], [0., 0.]]])

    assert np.allclose(result, [[[6., 8.], [10., 12.]]])

class MyPlusWithNoGradientNeededForOutput(UserFunction):
    def __init__(self, arg1, arg2, name='f1'):
        super(MyPlusWithNoGradientNeededForOutput, self).__init__([arg1, arg2], name=name)

    def infer_outputs(self):
        return [C.output_variable(self.inputs[0].shape, self.inputs[0].dtype, self.inputs[0].dynamic_axes, needs_gradient=False)]

    def forward(self, arguments, device=None, outputs_to_retain=None):
        assert len(self.inputs)==2

        result = [a0+a1 for a0,a1 in zip(*arguments)]

        return None, result

    def backward(self, state, root_gradients, input_gradients):
        raise ValueError("MyPlusWithNoGradientNeededForOutput does not need gradient for output and backward must not be called")


def test_udf_output_needs_no_gradient():
    dim = 2
    x = C.sequence.input_variable(dim, needs_gradient=True, name='x')
    y = C.sequence.input_variable(dim, needs_gradient=True, name='y')
    op = C.user_function(MyPlusWithNoGradientNeededForOutput(x, y))

    x_data = [AA([[1., 2.], [3., 4.]], dtype=np.float32)]
    y_data = [AA([[5., 6.], [7., 8.]], dtype=np.float32)]

    gradients, result = op.grad({x : x_data, y : y_data}, op.arguments, [op.output])

    assert np.allclose(gradients[op.arguments[0]], [[[0., 0.], [0., 0.]]])
    assert np.allclose(gradients[op.arguments[1]], [[[0., 0.], [0., 0.]]])

    assert np.allclose(result, [[[6., 8.], [10., 12.]]])


<<<<<<< HEAD
def test_native_user_function(tmpdir):

    if not cntk_py.is_native_user_function_registered('NativeUserTimesOp'):
        ops.register_native_user_function('NativeUserTimesOp', 'Cntk.ExtensibilityExamples-' + C.__version__.rstrip('+'), 'CreateUserTimesFunction')

    dev = cpu()
    x = input((2))
    w = parameter((2, 2), init=np.asarray([[0.5, 2], [-0.5, 1.5]], dtype=np.float32), device=dev)
    attributes = {
            'param_rank' : 2, 
            'padding' : True, 
            'none': None, 
            'nested lists' : [[1,2,3], [4,5,6]],
            'string' : 'string',
            'some data' :  np.arange(1, 10, dtype=np.float32).reshape((3,3))
        }

    def verify_attributes(udf):
         for k,v in attributes.items():
            if not isinstance(v, np.ndarray):
                assert udf.attributes[k] == v
            else:
                assert (udf.attributes[k] == v).all()

    op = ops.native_user_function('NativeUserTimesOp', [w, x], attributes, 'native_user_times_function')

    verify_attributes(op.owner)

    filepath = str(tmpdir / 'test_native_user_function.dat')
    op.save(filepath)
    
    op_reloaded = Function.load(filepath, device=dev)
    x_data = NDArrayView.from_dense(np.asarray([[0.1, 0.2], [-0.1, 0.3]], dtype=np.float32), device=dev)
    result = op_reloaded.eval({op_reloaded.arguments[0] : x_data}, device=dev)
    
    assert np.allclose(result, [[-0.05, 0.5], [-0.2, 0.25]])

    native_times_primitive = op_reloaded.find_by_name('native_user_times_function')

    verify_attributes(native_times_primitive)


def build_test_function():
    dev = cpu()
    w_value = np.asarray([[0.5, 2], [-0.5, 1.5]]).astype(np.float32)
    c1_value = 2.718
    c2_value = -3.141
    
    if not cntk_py.is_native_user_function_registered('NativeUserTimesOp'):
        ops.register_native_user_function('NativeUserTimesOp', 'Cntk.ExtensibilityExamples-' + C.__version__.rstrip('+'), 'CreateUserTimesFunction')

    x = input((2))

    w = parameter((2, 2), init=w_value, device=dev)
    
    mp = MyPlus(x, constant(c1_value))
    op = user_function(MyPlus(x, constant(c1_value)))
    op = ops.native_user_function('NativeUserTimesOp', [w, op], user_function_instance_name='my_times')
    
    return dev, w_value, c1_value, c2_value, user_function(MyPlus(op, constant(c2_value)))

def test_both_flavors_of_user_functions(tmpdir):
    dev, w_value, c1_value, c2_value, op  = build_test_function()

    filepath = str(tmpdir / 'test_native_user_function.dat')
    op.save(filepath)
    op_reloaded = Function.load(filepath, device=dev)
    
    np.random.seed(1)

    for i in range(5):
        x_value = np.random.random((2,2)).astype(np.float32)
        x_data = NDArrayView.from_dense(x_value, device=dev)
        result = op_reloaded.eval({op_reloaded.arguments[0] : x_data}, device=dev)
        expected = np.matmul((x_value + c1_value), w_value) + c2_value
        assert np.allclose(result, expected)

def test_udf_checkpointing(tmpdir):
    dev, w_value, c1_value, c2_value, op  = build_test_function()

    label = constant(np.asarray([[1, 2], [3,4]]).astype(np.float32))
    
    loss = cross_entropy_with_softmax(op, label)
    eval_error = classification_error(op, label)

    lr_schedule = learning_rate_schedule(0.5, UnitType.minibatch)
    learner = sgd(op.parameters, lr_schedule)
    trainer = Trainer(op, (loss, eval_error), [learner])

    trainer.train_minibatch({op.arguments[0] : np.random.random((2,2)).astype(np.float32)}, device=dev)

    filepath = str(tmpdir /'test_checkpointing.out')

    trainer.save_checkpoint(filepath, external_state={'test':'test'})

    d = cntk_py.Dictionary.load(filepath)
    assert len(d.keys()) != 0

def test_override_deserialize(tmpdir):
    dev, w_value, c1_value, c2_value, op  = build_test_function()

    filepath = str(tmpdir / 'test_override_deserialize.dat')
    op.save(filepath)

    Function.register_udf_deserialize_callback(
         MyPlus._op_name(), lambda *x : MyPlusPlus(*x))

    op_reloaded = Function.load(filepath, device=dev)
    
    np.random.seed(1)

    for i in range(5):
        x_value = np.random.random((2,2)).astype(np.float32)
        x_data = NDArrayView.from_dense(x_value, device=dev)
        result = op_reloaded.eval({op_reloaded.arguments[0] : x_data}, device=dev)
        expected = 2 *(np.matmul(2 * (x_value + c1_value), w_value) + c2_value)
        assert np.allclose(result, expected)

def test_override_serialize(tmpdir):
    dev=cpu()
    a,b = 1.2322341, -0.29084;
    op = MyPlusPlus([constant(a), constant(b)], '++');
    op = MyPlusPlus([op, op], '+++')
    op = MyPlusPlus([op, op], '++++')
    op = user_function(op)
    result1 = op.eval({}, device=dev)

    filepath = str(tmpdir / 'test_udf_with_renamed_deserialize.dat')
    op.save(filepath)

    op_reloaded = Function.load(filepath, device=dev)
    
    assert result1 == op_reloaded.eval({},  device=dev)
=======
def test_native_user_function():
    C.ops.functions.register_native_user_function('NativeUserTimesFunction', 'Cntk.ExtensibilityExamples-' + C.__version__.rstrip('+'), 'CreateUserTimesFunction')
    dev = C.cpu()
    x = C.input_variable((2))
    w = C.parameter((2, 2), init=np.asarray([[0.5, 2], [-0.5, 1.5]], dtype=np.float32), device=dev)
    attributes = {'param_rank' : 2, 'padding' : True}
    op = C.ops.functions.native_user_function('NativeUserTimesFunction', [w, x], attributes, 'native_user_times_function')

    x_data = C.NDArrayView.from_dense(np.asarray([[0.1, 0.2], [-0.1, 0.3]], dtype=np.float32), device=dev)
    result = op.eval({x : x_data}, device=dev)
    assert np.allclose(result, [[-0.05, 0.5], [-0.2, 0.25]])

    native_times_primitive = op.find_by_name('native_user_times_function')
    assert native_times_primitive.attributes == attributes
>>>>>>> 4d93dacd
<|MERGE_RESOLUTION|>--- conflicted
+++ resolved
@@ -12,14 +12,9 @@
 import pytest
 import cntk as C
 
-<<<<<<< HEAD
-from cntk import *
-from cntk.train.trainer import *
-from cntk.learners import *
-=======
->>>>>>> 4d93dacd
 from cntk.ops.functions import Function, UserFunction
 from .ops_test_utils import AA
+
 
 class MyPlus(UserFunction):
     def __init__(self, arg1, arg2, name='f1'):
@@ -30,13 +25,14 @@
 
     def infer_outputs(self):
         return [C.output_variable(self.inputs[0].shape,
-            self.inputs[0].dtype, self.inputs[0].dynamic_axes)]
+                                  self.inputs[0].dtype,
+                                  self.inputs[0].dynamic_axes)]
 
     def clone(self, cloned_inputs):
         return MyPlus(cloned_inputs[0], cloned_inputs[1])
 
     def forward(self, arguments, device=None, outputs_to_retain=None):
-        assert len(self.inputs)==2
+        assert len(self.inputs) == 2
 
         result = arguments[0] + arguments[1]
 
@@ -51,8 +47,8 @@
             input_gradients[input] = root_gradients
 
     def serialize(self):
-        return {'forward_calls' : self.forward_calls, 
-                'backward_calls' : self.backward_calls}
+        return {'forward_calls': self.forward_calls,
+                'backward_calls': self.backward_calls}
 
     @staticmethod
     def deserialize(inputs, name, state):
@@ -64,11 +60,11 @@
 
 class MyPlusPlus(MyPlus):
     def __init__(self, inputs, name, state={}):
-        super(MyPlusPlus, self).__init__(inputs[0], inputs[1], name=name+name)
+        super(MyPlusPlus, self).__init__(inputs[0], inputs[1], name=name + name)
 
     def forward(self, *args, **kwargs):
-        r1 =  super(MyPlusPlus, self).forward(*args, **kwargs)
-        r2 =  super(MyPlusPlus, self).forward(*args, **kwargs)
+        r1 = super(MyPlusPlus, self).forward(*args, **kwargs)
+        r2 = super(MyPlusPlus, self).forward(*args, **kwargs)
         return None, r1[1] + r2[1]
 
     def serialize(self):
@@ -84,25 +80,27 @@
     p = C.parameter(shape=(dim,), init=10, name='p')
     i = C.sequence.input_variable(dim, needs_gradient=True, name='i_var')
     m = C.user_function(MyPlus(i, C.constant(3)))
-    z = m+p
+    z = m + p
 
     input_data = np.random.rand(dim)
     result = z.eval([input_data])
-    assert np.allclose(result[0][0], input_data+3+10)
+    assert np.allclose(result[0][0], input_data + 3 + 10)
+
 
 def test_ext_eval_freedimension_input():
     i = C.sequence.input_variable((C.FreeDimension), needs_gradient=True, name='i_var')
     m = C.user_function(MyPlus(i, C.constant(3)))
 
     input_data = np.random.rand(3)
-    gradient_value, result = m.grad({ i : input_data}, wrt=[i], outputs=[m.output])
-    assert np.allclose(result[0][0], input_data+3)
+    gradient_value, result = m.grad({i: input_data}, wrt=[i], outputs=[m.output])
+    assert np.allclose(result[0][0], input_data + 3)
     assert np.allclose(gradient_value[0][0], np.ones_like(input_data))
 
     input_data = np.random.rand(6)
-    gradient_value, result = m.grad({ i : input_data}, wrt=[i], outputs=[m.output])
-    assert np.allclose(result[0][0], input_data+3)
+    gradient_value, result = m.grad({i: input_data}, wrt=[i], outputs=[m.output])
+    assert np.allclose(result[0][0], input_data + 3)
     assert np.allclose(gradient_value[0][0], np.ones_like(input_data))
+
 
 def test_ext_eval_2_only_param():
     dim = 4
@@ -111,21 +109,23 @@
     m = C.user_function(MyPlus(p, C.constant(3)))
     # combine does not work
     # z = combine([m.output])
-    z = m+i
+    z = m + i
 
     input_data = np.random.rand(dim)
     result = z.eval([input_data])
-    assert np.allclose(result[0][0], input_data+3+10)
+    assert np.allclose(result[0][0], input_data + 3 + 10)
+
 
 def test_ext_eval_3_no_input():
     dim = 4
     p = C.parameter(shape=(dim,), init=10, name='p')
     m = C.user_function(MyPlus(p, C.constant(3)))
-    z = m+0
+    z = m + 0
 
     result = z.eval()
     # No batch dimension since we have no input
-    assert np.allclose(result, np.zeros_like(p)+10+3)
+    assert np.allclose(result, np.zeros_like(p) + 10 + 3)
+
 
 def test_ext_eval_4_a_inside_graph():
     dim = 4
@@ -136,7 +136,8 @@
 
     result = z.eval()
     # No batch dimension since we have no input
-    assert np.allclose(result, ((p_init*np.ones_like(result))+3)*p_init)
+    assert np.allclose(result, ((p_init * np.ones_like(result)) + 3) * p_init)
+
 
 def test_ext_eval_4_b_inside_graph():
     dim = 4
@@ -146,18 +147,20 @@
 
     result = z.eval()
     # No batch dimension since we have no input
-    assert np.allclose(result, ((p_init*np.ones_like(result))+3)*p_init)
+    assert np.allclose(result, ((p_init * np.ones_like(result)) + 3) * p_init)
+
 
 def test_ext_eval_5_times():
     dim = 2
     p_init = 10
     p = C.parameter(shape=(dim,), init=p_init, name='p')
     m = C.user_function(MyPlus(p, C.constant(3)))
-    z = C.times(m, C.parameter(shape=(2,50), init=2))
+    z = C.times(m, C.parameter(shape=(2, 50), init=2))
 
     result = z.eval()
     # No batch dimension since we have no input
-    assert np.allclose(result, ((p_init*np.ones_like(result))+3)*2*2)
+    assert np.allclose(result, ((p_init * np.ones_like(result)) + 3) * 2 * 2)
+
 
 def test_ext_eval_6_clone():
     dim = 4
@@ -168,11 +171,12 @@
     z = m + p
 
     m_udf = C.user_function(MyPlus(i, C.constant(3)))
-    z_clone = z.clone('share', {m : m_udf} );
+    z_clone = z.clone('share', {m: m_udf})
 
     input_data = np.random.rand(dim)
     result = z_clone.eval([input_data])
-    assert np.allclose(result[0][0], input_data+3+10)
+    assert np.allclose(result[0][0], input_data + 3 + 10)
+
 
 def test_ext_eval_7_placeholder():
     dim = 4
@@ -180,12 +184,13 @@
     i = C.sequence.input_variable(dim, needs_gradient=True, name='i_var')
     pl = C.placeholder()
     m = C.user_function(MyPlus(pl, C.constant(3)))
-    z = m+p
+    z = m + p
     z.replace_placeholder(i)
 
     input_data = np.random.rand(dim)
     result = z.eval([input_data])
-    assert np.allclose(result[0][0], input_data+3+10)
+    assert np.allclose(result[0][0], input_data + 3 + 10)
+
 
 def test_ext_train(tmpdir):
     dim = 4
@@ -194,20 +199,19 @@
     i = C.sequence.input_variable(dim, needs_gradient=True, name='i_var')
     m = MyPlus(i, C.constant(3), 'my_plus')
     # keeping m unwrapped since we need to access its member variables
-    z = C.user_function(m)+p
+    z = C.user_function(m) + p
 
     momentum_time_constant = C.momentum_as_time_constant_schedule(1100)
     lr_per_sample = C.learning_rate_schedule(0.007, C.UnitType.sample)
-    trainer = C.Trainer(z, (z+0, z+0), \
-                      [C.momentum_sgd(z.parameters, lr_per_sample, momentum_time_constant,
-                      True)])
+    trainer = C.Trainer(z, (z + 0, z + 0),
+                        [C.momentum_sgd(z.parameters, lr_per_sample, momentum_time_constant,
+                                        True)])
 
     i = 0
-    while i<100:
-        i+=1
+    while i < 100:
+        i += 1
         input_data = np.random.rand(dim)
         trainer.train_minibatch([input_data])
-
 
     assert m.forward_calls == m.backward_calls == 100
 
@@ -225,11 +229,12 @@
     z1 = Function.load(buf)
 
     m1 = z1.find_by_name('my_plus')
-    #m1 is an instance of UserFunction, cannot directly downcast it to MyPlus,
-    #using serialize as workaround:
+    # m1 is an instance of UserFunction, cannot directly downcast it to MyPlus,
+    # using serialize as workaround:
     state = m1.serialize()['state']
 
     assert state['forward_calls'] == state['backward_calls'] == 100
+
 
 def test_udf_clone():
     dim = 4
@@ -238,20 +243,18 @@
     p = C.parameter(shape=(dim,), init=10, name='p')
     z = m_udf + p
 
-    z_clone = z.clone('share');
+    z_clone = z.clone('share')
 
     input_data = np.random.rand(dim)
     result = z_clone.eval([input_data])
-    assert np.allclose(result[0][0], input_data+3+10)
-
-
-@pytest.mark.parametrize("payload", [
-    (np.asarray([[[1,2,3.0]]]),),
-    (77,),
-    ("a", 2),
-    (),
-    (None)
-    ])
+    assert np.allclose(result[0][0], input_data + 3 + 10)
+
+
+@pytest.mark.parametrize("payload", [(np.asarray([[[1, 2, 3.0]]]),),
+                                     (77,),
+                                     ("a", 2),
+                                     (),
+                                     (None)])
 def test_ext_backpropstate(payload):
 
     class TestBackPropState(UserFunction):
@@ -274,21 +277,22 @@
     p = C.parameter(shape=(dim,), init=10)
     in1 = C.input_variable(dim, needs_gradient=True, name='i_var')
     m = C.user_function(TestBackPropState(in1, payload))
-    z = m+p
+    z = m + p
 
     lr_per_sample = C.learning_rate_schedule(0.007, C.UnitType.sample)
     trainer = C.Trainer(None, (z), [C.sgd(z.parameters, lr_per_sample)])
 
     for i in range(100):
         input_data = np.random.rand(dim)
-        trainer.train_minibatch({in1:[input_data]})
+        trainer.train_minibatch({in1: [input_data]})
+
 
 class LambdaFunc(UserFunction):
     def __init__(self,
-            arg,
-            when=lambda arg: True,
-            execute=lambda arg: print(arg),
-            name=''):
+                 arg,
+                 when=lambda arg: True,
+                 execute=lambda arg: print(arg),
+                 name=''):
         self.when = when
         self.execute = execute
         arg = arg if isinstance(arg, list) else [arg]
@@ -317,6 +321,7 @@
     class CallbackCounter(object):
         def __init__(self):
             self.count = 0
+
         def inc(self, arg):
             self.count += 1
 
@@ -324,41 +329,27 @@
 
     p = C.parameter(shape=(dim,), init=1)
     i = C.input_variable(dim, needs_gradient=True, name='i_var')
-    k = i*p
+    k = i * p
     m = LambdaFunc(k,
-            when=lambda arg: np.sum(arg)>1,
-            execute=cb.inc)
+                   when=lambda arg: np.sum(arg) > 1,
+                   execute=cb.inc)
     m = C.user_function(m)
-    z0 = m+0
+    z0 = m + 0
 
     filepath = str(tmpdir / 'test_ext_lambdafunc.dat')
     z0.save(filepath)
-<<<<<<< HEAD
-
-    Function.register_udf_deserialize_callback(
-        'conditional_exec_lambda',
-        lambda x, *unused: 
-                LambdaFunc(x, when=lambda arg: np.sum(arg)>1, execute=cb.inc))
+
+    Function.register_udf_deserialize_callback('conditional_exec_lambda',
+                                               lambda x, *unused: LambdaFunc(x, when=lambda arg: np.sum(arg) > 1, execute=cb.inc))
 
     z = Function.load(filepath)
 
-    momentum_time_constant = momentum_as_time_constant_schedule(1100)
-    lr_per_sample = learning_rate_schedule(0.007, UnitType.sample)
-    trainer = Trainer(z, (z+0, z+0), \
-                      [momentum_sgd(z.parameters, lr_per_sample, momentum_time_constant,
-=======
-    z = Function.load(filepath, udf_factory_callback_map =
-        {
-            'conditional_exec_lambda' :
-            lambda x, *unused:
-                LambdaFunc(x, when=lambda arg: np.sum(arg)>1, execute=cb.inc)
-        })
     momentum_time_constant = C.momentum_as_time_constant_schedule(1100)
     lr_per_sample = C.learning_rate_schedule(0.007, C.UnitType.sample)
-    trainer = C.Trainer(z, (z+0, z+0), \
-                      [C.momentum_sgd(z.parameters, lr_per_sample, momentum_time_constant,
->>>>>>> 4d93dacd
-                      True)])
+    trainer = C.Trainer(z, (z + 0, z + 0), [C.momentum_sgd(z.parameters,
+                                                           lr_per_sample,
+                                                           momentum_time_constant,
+                                                           True)])
 
     i = 0
     input_data = 0.1 * np.ones(dim)
@@ -369,6 +360,7 @@
     trainer.train_minibatch([input_data])
     assert cb.count == 1
 
+
 class PlusAndLast(UserFunction):
     impl_func = None
 
@@ -384,8 +376,9 @@
         return [C.output_variable(impl_func_output.shape, impl_func_output.dtype, impl_func_output.dynamic_axes)]
 
     def forward(self, arguments, device=None, outputs_to_retain=None):
-        _, result = self.impl_func.forward({self.impl_func.arguments[0] : arguments[0], self.impl_func.arguments[1] : arguments[1]}, [self.impl_func.output])
+        _, result = self.impl_func.forward({self.impl_func.arguments[0]: arguments[0], self.impl_func.arguments[1]: arguments[1]}, [self.impl_func.output])
         return None, result[self.impl_func.output]
+
 
 def test_udf_plus_and_last():
     x = C.sequence.input_variable(shape=(2,))
@@ -397,7 +390,7 @@
     operand1 = [AA([[1., 2.], [3., 4.]], dtype=dt_precision)]
     operand2 = [AA([2., 2.], dtype=dt_precision)]
 
-    _, result = func.forward({x : operand1, y : operand2}, [func.output])
+    _, result = func.forward({x: operand1, y: operand2}, [func.output])
 
     expected_forward = AA([[[5., 6.]]], dtype=dt_precision)
     assert np.allclose(result[func.output], expected_forward)
@@ -412,19 +405,20 @@
                 C.output_variable(self.inputs[0].shape, self.inputs[0].dtype, self.inputs[0].dynamic_axes)]
 
     def forward(self, arguments, outputs, device=None, outputs_to_retain=None):
-        assert len(self.inputs)==2
-
-        outputs[self.outputs[0]] = [a0 + 2*a1 for a0, a1 in zip(*arguments)]
-        outputs[self.outputs[1]] = [2*a0 + a1 for a0, a1 in zip(*arguments)]
+        assert len(self.inputs) == 2
+
+        outputs[self.outputs[0]] = [a0 + 2 * a1 for a0, a1 in zip(*arguments)]
+        outputs[self.outputs[1]] = [2 * a0 + a1 for a0, a1 in zip(*arguments)]
 
         return None
 
     def backward(self, state, root_gradients, variables):
         if self.inputs[0] in variables:
-            variables[self.inputs[0]] = [r0 + 2*r1 for r0, r1 in zip(root_gradients[self.outputs[0]], root_gradients[self.outputs[1]])]
+            variables[self.inputs[0]] = [r0 + 2 * r1 for r0, r1 in zip(root_gradients[self.outputs[0]], root_gradients[self.outputs[1]])]
 
         if self.inputs[1] in variables:
-            variables[self.inputs[1]] = [2*r0 + r1 for r0, r1 in zip(root_gradients[self.outputs[0]], root_gradients[self.outputs[1]])]
+            variables[self.inputs[1]] = [2 * r0 + r1 for r0, r1 in zip(root_gradients[self.outputs[0]], root_gradients[self.outputs[1]])]
+
 
 def test_multioutput_udf():
     dim = 2
@@ -434,22 +428,23 @@
 
     x_data = [AA([[1., 2.], [3., 4.]], dtype=np.float32)]
     y_data = [AA([[5., 6.], [7., 8.]], dtype=np.float32)]
-    result = op.eval({x : x_data, y : y_data})
-    assert np.allclose(result[op.outputs[0]], x_data[0] + 2*y_data[0])
-    assert np.allclose(result[op.outputs[1]], 2*x_data[0] + y_data[0])
+    result = op.eval({x: x_data, y: y_data})
+    assert np.allclose(result[op.outputs[0]], x_data[0] + 2 * y_data[0])
+    assert np.allclose(result[op.outputs[1]], 2 * x_data[0] + y_data[0])
 
     op = op.outputs[0] + op.outputs[1]
-    gradients = op.grad({x : x_data, y : y_data}, op.arguments)
+    gradients = op.grad({x: x_data, y: y_data}, op.arguments)
     assert np.allclose(gradients[op.arguments[0]], [[[3., 3.], [3., 3.]]])
     assert np.allclose(gradients[op.arguments[1]], [[[3., 3.], [3., 3.]]])
 
+
 def test_udf_op_name():
     dim = 4
-    p = C.parameter(shape=(dim,), init=10, name='p')
     i = C.input_variable(dim, needs_gradient=True, name='i_var')
     m = C.user_function(MyPlus(i, C.constant(3)))
     assert str(m.root_function) != ''
 
+
 class MyPlusWithNoGradientToRightOperand(UserFunction):
     def __init__(self, arg1, arg2, name='f1'):
         super(MyPlusWithNoGradientToRightOperand, self).__init__([arg1, arg2], name=name)
@@ -458,14 +453,15 @@
         return [C.output_variable(self.inputs[0].shape, self.inputs[0].dtype, self.inputs[0].dynamic_axes)]
 
     def forward(self, arguments, device=None, outputs_to_retain=None):
-        assert len(self.inputs)==2
-
-        result = [a0+a1 for a0,a1 in zip(*arguments)]
+        assert len(self.inputs) == 2
+
+        result = [a0 + a1 for a0, a1 in zip(*arguments)]
 
         return None, result
 
     def backward(self, state, root_gradients, input_gradients):
         input_gradients[self.inputs[0]] = root_gradients
+
 
 def test_udf_no_gradient_for_some_inputs():
     dim = 2
@@ -475,12 +471,13 @@
 
     x_data = [AA([[1., 2.], [3., 4.]], dtype=np.float32)]
     y_data = [AA([[5., 6.], [7., 8.]], dtype=np.float32)]
-    gradients, result = op.grad({x : x_data, y : y_data}, op.arguments, [op.output])
+    gradients, result = op.grad({x: x_data, y: y_data}, op.arguments, [op.output])
 
     assert np.allclose(gradients[op.arguments[0]], [[[1., 1.], [1., 1.]]])
     assert np.allclose(gradients[op.arguments[1]], [[[0., 0.], [0., 0.]]])
 
     assert np.allclose(result, [[[6., 8.], [10., 12.]]])
+
 
 class MyPlusWithNoGradientNeededForOutput(UserFunction):
     def __init__(self, arg1, arg2, name='f1'):
@@ -490,9 +487,9 @@
         return [C.output_variable(self.inputs[0].shape, self.inputs[0].dtype, self.inputs[0].dynamic_axes, needs_gradient=False)]
 
     def forward(self, arguments, device=None, outputs_to_retain=None):
-        assert len(self.inputs)==2
-
-        result = [a0+a1 for a0,a1 in zip(*arguments)]
+        assert len(self.inputs) == 2
+
+        result = [a0 + a1 for a0, a1 in zip(*arguments)]
 
         return None, result
 
@@ -509,7 +506,7 @@
     x_data = [AA([[1., 2.], [3., 4.]], dtype=np.float32)]
     y_data = [AA([[5., 6.], [7., 8.]], dtype=np.float32)]
 
-    gradients, result = op.grad({x : x_data, y : y_data}, op.arguments, [op.output])
+    gradients, result = op.grad({x: x_data, y: y_data}, op.arguments, [op.output])
 
     assert np.allclose(gradients[op.arguments[0]], [[[0., 0.], [0., 0.]]])
     assert np.allclose(gradients[op.arguments[1]], [[[0., 0.], [0., 0.]]])
@@ -517,42 +514,40 @@
     assert np.allclose(result, [[[6., 8.], [10., 12.]]])
 
 
-<<<<<<< HEAD
 def test_native_user_function(tmpdir):
 
-    if not cntk_py.is_native_user_function_registered('NativeUserTimesOp'):
-        ops.register_native_user_function('NativeUserTimesOp', 'Cntk.ExtensibilityExamples-' + C.__version__.rstrip('+'), 'CreateUserTimesFunction')
-
-    dev = cpu()
-    x = input((2))
-    w = parameter((2, 2), init=np.asarray([[0.5, 2], [-0.5, 1.5]], dtype=np.float32), device=dev)
-    attributes = {
-            'param_rank' : 2, 
-            'padding' : True, 
-            'none': None, 
-            'nested lists' : [[1,2,3], [4,5,6]],
-            'string' : 'string',
-            'some data' :  np.arange(1, 10, dtype=np.float32).reshape((3,3))
-        }
+    if not C.cntk_py.is_native_user_function_registered('NativeUserTimesOp'):
+        C.ops.register_native_user_function('NativeUserTimesOp', 'Cntk.ExtensibilityExamples-' + C.__version__.rstrip('+'), 'CreateUserTimesFunction')
+
+    dev = C.cpu()
+    x = C.input_variable((2))
+    w = C.parameter((2, 2), init=np.asarray([[0.5, 2], [-0.5, 1.5]], dtype=np.float32), device=dev)
+    attributes = {'param_rank': 2,
+                  'padding': True,
+                  'none': None,
+                  'nested lists': [[1, 2, 3], [4, 5, 6]],
+                  'string': 'string',
+                  'some data': np.arange(1, 10, dtype=np.float32).reshape((3, 3))
+                  }
 
     def verify_attributes(udf):
-         for k,v in attributes.items():
+        for k, v in attributes.items():
             if not isinstance(v, np.ndarray):
                 assert udf.attributes[k] == v
             else:
                 assert (udf.attributes[k] == v).all()
 
-    op = ops.native_user_function('NativeUserTimesOp', [w, x], attributes, 'native_user_times_function')
+    op = C.ops.native_user_function('NativeUserTimesOp', [w, x], attributes, 'native_user_times_function')
 
     verify_attributes(op.owner)
 
     filepath = str(tmpdir / 'test_native_user_function.dat')
     op.save(filepath)
-    
+
     op_reloaded = Function.load(filepath, device=dev)
-    x_data = NDArrayView.from_dense(np.asarray([[0.1, 0.2], [-0.1, 0.3]], dtype=np.float32), device=dev)
-    result = op_reloaded.eval({op_reloaded.arguments[0] : x_data}, device=dev)
-    
+    x_data = C.NDArrayView.from_dense(np.asarray([[0.1, 0.2], [-0.1, 0.3]], dtype=np.float32), device=dev)
+    result = op_reloaded.eval({op_reloaded.arguments[0]: x_data}, device=dev)
+
     assert np.allclose(result, [[-0.05, 0.5], [-0.2, 0.25]])
 
     native_times_primitive = op_reloaded.find_by_name('native_user_times_function')
@@ -561,109 +556,96 @@
 
 
 def build_test_function():
-    dev = cpu()
+    dev = C.cpu()
     w_value = np.asarray([[0.5, 2], [-0.5, 1.5]]).astype(np.float32)
     c1_value = 2.718
     c2_value = -3.141
-    
-    if not cntk_py.is_native_user_function_registered('NativeUserTimesOp'):
-        ops.register_native_user_function('NativeUserTimesOp', 'Cntk.ExtensibilityExamples-' + C.__version__.rstrip('+'), 'CreateUserTimesFunction')
-
-    x = input((2))
-
-    w = parameter((2, 2), init=w_value, device=dev)
-    
-    mp = MyPlus(x, constant(c1_value))
-    op = user_function(MyPlus(x, constant(c1_value)))
-    op = ops.native_user_function('NativeUserTimesOp', [w, op], user_function_instance_name='my_times')
-    
-    return dev, w_value, c1_value, c2_value, user_function(MyPlus(op, constant(c2_value)))
+
+    if not C.cntk_py.is_native_user_function_registered('NativeUserTimesOp'):
+        C.ops.register_native_user_function('NativeUserTimesOp', 'Cntk.ExtensibilityExamples-' + C.__version__.rstrip('+'), 'CreateUserTimesFunction')
+
+    x = C.input_variable((2))
+
+    w = C.parameter((2, 2), init=w_value, device=dev)
+
+    op = C.user_function(MyPlus(x, C.constant(c1_value)))
+    op = C.ops.native_user_function('NativeUserTimesOp', [w, op], user_function_instance_name='my_times')
+
+    return dev, w_value, c1_value, c2_value, C.user_function(MyPlus(op, C.constant(c2_value)))
+
 
 def test_both_flavors_of_user_functions(tmpdir):
-    dev, w_value, c1_value, c2_value, op  = build_test_function()
+    dev, w_value, c1_value, c2_value, op = build_test_function()
 
     filepath = str(tmpdir / 'test_native_user_function.dat')
     op.save(filepath)
     op_reloaded = Function.load(filepath, device=dev)
-    
+
     np.random.seed(1)
 
     for i in range(5):
-        x_value = np.random.random((2,2)).astype(np.float32)
-        x_data = NDArrayView.from_dense(x_value, device=dev)
-        result = op_reloaded.eval({op_reloaded.arguments[0] : x_data}, device=dev)
+        x_value = np.random.random((2, 2)).astype(np.float32)
+        x_data = C.NDArrayView.from_dense(x_value, device=dev)
+        result = op_reloaded.eval({op_reloaded.arguments[0]: x_data}, device=dev)
         expected = np.matmul((x_value + c1_value), w_value) + c2_value
         assert np.allclose(result, expected)
 
+
 def test_udf_checkpointing(tmpdir):
-    dev, w_value, c1_value, c2_value, op  = build_test_function()
-
-    label = constant(np.asarray([[1, 2], [3,4]]).astype(np.float32))
-    
-    loss = cross_entropy_with_softmax(op, label)
-    eval_error = classification_error(op, label)
-
-    lr_schedule = learning_rate_schedule(0.5, UnitType.minibatch)
-    learner = sgd(op.parameters, lr_schedule)
-    trainer = Trainer(op, (loss, eval_error), [learner])
-
-    trainer.train_minibatch({op.arguments[0] : np.random.random((2,2)).astype(np.float32)}, device=dev)
-
-    filepath = str(tmpdir /'test_checkpointing.out')
-
-    trainer.save_checkpoint(filepath, external_state={'test':'test'})
-
-    d = cntk_py.Dictionary.load(filepath)
+    dev, w_value, c1_value, c2_value, op = build_test_function()
+
+    label = C.constant(np.asarray([[1, 2], [3, 4]]).astype(np.float32))
+
+    loss = C.cross_entropy_with_softmax(op, label)
+    eval_error = C.classification_error(op, label)
+
+    lr_schedule = C.learning_rate_schedule(0.5, C.UnitType.minibatch)
+    learner = C.sgd(op.parameters, lr_schedule)
+    trainer = C.Trainer(op, (loss, eval_error), [learner])
+
+    trainer.train_minibatch({op.arguments[0]: np.random.random((2, 2)).astype(np.float32)}, device=dev)
+
+    filepath = str(tmpdir / 'test_checkpointing.out')
+
+    trainer.save_checkpoint(filepath, external_state={'test': 'test'})
+
+    d = C.cntk_py.Dictionary.load(filepath)
     assert len(d.keys()) != 0
 
+
 def test_override_deserialize(tmpdir):
-    dev, w_value, c1_value, c2_value, op  = build_test_function()
+    dev, w_value, c1_value, c2_value, op = build_test_function()
 
     filepath = str(tmpdir / 'test_override_deserialize.dat')
     op.save(filepath)
 
-    Function.register_udf_deserialize_callback(
-         MyPlus._op_name(), lambda *x : MyPlusPlus(*x))
+    Function.register_udf_deserialize_callback(MyPlus._op_name(),
+                                               lambda *x: MyPlusPlus(*x))
 
     op_reloaded = Function.load(filepath, device=dev)
-    
+
     np.random.seed(1)
 
     for i in range(5):
-        x_value = np.random.random((2,2)).astype(np.float32)
-        x_data = NDArrayView.from_dense(x_value, device=dev)
-        result = op_reloaded.eval({op_reloaded.arguments[0] : x_data}, device=dev)
-        expected = 2 *(np.matmul(2 * (x_value + c1_value), w_value) + c2_value)
+        x_value = np.random.random((2, 2)).astype(np.float32)
+        x_data = C.NDArrayView.from_dense(x_value, device=dev)
+        result = op_reloaded.eval({op_reloaded.arguments[0]: x_data}, device=dev)
+        expected = 2 * (np.matmul(2 * (x_value + c1_value), w_value) + c2_value)
         assert np.allclose(result, expected)
 
+
 def test_override_serialize(tmpdir):
-    dev=cpu()
-    a,b = 1.2322341, -0.29084;
-    op = MyPlusPlus([constant(a), constant(b)], '++');
+    dev = C.cpu()
+    a, b = 1.2322341, -0.29084
+    op = MyPlusPlus([C.constant(a), C.constant(b)], '++')
     op = MyPlusPlus([op, op], '+++')
     op = MyPlusPlus([op, op], '++++')
-    op = user_function(op)
+    op = C.user_function(op)
     result1 = op.eval({}, device=dev)
 
     filepath = str(tmpdir / 'test_udf_with_renamed_deserialize.dat')
     op.save(filepath)
 
     op_reloaded = Function.load(filepath, device=dev)
-    
-    assert result1 == op_reloaded.eval({},  device=dev)
-=======
-def test_native_user_function():
-    C.ops.functions.register_native_user_function('NativeUserTimesFunction', 'Cntk.ExtensibilityExamples-' + C.__version__.rstrip('+'), 'CreateUserTimesFunction')
-    dev = C.cpu()
-    x = C.input_variable((2))
-    w = C.parameter((2, 2), init=np.asarray([[0.5, 2], [-0.5, 1.5]], dtype=np.float32), device=dev)
-    attributes = {'param_rank' : 2, 'padding' : True}
-    op = C.ops.functions.native_user_function('NativeUserTimesFunction', [w, x], attributes, 'native_user_times_function')
-
-    x_data = C.NDArrayView.from_dense(np.asarray([[0.1, 0.2], [-0.1, 0.3]], dtype=np.float32), device=dev)
-    result = op.eval({x : x_data}, device=dev)
-    assert np.allclose(result, [[-0.05, 0.5], [-0.2, 0.25]])
-
-    native_times_primitive = op.find_by_name('native_user_times_function')
-    assert native_times_primitive.attributes == attributes
->>>>>>> 4d93dacd
+
+    assert result1 == op_reloaded.eval({}, device=dev)
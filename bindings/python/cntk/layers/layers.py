﻿# ==============================================================================
# Copyright (c) Microsoft. All rights reserved.
# Licensed under the MIT license. See LICENSE.md file in the project root
# for full license information.
# ==============================================================================

# layers -- blocks in the network that are used layer-like, i.e. layered on top of each other
#           e.g. a fully connected layer with non-linearity

from __future__ import division
import numpy as np
from ..ops.functions import Function
from ..ops.variables import Variable
from ..ops import parameter, input_variable, placeholder_variable, combine
from ..ops import times, element_times, convolution, pooling, unpooling, batch_normalization, dropout, splice, reshape, sequence, softmax, tanh, reduce_sum, reduce_mean, sqrt
from ..utils import Record
from cntk.internal import _as_tuple
from .blocks import *
from .higher_order_layers import *
from .blocks import _initializer_for, _get_initial_state_or_default, _INFERRED # helpers


def Dense(shape, activation=default_override_or(identity), init=default_override_or(glorot_uniform()),
          input_rank=None, map_rank=None,
          bias=default_override_or(True), init_bias=default_override_or(0),
          name=''):
    '''
    Dense(shape, activation=identity, init=glorot_uniform(),input_rank=None, map_rank=None, bias=True, init_bias=0, name='')

    Layer factory function to create an instance of a fully-connected linear layer of the form
     `activation(input @ W + b)` with weights `W` and bias `b`, and `activation` and `b` being optional.
    `shape` may describe a tensor as well.

    A ``Dense`` layer instance owns its parameter tensors `W` and `b`, and exposes them as attributes ``.W`` and ``.b``.

    Example:
     >>> f = Dense(5, activation=C.relu)
     >>> x = Input(3)
     >>> h = f(x)
     >>> h.shape
         (5,)
     >>> f.W.shape
         (3, 5)
     >>> f.b.value
         array([ 0.,  0.,  0.,  0.,  0.], dtype=float32)

     >>> # activation through default options
     >>> with default_options(activation=C.relu):
     ...     f = Dense(500)

    Args:
     shape (`int` or `tuple` of `ints`): vector or tensor dimension of the output of this layer
     activation (:class:`~cntk.ops.functions.Function`, defaults to identity): optional function to apply at the end, e.g. `relu`
     init (scalar or NumPy array or :mod:`cntk.initializer`, defaults to `glorot_uniform`): initial value of weights `W`
     input_rank (int, defaults to `None`): number of inferred axes to add to W (`map_rank` must not be given)
     map_rank (int, defaults to `None`): expand W to leave exactly `map_rank` axes (`input_rank` must not be given)
     bias (bool, optional, defaults to `True`): the layer will have no bias if `False` is passed here
     init_bias (scalar or NumPy array or :mod:`cntk.initializer`, defualts to 0): initial value of weights `b`
     name (str, defaults to ''): the name of the function instance in the network

    Returns:
        cntk.ops.functions.Function: 
        A function that accepts one argument and applies the operation to it
    '''

    activation = get_default_override(Dense, activation=activation)
    init       = get_default_override(Dense, init=init)
    bias       = get_default_override(Dense, bias=bias)
    init_bias  = get_default_override(Dense, init_bias=init_bias)

    output_shape = _as_tuple(shape)

    if input_rank is not None and map_rank is not None:
        raise ValueError("Dense: input_rank and map_rank cannot be specified at the same time.")

    # determine meaning of axes
    # W gets dimension (input_shape + shape)
    # where input_shape is determined as:
    #  - by default, equal to the dimensions of the input passed to Dense()
    #  - if input_rank is given, then the last 'input_rank' dimensions of the input (all others are not reduced over)
    #  - if map_rank is given, then the all but the first 'map_rank' dimensions of the input (those are not reduced over)
    # where input_rank and map_rank are mutuallly exclusive.

    output_rank = len(output_shape)   # support outputs with tensor layouts

    # If input_rank not given then pass a single _INFERRED; map_rank if given will determine the input_rank.
    # The dimension inference may still create multiple axes.
    input_shape = _INFERRED * (input_rank if input_rank is not None else 1)

    if input_rank is not None:
        infer_input_rank_to_map = -1 # means map_rank is not specified; input_rank rules
    elif map_rank is None:
        infer_input_rank_to_map = 0  # neither given: default to 'infer W to use all input dims'
    else:
        UntestedBranchError("Dense, map_rank option not implemented")
        infer_input_rank_to_map = map_rank  # infer W to use all input dims except the first static 'map_rank' ones

    # parameters bound to this Function
    init_weights = _initializer_for(init, Record(output_rank=output_rank))
    W = Parameter(input_shape + output_shape, init=init_weights, name='W')
    b = Parameter(              output_shape, init=init_bias,    name='b') if bias else None

    # expression of this function
    @BlockFunction('Dense', name)
    def dense(x):
        r = times(x, W, output_rank=output_rank, infer_input_rank_to_map=infer_input_rank_to_map)
        if b:
            r = r + b
        if activation is not None:
            r = activation(r)
        return r
    return dense


def Embedding(shape=None, init=default_override_or(glorot_uniform()), weights=None, name=''):
    '''
    Embedding(shape=None, init=glorot_uniform(), weights=None, name=''):

    Layer factory function to create a embedding layer.

    An embedding is conceptually a lookup table. For every input token (e.g. a word or any category label), the corresponding
    entry in in the lookup table is returned.

    In CNTK, discrete items such as words are represented as one-hot vectors.
    The table lookup is realized as a matrix product, with a matrix
    whose rows are the embedding vectors.
    Note that multiplying a matrix from the left with a one-hot vector is the same as copying
    out the row for which the input vector is 1.
    CNTK has special optimizations to make this operation as efficient as an actual table lookup if the input is sparse.

    The lookup table in this layer is learnable,
    unless a user-specified one is supplied through the ``weights`` parameter.
    For example, to use an existing embedding table from a file in numpy format, use this:
     ``Embedding(weights=np.load('PATH.npy'))``

    To initialize a learnable lookup table with a given numpy array that is to be used as
    the initial value, pass that array to the ``init`` parameter (not ``weights``).

    An ``Embedding`` instance owns its weight parameter tensor `E`, and exposes it as an attribute ``.E``.

    Example:
     # learnable embedding
     >>> f = Embedding(5)
     >>> x = Input(3)
     >>> e = f(x)
     >>> e.shape
         (5,)
     >>> f.E.shape
         (3, 5)

     # user-supplied embedding
     >>> f = Embedding(weights=[[.5, .3, .1, .4, .2], [.7, .6, .3, .2, .9]])
     >>> f.E.value
         array([[ 0.5,  0.3,  0.1,  0.4,  0.2],
                [ 0.7,  0.6,  0.3,  0.2,  0.9]], dtype=float32)
     >>> x = Input(2, is_sparse=True)
     >>> e = f(x)
     >>> e.shape
         (5,)
     >>> e(C.one_hot([[1], [0], [0], [1]], num_classes=2))
     array([[[ 0.7,  0.6,  0.3,  0.2,  0.9]],
     <BLANKLINE>
            [[ 0.5,  0.3,  0.1,  0.4,  0.2]],
     <BLANKLINE>
            [[ 0.5,  0.3,  0.1,  0.4,  0.2]],
     <BLANKLINE>
            [[ 0.7,  0.6,  0.3,  0.2,  0.9]]], dtype=float32)

    Args:
     shape (`int` or `tuple` of `ints`): vector or tensor dimension of the output of this layer
     init (scalar or NumPy array or :mod:`cntk.initializer`, defaults to `glorot_uniform`): (learnable embedding only) initial value of weights `E`
     weights (NumPy array, mutually exclusive with ``init``, defuats to `None`): (user-supplied embedding only) the lookup table.
      The matrix rows are the embedding vectors, ``weights[i,:]`` being the embedding that corresponds to input category `i`.
     name (str, defaults to ''): the name of the function instance in the network

    Returns:
        cntk.ops.functions.Function:
        A function that accepts one argument and applies the embedding operation to it
    '''

    if not is_default_override(init) and weights is not None:
        raise ValueError('Embedding: init and weights options are mutually exclusive')

    # parameters bound to this Function:
    # no weights given: learn the embedding
    if weights is None:
        if shape is None:
            raise ValueError('Embedding: output shape must be specified')
        init = get_default_override(Embedding, init=init)
        shape = _as_tuple(shape)
        weight_shape = _INFERRED + shape
        E = Parameter(weight_shape, init=init, name='E')
    # weights given: use them as constant
    else:
        import numpy as np
        weights = np.array(weights)
        weight_shape = np.shape(weights)
        if shape is not None: # user may give shape, then it must match
            raise ValueError('Embedding: output shape must not be specified when weights are given')
        E = Constant(weights, name='E')

    # expression
    @BlockFunction('Embedding', name)
    def embed(x):
        return times(x,E)
    return embed


def _window(x, axis, begin, end, step, stride, initial_state=None):
    '''
    helper to expand a sequence into a window, splicing them along the given axis (which must already exist)
    '''
    shifted = [
        past_value(x, initial_state=initial_state, time_step=-t) if t < 0 else
        x                                                        if t == 0 else
        future_value(x, initial_state=initial_state, time_step=t)
        for t in range(begin, end, step)
    ]
    r = splice(*shifted, axis=axis)
    if stride != 1:
        raise NotImplementedError('windowed convolution with stride not yet implemented')
    return r


# helper to expand options that can be specified as a single value
def _pad_to_shape(filter_shape, param, what):
    param = _as_tuple(param)
    if len(param) == 1: # broadcast
        while len(param) < len(filter_shape):
            param = (param[0],) + param
    if len(param) != len(filter_shape):
        raise ValueError("{} parameter ({}) must be a scalar or have same number of elements as the filter_shape parameter ({})".format(what, param, filter_shape))
    return param

# BUGBUG: Can one pass a numpy array as initial values? TODO: add a test case
# Convolution -- create a convolution layer with optional non-linearity
#             ( (sample shape) +  (output shape) +  (reduction shape) + (spatial shape)   )
#    in     : ( (sample shape) +                 +  (reduction shape) + (spatial shape)   )
#    kernel : (                +  (output shape) +  (reduction shape) + (rec field shape) )
#    out    : ( (sample shape) +  (output shape) +                    + (spatial shape)   )
# TODO: Add atrous (dilated) convolution once available.
# TODO: sharing = false? I'd need that for speech feature extraction.
# TODO: should we allow to pass fixed weights instead? Like for Embedding? E.g. audio filters
# TODO: this is not a convolution but a correlation, and W's shape has input and output depth reverted.
#       Transposition would do the right thing for both cases. Should we default to correctness, i.e. transpose?
# TODO: conflict of parameter order: filter_shape or num_filters first?
#  - filter_shape first is logical for non-NN applications such as straight image filtering
#  - num_filters first is what Keras does
# TODO: stride not supported for sequential
def Convolution(filter_shape,     # shape of receptive field, e.g. (3,3)
                num_filters=None, # e.g. 64 or None (which means 1 channel and don't add a dimension)
                sequential=False, # time convolution if True (filter_shape[0] corresponds to dynamic axis)
                activation=default_override_or(identity),
                init=default_override_or(glorot_uniform()),
                pad=default_override_or(False),
                strides=1,
                sharing=True,     # (must be True currently)
                bias=default_override_or(True),
                init_bias=default_override_or(0),
                reduction_rank=1, # (0 means input has no depth dimension, e.g. audio signal or B&W image)  --TODO: call it item_rank?
                transpose=False,  # (must be False currently)
                max_temp_mem_size_in_samples=0,
                op_name='Convolution', name=''):
    '''
    Convolution(filter_shape, num_filters=None, sequential=False, activation=identity, init=glorot_uniform(), pad=False, strides=1, sharing=True, bias=True, init_bias=0, reduction_rank=1, transpose=False, max_temp_mem_size_in_samples=0, op_name='Convolution', name='')

    Layer factory function to create a convolution layer.

    This implements a convolution operation over items arranged on an N-dimensional grid, such as pixels in an image.
    Typically, each item is a vector (e.g. pixel: R,G,B), and the result is, in turn, a vector.
    The item-grid dimensions are referred to as the *spatial* dimensions (e.g. dimensions of an image),
    while the vector dimension of the individual items is often called *feature-map depth*.

    For each item, convolution gathers a window ("receptive field") of items surrounding the item's position on the grid,
    and applies a little fully-connected network to it (the same little network is applied to all item positions).
    The size (spatial extent) of the receptive field is given by ``filter_shape``.
    E.g. to specify a 2D convolution, ``filter_shape`` should be a tuple of two integers, such as `(5,5)`;
    an example for a 3D convolution (e.g. video or an MRI scan) would be ``filter_shape=(3,3,3)``;
    while for a 1D convolution (e.g. audio or text), ``filter_shape`` has one element, such as (3,) or just 3.

    The dimension of the input items (input feature-map depth) is not to be specified. It is known from the input.
    The dimension of the output items (output feature-map depth) generated for each item position is given by ``num_filters``.

    If the input is a sequence, the sequence elements are by default treated independently.
    To convolve along the sequence dimension as well, pass ``sequential=True``.
    This is useful for variable-length inputs, such as video
    or natural-language processing (word n-grams).
    Note, however, that convolution does not support sparse inputs.

    Both input and output items can be scalars intead of vectors. For scalar-valued input items,
    such as pixels on a black-and-white image, or samples of an audio clip, specify ``reduction_rank=0``.
    If the output items are scalar, pass ``num_filters=()`` or ``None``.

    A ``Convolution`` instance owns its weight parameter tensors `W` and `b`, and exposes them as an attributes ``.W`` and ``.b``.
    The weights will have the shape ``(num_filters, input_feature_map_depth, *filter_shape)``

    Example:
     >>> # 2D convolution of 5x4 receptive field with output feature-map depth 128:
     >>> f = Convolution((5,4), 128, activation=C.relu)
     >>> x = Input((3,480,640))  # 3-channel color image
     >>> h = f(x)
     >>> h.shape
         (128, 476, 637)
     >>> f.W.shape  # will have the form (num_filters, input_depth, *filter_shape)
         (128, 3, 5, 4)

     >>> # 2D convolution over a one-channel black-and-white image, padding, and stride 2 along width dimension
     >>> f = Convolution((3,3), 128, reduction_rank=0, pad=True, strides=(1,2), activation=C.relu)
     >>> x = Input((480,640))
     >>> h = f(x)
     >>> h.shape
         (128, 480, 319)
     >>> f.W.shape
         (128, 1, 3, 3)

     >>> # 3D convolution along dynamic axis over a sequence of 2D color images
     >>> from cntk.layers.typing import Sequence, Tensor
     >>> f = Convolution((2,5,4), 128, sequential=True, activation=C.relu) # over 2 consecutive frames
     >>> x = Input(**Sequence[Tensor[3,480,640]])  # a variable-length video of 640x480 RGB images
     >>> h = f(x)
     >>> h.shape   # this is the shape per video frame: 637x476 activation vectors of length 128 each
         (128, 476, 637)
     >>> f.W.shape # (output featuer map depth, input depth, and the three filter dimensions)
         (128, 3, 2, 5, 4)

    Args:
     filter_shape (`int` or `tuple` of `ints`): shape (spatial extent) of the receptive field, *not* including the input feature-map depth. E.g. (3,3) for a 2D convolution.
     num_filters (int, defaults to `None`): number of filters (output feature-map depth), or ``()`` to denote scalar output items (output shape will have no depth axis).
     sequential (bool, defaults to `False`): if `True`, also convolve along the dynamic axis. ``filter_shape[0]`` corresponds to dynamic axis.
     activation (:class:`~cntk.ops.functions.Function`, defaults to `identity`): optional function to apply at the end, e.g. `relu`
     init (scalar or NumPy array or :mod:`cntk.initializer`, defaults to `glorot_uniform`): initial value of weights `W`
     pad (`bool` or `tuple` of `bools`, defaults to `False`): if `False`, then the filter will be shifted over the "valid"
      area of input, that is, no value outside the area is used. If ``pad=True`` on the other hand,
      the filter will be applied to all input positions, and positions outside the valid region will be considered containing zero.
      Use a `tuple` to specify a per-axis value.
     strides (`int` or `tuple` of `ints`, defaults to 1): stride of the convolution (increment when sliding the filter over the input). Use a `tuple` to specify a per-axis value.
     sharing (bool, defaults to `True`): When `True`, every position uses the same Convolution kernel.  When `False`, you can have a different Convolution kernel per position, but `False` is not supported.
     bias (bool, optional, defaults to `True`): the layer will have no bias if `False` is passed here
     init_bias (scalar or NumPy array or :mod:`cntk.initializer`, defaults to 0): initial value of weights `b`
     reduction_rank (`int`, defaults to 1): set to 0 if input items are scalars (input has no depth axis), e.g. an audio signal or a black-and-white image
      that is stored with tensor shape (H,W) instead of (1,H,W)
     transpose (bool, defaults to `False`): When this is `True` this is deconvolution
     max_temp_mem_size_in_samples (int, defaults to 0): Limits the amount of memory for intermiadate convolution results.  A value of 0 means, memory is automatically managed.
     name (str, defaults to ''): the name of the function instance in the network

    Returns:
        cntk.ops.functions.Function:
        A function that accepts one argument and applies the convolution operation to it
    '''

    activation = get_default_override(Convolution, activation=activation)
    init       = get_default_override(Convolution, init=init)
    pad        = get_default_override(Convolution, pad=pad)
    bias       = get_default_override(Convolution, bias=bias)
    init_bias  = get_default_override(Convolution, init_bias=init_bias)

    # tuplify all tuple inputs that can also be given as scalars if rank 1
    filter_shape = _as_tuple(filter_shape)
    num_filters  = _as_tuple(num_filters or ())
    filter_rank  = len(filter_shape)
    strides      = _pad_to_shape(filter_shape, strides, 'strides')
    sharing      = _pad_to_shape(filter_shape, sharing, 'sharing')
    pad          = _pad_to_shape(filter_shape, pad, 'pad')

    if reduction_rank > 1:
        raise NotImplementedError("Convolution: reduction_rank other than 0 or 1 currently not supported")
    if transpose:
        raise NotImplementedError("Convolution: transpose option currently not supported")
    if not sharing:
        raise NotImplementedError("Convolution: sharing option currently must be True")
    # The convolution() function currently requires exactly one input and one output depth axis.
    # So we emulate those dimensions on this level. TODO: Once this is suppored by the C++ code, remove the emulation here.
    emulating_output_depth = num_filters == ()
    emulating_input_depth  = reduction_rank == 0
    # 1D convolution is not supported by cudnn, so we also add a fake dimension.
    emulating_1D = len(filter_shape) < 2

    actual_output_channels_shape = num_filters                if not emulating_output_depth else (1,)
    actual_reduction_shape       = _INFERRED * reduction_rank if not emulating_input_depth  else _INFERRED  # BUGBUG: (1,) crashes
    actual_filter_shape          = (1,) * emulating_1D + filter_shape

    # add the dimension to the options as well
    num_emulated_axes = emulating_input_depth + emulating_1D
    strides = (1,)     * num_emulated_axes + strides
    sharing = (True,)  * num_emulated_axes + sharing
    pad     = (False,) * num_emulated_axes + pad

    kernel_shape = actual_reduction_shape + actual_filter_shape # kernel := filter plus reductionDims

    # init can be an np.array, which must have the correct dimensions subject to faking depth
    # Once we no longer fake depth at this outer level, we can remove this.
    if isinstance(init, np.ndarray):
        if reduction_rank != 0:
            raise ValueError("a constant initializer can currently only used without reduction dimension")
        # BUGBUG: ^^ no need. Instead, take whatever reduction dimension is given here as that of the input.
        nominal_W_shape = num_filters + filter_shape
        if init.shape != nominal_W_shape:
            raise ValueError("a constant initializer was passed that is of wrong shape")
        init_kernel = init.reshape(actual_output_channels_shape + kernel_shape) # make it fit
    else:
        init_kernel = _initializer_for(init, Record(filter_rank=filter_rank, output_rank=-len(actual_output_channels_shape)))
        # BUGBUG: It is very confusing that output_rank is negative, esp. since that means count from the start. Solution: add a flag?

    # parameters bound to this Function
    W = Parameter(actual_output_channels_shape + kernel_shape,                    init=init_kernel, name='W')                   # (K, C, H, W) aka [ W x H x C x K ]
    b = Parameter(actual_output_channels_shape + (1,) * len(actual_filter_shape), init=init_bias,   name='b') if bias else None # (K,    1, 1) aka [ 1 x 1 x     K ]

    # TODO: Should we cater to the special case of 1D convolution for text? I.e. sequential only (filter_shape=()).
    #       In that case, the convolution is the embedding, and we should use a matrix product to support sparse inputs.
    #       Or add sparse support to splice().

    # expression
    @BlockFunction('Convolution', name)
    def convolve(x):
        # insert additional axes for various purposes
        filter_rank_without_seq = filter_rank - sequential    # spatial_shape has filter_rank except if sequential: then first axis of filter_rank belongs to sequential dimension, must subtract
        num_inserted_axes = sequential + num_emulated_axes
        if num_inserted_axes != 0:
            # x: (in_depth, spatial_shape)
            x = reshape(x, (1,) * num_inserted_axes, begin_axis=-filter_rank_without_seq, end_axis=-filter_rank_without_seq if filter_rank_without_seq != 0 else None) # e.g. (2000, 480, 640) -> (2000, 1, 480, 640)
            # x: (in_depth or emulated_in_depth, emulated_1D_extra, seq_filter_shape, spatial_shape)
        # sequential convolution is implemented through explicit stacking for now, since the C++ cannot handle it
        # TODO: if reduction_rank==0 and sequential, we don't need the fake reduction axis, just use the sequential axis instead
        if sequential:
            lpad = (filter_shape[-filter_rank]-1) // 2  # even frames: take from right; odd frames: symmetric
            x = _window(x, axis=-filter_rank, begin=-lpad, end=-lpad+filter_shape[-filter_rank], step=1, stride=strides[-filter_rank], initial_state=None)
        # actual convolution
        r = convolution (W, x,
                         strides=strides, sharing=sharing, auto_padding=pad,
                         transpose=transpose,
                         max_temp_mem_size_in_samples=max_temp_mem_size_in_samples)
        # if sequential and not padding, then strip the extraneous boundary values
        if sequential and not pad[-filter_rank]:
            r = sequence.slice(r, begin_index=lpad, end_index=-(filter_shape[-filter_rank]-1-lpad))
        if bias:
            r = r + b
        # if no output dimension is desired, then strip it
        # also need to strip the fake singleton axes, since they are not reduced away
        # BUGBUG: We still have those axes in the kernel. That can only be solved inside the C++ implementation.
        num_axes_to_remove = sequential + emulating_1D + emulating_output_depth
        if num_axes_to_remove > 0:
            # (out_depth, emulated axes, spatial_shape)
            r = reshape(r, (), begin_axis=-filter_rank_without_seq - num_axes_to_remove, end_axis=-filter_rank_without_seq if filter_rank_without_seq != 0 else None) # e.g. (2000, 1, 480, 640) -> (2000, 480, 640)
            # (out_depth, spatial_shape)
        if activation is not None:
            r = activation(r)
        return r

    return convolve


# TODO: make sure the xD versions have all the needed parameters
def Convolution1D(filter_shape,     # shape of receptive field, e.g. (3)
                  num_filters=None, # e.g. 64 or None (which means 1 channel and don't add a dimension)
                  activation=default_override_or(identity),
                  init=default_override_or(glorot_uniform()),
                  pad=default_override_or(False),
                  strides=1,
                  bias=default_override_or(True),
                  init_bias=default_override_or(0),
                  reduction_rank=1, # (0 means input has no depth dimension, e.g. audio signal or B&W image)
                  name=''):
    '''
    Convolution1D(filter_shape, num_filters=None, activation=identity, init=glorot_uniform(), pad=False, strides=1, bias=True, init_bias=0, reduction_rank=1, name='')

    Layer factory function to create a 1D convolution layer with optional non-linearity.
    Same as `Convolution()` except that filter_shape is verified to be 1-dimensional.
    See `Convolution()` for extensive documentation.

    Args:
     filter_shape (`int` or `tuple` of `ints`): shape (spatial extent) of the receptive field, *not* including the input feature-map depth. E.g. (3,3) for a 2D convolution.
     num_filters (int, defaults to `None`): number of filters (output feature-map depth), or ``()`` to denote scalar output items (output shape will have no depth axis).
     activation (:class:`~cntk.ops.functions.Function`, defaults to `identity`): optional function to apply at the end, e.g. `relu`
     init (scalar or NumPy array or :mod:`cntk.initializer`, defaults to `glorot_uniform`): initial value of weights `W`
     pad (`bool` or `tuple` of `bools`, defaults to `False`): if `False`, then the filter will be shifted over the "valid"
      area of input, that is, no value outside the area is used. If ``pad=True`` on the other hand,
      the filter will be applied to all input positions, and positions outside the valid region will be considered containing zero.
      Use a `tuple` to specify a per-axis value.
     strides (`int` or `tuple` of `ints`, defaults to 1): stride of the convolution (increment when sliding the filter over the input). Use a `tuple` to specify a per-axis value.
     bias (bool, defaults to `True`): the layer will have no bias if `False` is passed here
     init_bias (scalar or NumPy array or :mod:`cntk.initializer`, defaults to 0): initial value of weights `b`
     reduction_rank (`int`, defaults to 1): set to 0 if input items are scalars (input has no depth axis), e.g. an audio signal or a black-and-white image
      that is stored with tensor shape (H,W) instead of (1,H,W)
     name (str, defaults to ''): the name of the function instance in the network

    Returns:
        cntk.ops.functions.Function:
        A function that accepts one argument and applies the convolution operation to it

    '''
    
    activation = get_default_override(Convolution1D, activation=activation)
    init       = get_default_override(Convolution1D, init=init)
    pad        = get_default_override(Convolution1D, pad=pad)
    bias       = get_default_override(Convolution1D, bias=bias)
    init_bias  = get_default_override(Convolution1D, init_bias=init_bias)
    if len(_as_tuple(filter_shape)) != 1: 
         raise ValueError('Convolution1D: filter_shape must be a scalar')
    return Convolution(filter_shape, num_filters=num_filters, activation=activation, init=init, pad=pad, strides=strides, sharing=True, bias=bias, init_bias=init_bias, reduction_rank=reduction_rank, op_name='Convolution1D', name=name)


def Convolution2D(filter_shape,     # shape of receptive field, e.g. (3,3). Must be a 2-element tuple.
                  num_filters=None, # e.g. 64 or None (which means 1 channel and don't add a dimension)
                  activation=default_override_or(identity),
                  init=default_override_or(glorot_uniform()),
                  pad=default_override_or(False),
                  strides=1,
                  bias=default_override_or(True),
                  init_bias=default_override_or(0),
                  reduction_rank=1, # (0 means input has no depth dimension, e.g. audio signal or B&W image)
                  name=''):
    '''
    Convolution2D(filter_shape, num_filters=None, activation=identity, init=glorot_uniform(), pad=False, strides=1, bias=True, init_bias=0, reduction_rank=1, name='')

    Layer factory function to create a 2D convolution layer with optional non-linearity.
    Same as `Convolution()` except that filter_shape is verified to be 2-dimensional.
    See `Convolution()` for extensive documentation.

    Args:
     filter_shape (`int` or `tuple` of `ints`): shape (spatial extent) of the receptive field, *not* including the input feature-map depth. E.g. (3,3) for a 2D convolution.
     num_filters (int, defaults to `None`): number of filters (output feature-map depth), or ``()`` to denote scalar output items (output shape will have no depth axis).
     activation (:class:`~cntk.ops.functions.Function`, defaults to `identity`): optional function to apply at the end, e.g. `relu`
     init (scalar or NumPy array or :mod:`cntk.initializer`, defaults to `glorot_uniform`): initial value of weights `W`
     pad (`bool` or `tuple` of `bools`, defaults to `False`): if `False`, then the filter will be shifted over the "valid"
      area of input, that is, no value outside the area is used. If ``pad=True`` on the other hand,
      the filter will be applied to all input positions, and positions outside the valid region will be considered containing zero.
      Use a `tuple` to specify a per-axis value.
     strides (`int` or `tuple` of `ints`, defaults to 1): stride of the convolution (increment when sliding the filter over the input). Use a `tuple` to specify a per-axis value.
     bias (bool, defaults to `True`): the layer will have no bias if `False` is passed here
     init_bias (scalar or NumPy array or :mod:`cntk.initializer`, defaults to 0): initial value of weights `b`
     reduction_rank (`int`, defaults to 1): set to 0 if input items are scalars (input has no depth axis), e.g. an audio signal or a black-and-white image
      that is stored with tensor shape (H,W) instead of (1,H,W)
     name (str, defaults to ''): the name of the function instance in the network

    Returns:
        cntk.ops.functions.Function:
        A function that accepts one argument and applies the convolution operation to it

    '''

    activation = get_default_override(Convolution2D, activation=activation)
    init       = get_default_override(Convolution2D, init=init)
    pad        = get_default_override(Convolution2D, pad=pad)
    bias       = get_default_override(Convolution2D, bias=bias)
    init_bias  = get_default_override(Convolution2D, init_bias=init_bias)
    if len(filter_shape) != 2: 
         raise ValueError('Convolution2D: filter_shape must be a 2D tuple, e.g. (3,3)')
    return Convolution(filter_shape, num_filters=num_filters, activation=activation, init=init, pad=pad, strides=strides, sharing=True, bias=bias, init_bias=init_bias, reduction_rank=reduction_rank, op_name='Convolution2D', name=name)


def Convolution3D(filter_shape,     # shape of receptive field, e.g. (3,3,3). Must be a 3-element tuple.
                  num_filters=None, # e.g. 64 or None (which means 1 channel and don't add a dimension)
                  activation=default_override_or(identity),
                  init=default_override_or(glorot_uniform()),
                  pad=default_override_or(False),
                  strides=1,
                  bias=default_override_or(True),
                  init_bias=default_override_or(0),
                  reduction_rank=1, # (0 means input has no depth dimension, e.g. audio signal or B&W image)
                  name=''):
    '''
    Convolution3D(filter_shape, num_filters=None, activation=identity, init=glorot_uniform(), pad=False, strides=1, bias=True, init_bias=0, reduction_rank=1, name='')

    Layer factory function to create a 3D convolution layer with optional non-linearity.
    Same as `Convolution()` except that filter_shape is verified to be 3-dimensional.
    See `Convolution()` for extensive documentation.

    Args:
     filter_shape (`int` or `tuple` of `ints`): shape (spatial extent) of the receptive field, *not* including the input feature-map depth. E.g. (3,3) for a 2D convolution.
     num_filters (int, defaults to `None`): number of filters (output feature-map depth), or ``()`` to denote scalar output items (output shape will have no depth axis).
     activation (:class:`~cntk.ops.functions.Function`, defaults to `identity`): optional function to apply at the end, e.g. `relu`
     init (scalar or NumPy array or :mod:`cntk.initializer`, defaults to `glorot_uniform`): initial value of weights `W`
     pad (`bool` or `tuple` of `bools`, defaults to `False`): if `False`, then the filter will be shifted over the "valid"
      area of input, that is, no value outside the area is used. If ``pad=True`` on the other hand,
      the filter will be applied to all input positions, and positions outside the valid region will be considered containing zero.
      Use a `tuple` to specify a per-axis value.
     strides (`int` or `tuple` of `ints`, defaults to 1): stride of the convolution (increment when sliding the filter over the input). Use a `tuple` to specify a per-axis value.
     bias (bool, defaults to `True`): the layer will have no bias if `False` is passed here
     init_bias (scalar or NumPy array or :mod:`cntk.initializer`, defaults to 0): initial value of weights `b`
     reduction_rank (`int`, defaults to 1): set to 0 if input items are scalars (input has no depth axis), e.g. an audio signal or a black-and-white image
      that is stored with tensor shape (H,W) instead of (1,H,W)
     name (str, defaults to ''): the name of the function instance in the network

    Returns:
        cntk.ops.functions.Function:
        A function that accepts one argument and applies the convolution operation to it

    '''

    activation = get_default_override(Convolution3D, activation=activation)
    init       = get_default_override(Convolution3D, init=init)
    pad        = get_default_override(Convolution3D, pad=pad)
    bias       = get_default_override(Convolution3D, bias=bias)
    init_bias  = get_default_override(Convolution3D, init_bias=init_bias)
    if len(filter_shape) != 3: 
         raise ValueError('Convolution3D: filter_shape must be a 3D tuple, e.g. (3,3,3)')
    return Convolution(filter_shape, num_filters=num_filters, activation=activation, init=init, pad=pad, strides=strides, sharing=True, bias=bias, init_bias=init_bias, reduction_rank=reduction_rank, op_name='Convolution3D', name=name)


# ConvolutionTranspose -- create a deconvolution layer with optional non-linearity
# TODO: need to merge with above. Can it simply be transpose=True?
def ConvolutionTranspose(filter_shape,        # shape of receptive field, e.g. (3,3)
                         num_filters,
                         num_input_filters,
                         activation=default_override_or(identity),
                         init=default_override_or(glorot_uniform()),
                         pad=default_override_or(False),
                         strides=1,
                         sharing=True,     # (must be True currently)
                         bias=default_override_or(True),
                         init_bias=default_override_or(0),
                         output_shape=None, 
                         reduction_rank=1, # (must be 1 currently)
                         max_temp_mem_size_in_samples=0, 
                         name=''):

    '''
    Layer factory function to create a deconvolution layer.
    '''
    #UntestedBranchError("ConvolutionTranspose not tested after merge to new Layers lib") # it's actually tested by a end-to-end test

    activation = get_default_override(ConvolutionTranspose, activation=activation)
    init       = get_default_override(ConvolutionTranspose, init=init)
    pad        = get_default_override(ConvolutionTranspose, pad=pad)
    bias       = get_default_override(ConvolutionTranspose, bias=bias)
    init_bias  = get_default_override(ConvolutionTranspose, init_bias=init_bias)

    if reduction_rank != 1:
        NotImplementedError("ConvolutionTranspose: reduction_rank other than 1 currently not supported")
    if not sharing:
        NotImplementedError("ConvolutionTranspose: sharing option currently must be True")
    output_channels_shape = _as_tuple(num_filters)
    input_channels_shape = _as_tuple(num_input_filters)
    kernel_shape = output_channels_shape + filter_shape
    param_shape = input_channels_shape + kernel_shape

    filter_rank = len(filter_shape)
    init_kernel = _initializer_for(init, Record(filter_rank=filter_rank, output_rank=-1))
    W = Parameter(param_shape, init=init_kernel, name='W')
    b = Parameter(output_channels_shape + (1,) * len(filter_shape), init=init_bias, name='b') if bias else None

    # expression
    @BlockFunction('ConvolutionTranspose', name)
    def convolve_transposed(x):
        r = convolution(W, x,
                        strides=_as_tuple(strides),
                        sharing=_as_tuple(sharing),
                        auto_padding=_as_tuple(pad),
                        transpose = True,
                        output_shape=output_shape, 
                        max_temp_mem_size_in_samples=max_temp_mem_size_in_samples)
        if bias:
            r = r + b
        if activation is not None:
            r = activation(r)
        return r
    return convolve_transposed

# ConvolutionTranspose1D -- create a 1D convolution transpose layer with optional non-linearity
def ConvolutionTranspose1D(filter_shape,        # a scalar, e.g., 3 
                           num_filters=None,
                           activation=default_override_or(identity),
                           init=default_override_or(glorot_uniform()),
                           pad=default_override_or(False),
                           strides=1,
                           bias=default_override_or(True),
                           init_bias=default_override_or(0),
                           output_shape=None, 
                           name=''):
    if len(filter_shape) != 1: 
         raise ValueError('ConvolutionTranspose1D: filter_shape must be a scalar')
    return ConvolutionTranspose(filter_shape, num_filters, activation, init, pad, strides, True, bias, init_bias, output_shape, name=name)

# ConvolutionTranspose2D -- create a 2D convolution transpose layer with optional non-linearity
def ConvolutionTranspose2D(filter_shape,        # a 2D tuple, e.g., (3,3) 
                           num_filters=None,
                           activation=default_override_or(identity),
                           init=default_override_or(glorot_uniform()),
                           pad=default_override_or(False),
                           strides=1,
                           bias=default_override_or(True),
                           init_bias=default_override_or(0),
                           output_shape=None, 
                           name=''):
    if len(filter_shape) != 2: 
         raise ValueError('ConvolutionTranspose2D: filter_shape must be a 2D tuple, e.g. (3,3)')
    return ConvolutionTranspose(filter_shape, num_filters, activation, init, pad, strides, True, bias, init_bias, output_shape, name=name)

# ConvolutionTranspose3D -- create a 3D convolution transpose layer with optional non-linearity
def ConvolutionTranspose3D(filter_shape,        # a 3D tuple, e.g., (3,3,3) 
                           num_filters=None,
                           activation=default_override_or(identity),
                           init=default_override_or(glorot_uniform()),
                           pad=default_override_or(False),
                           strides=1,
                           bias=default_override_or(True),
                           init_bias=default_override_or(0),
                           output_shape=None, 
                           name=''):
    if len(filter_shape) != 3: 
         raise ValueError('ConvolutionTranspose3D: filter_shape must be a 3D tuple, e.g. (3,3,3)')
    return ConvolutionTranspose(filter_shape, num_filters, activation, init, pad, strides, True, bias, init_bias, output_shape, name=name)

# TODO: add sequential mode like Convolution()
from cntk.cntk_py import PoolingType_Max, PoolingType_Average, NDShape
def _Pooling(op,           # PoolingType_Max or _Average
             filter_shape, # shape of receptive field, e.g. (3,3)
             sequential=False, # pooling in time if True (filter_shape[0] corresponds to dynamic axis)
             strides=1,
             pad=False,
             op_name=None,
             name=''):
    '''
    Shared part of the various pooling layers.
    Set the filter_shape to None to denote global pooling.
    '''

    if sequential:
        raise NotImplementedError("Pooling: sequential option not implemented yet")

    strides     = _pad_to_shape(filter_shape, strides, 'strides')
    pad         = _pad_to_shape(filter_shape, pad, 'pad')

    @BlockFunction(op_name, name)
    def pool(x):
        return pooling (x, op, filter_shape, strides=strides, auto_padding=pad)
    return pool


def MaxPooling(filter_shape,  # shape of receptive field, e.g. (3,3)
               strides=1,
               pad=default_override_or(False),
               name=''):
    '''
    MaxPooling(filter_shape, strides=1, pad=False, name='')

    Layer factory function to create a max-pooling layer.

    Like ``Convolution()``, ``MaxPooling()`` processes items arranged on an N-dimensional grid, such as an image.
    Typically, each item is a vector.
    For each item, max-pooling computes the element-wise maximum over a window ("receptive field") of items surrounding the item's position on the grid.

    The size (spatial extent) of the receptive field is given by ``filter_shape``.
    E.g. for 2D pooling, ``filter_shape`` should be a tuple of two integers, such as `(5,5)`.

    Example:
     >>> f = MaxPooling((3,3), strides=2)  # reduce dimensionality by 2, pooling over windows of 3x3
     >>> h = Input((32,240,320))  # e.g. 32-dim feature map
     >>> hp = f(h)
     >>> hp.shape  # spatial dimension has been halved due to stride, and lost one due to 3x3 window without padding
         (32, 119, 159)

     >>> f = MaxPooling((2,2), strides=2)
     >>> f.update_signature((1,4,4))
     >>> im = np.array([[[3, 5, 2, 6], [4, 2, 8, 3], [1, 6, 4, 7], [7, 3, 5, 9]]])  # a 4x4 image (feature-map depth 1 for simplicity)
     >>> im
         array([[[3, 5, 2, 6],
                 [4, 2, 8, 3],
                 [1, 6, 4, 7],
                 [7, 3, 5, 9]]])
     >>> f([[im]])  # due to strides=2, this picks the max out of each 2x2 sub-block
         array([[[[[ 5.,  8.],
                   [ 7.,  9.]]]]], dtype=float32)

    Args:
     filter_shape (`int` or `tuple` of `ints`): shape (spatial extent) of the receptive field, *not* including the input feature-map depth. E.g. (3,3) for a 2D convolution.
     strides (`int` or `tuple` of `ints`, defaults to 1): stride (increment when sliding over the input). Use a `tuple` to specify a per-axis value.
     pad (`bool` or `tuple` of `bools`, defaults to `False`): if `False`, then the pooling operation will be shifted over the "valid"
      area of input, that is, no value outside the area is used. If ``pad=True`` on the other hand,
      pooling will be applied to all input positions, and positions outside the valid region will be considered containing zero.
      Use a `tuple` to specify a per-axis value.
     name (str, defaults to ''): the name of the function instance in the network

    Returns:
        cntk.ops.functions.Function:
        A function that accepts one argument and applies the max-pooling operation to it
    '''
    pad = get_default_override(MaxPooling, pad=pad)
    return _Pooling(PoolingType_Max, filter_shape, strides=strides, pad=pad, op_name='MaxPooling', name=name)


def AveragePooling(filter_shape,  # shape of receptive field, e.g. (3,3)
                   strides=1,
                   pad=default_override_or(False),
                   name=''):
    '''
    AveragePooling(filter_shape, strides=1, pad=False, name='')

    Layer factory function to create an average-pooling layer.

    Like ``Convolution()``, ``AveragePooling()`` processes items arranged on an N-dimensional grid, such as an image.
    Typically, each item is a vector.
    For each item, average-pooling computes the element-wise mean over a window ("receptive field") of items surrounding the item's position on the grid.

    The size (spatial extent) of the receptive field is given by ``filter_shape``.
    E.g. for 2D pooling, ``filter_shape`` should be a tuple of two integers, such as `(5,5)`.

    Example:
     >>> f = AveragePooling((3,3), strides=2)  # reduce dimensionality by 2, pooling over windows of 3x3
     >>> h = Input((32,240,320))  # e.g. 32-dim feature map
     >>> hp = f(h)
     >>> hp.shape  # spatial dimension has been halved due to stride, and lost one due to 3x3 window without padding
         (32, 119, 159)

     >>> f = AveragePooling((2,2), strides=2)
     >>> f.update_signature((1,4,4))
     >>> im = np.array([[[3, 5, 2, 6], [4, 2, 8, 3], [1, 6, 4, 7], [7, 3, 5, 9]]])  # a 4x4 image (feature-map depth 1 for simplicity)
     >>> im
         array([[[3, 5, 2, 6],
                 [4, 2, 8, 3],
                 [1, 6, 4, 7],
                 [7, 3, 5, 9]]])
     >>> f([[im]])  # due to strides=2, this computes the averages of each 2x2 sub-block
         array([[[[[ 3.5 ,  4.75],
                   [ 4.25,  6.25]]]]], dtype=float32)

    Args:
     filter_shape (`int` or `tuple` of `ints`): shape (spatial extent) of the receptive field, *not* including the input feature-map depth. E.g. (3,3) for a 2D convolution.
     strides (`int` or `tuple` of `ints`, defaults to 1): stride (increment when sliding over the input). Use a `tuple` to specify a per-axis value.
     pad (`bool` or `tuple` of `bools`, defaults to `False`): if `False`, then the pooling operation will be shifted over the "valid"
      area of input, that is, no value outside the area is used. If ``pad=True`` on the other hand,
      pooling will be applied to all input positions, and positions outside the valid region will be excluded from the averaging.
      Use a `tuple` to specify a per-axis value.
     name (str, defaults to ''): the name of the function instance in the network

    Returns:
        cntk.ops.functions.Function:
        A function that accepts one argument and applies the average-pooling operation to it
    '''
    pad = get_default_override(AveragePooling, pad=pad)
    return _Pooling(PoolingType_Average, filter_shape, strides=strides, pad=pad, op_name='AveragePooling', name=name)


def GlobalMaxPooling(name=''):
    '''
    Layer factory function to create a global max-pooling layer.

    The global max-pooling operation computes the element-wise maximum over all items on an N-dimensional grid, such as an image.

    This operation is the same as applying ``reduce_max()`` to all grid dimensions.

    Example:
     >>> f = GlobalMaxPooling()
     >>> f.update_signature((1,4,4))
     >>> im = np.array([[[3, 5, 2, 6], [4, 2, 8, 3], [1, 6, 4, 7], [7, 3, 5, 9]]])  # a 4x4 image (feature-map depth 1 for simplicity)
     >>> im
         array([[[3, 5, 2, 6],
                 [4, 2, 8, 3],
                 [1, 6, 4, 7],
                 [7, 3, 5, 9]]])
     >>> f([[im]])
         array([[[[[ 9.]]]]], dtype=float32)

    Args:
     name (str, defaults to ''): the name of the function instance in the network

    Returns:
        cntk.ops.functions.Function:
        A function that accepts one argument and applies the operation to it
    '''
    return _Pooling(PoolingType_Max, NDShape.unknown.dimensions(), pad=False, op_name='GlobalMaxPooling', name=name)


def GlobalAveragePooling(name=''):
    '''
    Layer factory function to create a global average-pooling layer.

    The global average-pooling operation computes the element-wise mean over all items on an N-dimensional grid, such as an image.

    This operation is the same as applying ``reduce_mean()`` to all grid dimensions.

    Example:
     >>> f = GlobalAveragePooling()
     >>> f.update_signature((1,4,4))
     >>> im = np.array([[[3, 5, 2, 6], [4, 2, 8, 3], [1, 6, 4, 7], [7, 3, 5, 9]]])  # a 4x4 image (feature-map depth 1 for simplicity)
     >>> im
         array([[[3, 5, 2, 6],
                 [4, 2, 8, 3],
                 [1, 6, 4, 7],
                 [7, 3, 5, 9]]])
     >>> f([[im]])
         array([[[[[ 4.6875]]]]], dtype=float32)

    Args:
     name (str, defaults to ''): the name of the function instance in the network

    Returns:
        cntk.ops.functions.Function:
        A function that accepts one argument and applies the operation to it
    '''
    return _Pooling(PoolingType_Average, NDShape.unknown.dimensions(), pad=False, op_name='GlobalAveragePooling', name=name)


# Create a max unpooling layer
# TODO: merge this. Test: Tests\EndToEndTests\CNTKv2Python\Examples\deconv_MNIST_test.py, Tests\EndToEndTests\Examples\Image\GettingStarted\07_Deconvolution
def MaxUnpooling(filter_shape,  # shape of receptive field, e.g. (3,3)
                 strides=1,
                 pad=False,
                 lower_pad=0,
                 upper_pad=0, 
                 name=''):

    strides     = _pad_to_shape(filter_shape, strides, 'strides')
    pad         = _pad_to_shape(filter_shape, pad, 'pad')

    @BlockFunction('MaxUnpooling', name)
    def maxunpool(x, y):
        return unpooling (x, y, PoolingType_Max, filter_shape, strides=strides, auto_padding=pad,
                         lower_pad=_as_tuple(lower_pad), upper_pad=_as_tuple(upper_pad))
    return maxunpool


# TODO: should the rate(s) be default_options?
def Dropout(dropout_rate=None, keep_prob=None, name=''):
    '''
    Layer factory function to create a drop-out layer.

    The dropout rate can be specified as the probability of *dropping* a value (``dropout_rate``).
    E.g. ``Dropout(0.3)`` means "drop 30% o the activation values."
    Alternatively, it can also be specified as the probability of *keeping* a value (``keep_prob``).

    Example:
     >>> f = Dropout(0.2)   # "drop 20% of activations"
     >>> h = Input(3)
     >>> hd = f(h)

     >>> f = Dropout(keep_prob=0.8)   # "keep 80%"
     >>> h = Input(3)
     >>> hd = f(h)

    Args:
     dropout_rate (float): probability of dropping out an element, mutually exclusive with ``keep_prob``
     keep_prob (float): probability of keeping an element, mutually exclusive with ``dropout_rate``
     name (str, defaults to ''): the name of the function instance in the network

    Returns:
        cntk.ops.functions.Function:
        A function that accepts one argument and applies the operation to it
    '''
    if dropout_rate is None and keep_prob is None:
        raise ValueError("Dense: either dropout_rate or keep_prob must be specified.")
    elif dropout_rate is not None and keep_prob is not None:
        raise ValueError("Dense: dropout_rate and keep_prob cannot be specified at the same time.")
    elif keep_prob is not None:
        dropout_rate = 1-keep_prob
    @BlockFunction('Dropout', name)
    def dropout_f(x):
        return dropout(x, dropout_rate=dropout_rate)
    return dropout_f


def Activation(activation=default_override_or(identity), name=''): 
    '''
    Activation(activation=identity, name='')

    Layer factory function to create an activation layer.
    Activation functions can be used directly in CNTK, so there is no difference between
    ``y = relu(x)`` and ``y = Activation(relu)(x)``.
    This layer is useful if one wants to configure the activation function
    with ``default_options``, or when its invocation should be named.

    Example:
     >>> model = Dense(500) >> Activation(C.relu) >> Dense(10)
     >>> # is the same as
     >>> model = Dense(500) >> C.relu >> Dense(10)
     >>> # and also the same as
     >>> model = Dense(500, activation=C.relu) >> Dense(10)

    Args:
     activation (:class:`~cntk.ops.functions.Function`, defaults to `identity`): function to apply at the end, e.g. `relu`
     name (str, defaults to ''): the name of the function instance in the network

    Returns:
        cntk.ops.functions.Function:
        A function that accepts one argument and applies the operation to it
    '''
    activation = get_default_override(Activation, activation=activation)
    @BlockFunction('Activation', name)
    def activation_f(x):
        return activation(x) 
    return activation_f


# TODO: map_rank is broken. We should specify the #slowest-changing axes. E.g. 1 would work for images and vectors. Requires C++ change.
def BatchNormalization(map_rank=default_override_or(None),  # if given then normalize only over this many dimensions. E.g. pass 1 to tie all (h,w) in a (C, H, W)-shaped input
                       init_scale=1,
                       normalization_time_constant=default_override_or(5000), blend_time_constant=0,
                       epsilon=default_override_or(0.00001), use_cntk_engine=default_override_or(False),
                       name=''):
    '''
    BatchNormalization(map_rank=None, init_scale=1, normalization_time_constant=5000, blend_time_constant=0, epsilon=0.00001, use_cntk_engine=False, name='')

    Layer factory function to create a batch-normalization layer.

    Batch normalization applies this formula to every input element (element-wise):
    ``y = (x - batch_mean) / (batch_stddev + epsilon) * scale + bias``
    where ``batch_mean`` and ``batch_stddev`` are estimated on the minibatch and ``scale`` and ``bias`` are learned parameters.
    TODO: add paper reference

    During operation, this layer also estimates an aggregate running mean and standard deviation for use in inference.

    A ``BatchNormalization`` layer instance owns its learnable parameter tensors and exposes them as attributes ``.scale`` and ``.bias``.
    The aggregate estimates are exposed as attributes ``aggregate_mean``, ``aggregate_variance``, and ``aggregate_count``.

    Example:
     >>> # BatchNorm on an image with spatial pooling
     >>> f = BatchNormalization(map_rank=1)
     >>> f.update_signature((3,480,640))
     >>> f.bias.shape, f.scale.shape  # due to spatial pooling (map_rank=1), there are only 3 biases and scales, shared across all pixel positions
         ((3,), (3,))

    Args:
     map_rank (1 or ``None``): passing 1 means spatially-pooled batch-normalization, where normalization values will be tied across all pixel positions; while ``None``
      will normalize all elements of the input tensor independently
     init_scale (float, default 1): initial value for the ``scale`` parameter
     normalization_time_constant (int, default 5000): time constant for smoothing the batch statistics in order to compute aggregate estimates for inference.
     epsilon (float, default 0.00001): epsilon added to the variance to avoid division by 0
     use_cntk_engine (bool, default ``False``): if ``True`` then use CNTK's own engine instead of NVidia's.
     name (str, optional): the name of the function instance in the network

    Returns:
        cntk.ops.functions.Function:
        A function that accepts one argument and applies the operation to it
    '''

    map_rank                    = get_default_override(BatchNormalization, map_rank=map_rank)
    normalization_time_constant = get_default_override(BatchNormalization, normalization_time_constant=normalization_time_constant)
    epsilon                     = get_default_override(BatchNormalization, epsilon=epsilon)
    use_cntk_engine             = get_default_override(BatchNormalization, use_cntk_engine=use_cntk_engine)

    # parameters bound to this Function
    norm_shape  = _INFERRED
    if map_rank is not None and map_rank != 1:
        UntestedBranchError("BatchNormalization map_rank can only be 1 or None for now")
    scale        = Parameter(norm_shape, init=init_scale, name='scale')
    bias         = Parameter(norm_shape, init=0,          name='bias')
    run_mean     = Constant(0, shape=norm_shape, name='aggregate_mean')  # note: these are not really constants; they are updated differently
    run_variance = Constant(0, shape=norm_shape, name='aggregate_variance')
    run_count    = Constant(0, shape=(),         name='aggregate_count')

    # expression
    @BlockFunction('BatchNormalization', name)
    def batch_normalize(x):
        return batch_normalization(x, scale, bias, run_mean, run_variance, running_count=run_count,
                                   spatial=map_rank == 1, normalization_time_constant=normalization_time_constant, blend_time_constant=blend_time_constant, epsilon=epsilon,
                                   use_cudnn_engine=not use_cntk_engine)

    return batch_normalize

def LayerNormalization(initial_scale=1, initial_bias=0, epsilon=default_override_or(0.00001), name=''):    
    '''
    LayerNormalization(initial_scale=1, initial_bias=0, epsilon=0.00001, name='')

    Layer factory function to create a function that implements layer normalization.

    Layer normalization applies this formula to every input element (element-wise):
    ``y = (x - mean(x)) / (stddev(x) + epsilon) * scale + bias``
    where ``scale`` and ``bias`` are learned scalar parameters.
    TODO: add paper reference

    Example:
     >>> f = LayerNormalization(initial_scale=2, initial_bias=1)
     >>> f.update_signature(4)
     >>> f([np.array([[4,0,0,4]])])  # result has mean 1 and standard deviation 2, reflecting the initial values for scale and bias
         array([[[ 2.99999, -0.99999, -0.99999,  2.99999]]], dtype=float32)

    Args:
     initial_scale (float, default 1): initial value for the ``scale`` parameter
     initial_bias (float, default 0): initial value for the ``bias`` parameter
<<<<<<< HEAD
     epsilon (float, default 0.00001): epsilon added to the standard deviation to avoid division by 0
     name (str, optional): the name of the Function instance in the network
=======
     name (str, optional): the name of the function instance in the network
>>>>>>> 2447b703

    Returns:
        cntk.ops.functions.Function:
        A function that accepts one argument and applies the operation to it
    '''
    epsilon = get_default_override(LayerNormalization, epsilon=epsilon)

    # parameters bound to this Function
    scale = Parameter((), init=initial_scale, name='scale')  # TODO: if this gets usage then offer a Softplus version like Stabilizer() for stability?
    bias  = Parameter((), init=initial_bias,  name='bias')

    # expression
    @BlockFunction('LayerNormalization', name)
    def layer_normalize(x):
        mean = reduce_mean(x) # normalize w.r.t. actual sample statistics
        x0 = x - mean;
        std = sqrt (reduce_mean (x0 * x0))
        if (epsilon != 0):
            std += epsilon
        x_hat = x0 / std
        return x_hat * scale + bias    # denormalize with learned parameters
    return layer_normalize


def Label(name):
    '''
    Layer factory function to create a dummy layer with a given name.
    This can be used to access an intermediate value flowing through computation.

    Args:
     name (str): the name of the function instance in the network

    Example:
     >>> model = Dense(500) >> Label('hidden') >> Dense(10)
     >>> model.update_signature(10)
     >>> intermediate_val = model.hidden
     >>> intermediate_val.shape
         (500,)

    Returns:
        cntk.ops.functions.Function:
        A function that accepts one argument and returns it with the desired name attached
    '''
    @Function  # note: cannot be a BlockFunction since that would hide the label
    def label(x):
        return alias(x, name=name)
    return label<|MERGE_RESOLUTION|>--- conflicted
+++ resolved
@@ -1067,12 +1067,8 @@
     Args:
      initial_scale (float, default 1): initial value for the ``scale`` parameter
      initial_bias (float, default 0): initial value for the ``bias`` parameter
-<<<<<<< HEAD
      epsilon (float, default 0.00001): epsilon added to the standard deviation to avoid division by 0
      name (str, optional): the name of the Function instance in the network
-=======
-     name (str, optional): the name of the function instance in the network
->>>>>>> 2447b703
 
     Returns:
         cntk.ops.functions.Function:

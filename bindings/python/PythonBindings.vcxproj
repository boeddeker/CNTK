--- conflicted
+++ resolved
@@ -49,23 +49,14 @@
     <Text Include="vsbuild.bat" />
   </ItemGroup>
   <ItemGroup>
-<<<<<<< HEAD
-    <None Include="build.bat" />
     <None Include="cntk\axis.py" />
     <None Include="cntk\cntk_py.i" />
     <None Include="cntk\conftest.py" />
     <None Include="cntk\core.py" />
     <None Include="cntk\debugging\debug.py" />
     <None Include="cntk\debugging\__init__.py" />
-=======
-    <None Include="cntk\axis.py" />
-    <None Include="cntk\cntk_py.i" />
-    <None Include="cntk\conftest.py" />
-    <None Include="cntk\default_options.py" />
->>>>>>> 8368586a
     <None Include="cntk\device.py" />
     <None Include="cntk\initializer.py" />
-<<<<<<< HEAD
     <None Include="cntk\internal\tests\__init__.py" />
     <None Include="cntk\internal\__init__.py" />
     <None Include="cntk\layers.py" />
@@ -84,17 +75,6 @@
     <None Include="cntk\ops\tests\cosine_distance_test.py" />
     <None Include="cntk\ops\tests\userfunction_complex_test.py" />
     <None Include="cntk\ops\tests\userfunction_test.py" />
-=======
-    <None Include="cntk\layers\blocks.py" />
-    <None Include="cntk\layers\higher_order_layers.py" />
-    <None Include="cntk\layers\layers.py" />
-    <None Include="cntk\layers\models.py" />
-    <None Include="cntk\layers\typing.py" />
-    <None Include="cntk\layers\__init__.py" />
-    <None Include="cntk\learner.py" />
-    <None Include="cntk\models\attention.py" />
-    <None Include="cntk\persist.py" />
->>>>>>> 8368586a
     <None Include="cntk\pytest.ini" />
     <None Include="cntk\sample_installer.py" />
     <None Include="cntk\tensor.py" />
